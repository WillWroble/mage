--- conflicted
+++ resolved
@@ -48,11 +48,8 @@
     public MCTSExecutor(Game sim, UUID playerId, int thinkTime, boolean timeOrCount) {
         this.playerId = playerId;
         this.thinkTime = thinkTime;
-<<<<<<< HEAD
         root = new MCTSNode(playerId, sim);
-=======
-        root = new MCTSNode(sim);
->>>>>>> 9f1526f0
+        this.timeOrCount = timeOrCount;
         this.timeOrCount = timeOrCount;
     }
 
