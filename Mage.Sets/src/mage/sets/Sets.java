--- conflicted
+++ resolved
@@ -118,7 +118,6 @@
         this.addSet(Zendikar.getInstance());
     }
 
-<<<<<<< HEAD
 	private void addSet(ExpansionSet set) {
 		this.put(set.getCode(), set);
         cards.addAll(set.getCards());
@@ -138,11 +137,6 @@
             creatureTypes.remove("");
         }
 	}
-=======
-    private void addSet(ExpansionSet set) {
-        this.put(set.getCode(), set);
-    }
->>>>>>> b125863e
 
     /*private static void loadCards() {
         if (cards.isEmpty()) {
@@ -170,7 +164,6 @@
         }
     }*/
 
-<<<<<<< HEAD
 	public static Set<String> getCardNames() {
         /*if (names.isEmpty()) {
             loadCards();
@@ -198,35 +191,6 @@
         }*/
 		return cards.get(rnd.nextInt(cards.size()));
 	}
-=======
-    public static Set<String> getCardNames() {
-        if (names.isEmpty()) {
-            loadCards();
-        }
-        return names;
-    }
-
-    public static Set<String> getNonLandCardNames() {
-        if (nonLandNames.isEmpty()) {
-            loadCards();
-        }
-        return nonLandNames;
-    }
-
-    public static Set<String> getCreatureTypes() {
-        if (creatureTypes.isEmpty()) {
-            loadCards();
-        }
-        return creatureTypes;
-    }
-
-    public static Card getRandomCard() {
-        if (cards.isEmpty()) {
-            loadCards();
-        }
-        return cards.get(rnd.nextInt(cards.size()));
-    }
->>>>>>> b125863e
 
     /**
      * Generates card pool of cardsCount cards that have manacost of allowed colors.
