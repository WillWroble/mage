/*
 *  Copyright 2010 BetaSteward_at_googlemail.com. All rights reserved.
 *
 *  Redistribution and use in source and binary forms, with or without modification, are
 *  permitted provided that the following conditions are met:
 *
 *     1. Redistributions of source code must retain the above copyright notice, this list of
 *        conditions and the following disclaimer.
 *
 *     2. Redistributions in binary form must reproduce the above copyright notice, this list
 *        of conditions and the following disclaimer in the documentation and/or other materials
 *        provided with the distribution.
 *
 *  THIS SOFTWARE IS PROVIDED BY BetaSteward_at_googlemail.com ``AS IS'' AND ANY EXPRESS OR IMPLIED
 *  WARRANTIES, INCLUDING, BUT NOT LIMITED TO, THE IMPLIED WARRANTIES OF MERCHANTABILITY AND
 *  FITNESS FOR A PARTICULAR PURPOSE ARE DISCLAIMED. IN NO EVENT SHALL BetaSteward_at_googlemail.com OR
 *  CONTRIBUTORS BE LIABLE FOR ANY DIRECT, INDIRECT, INCIDENTAL, SPECIAL, EXEMPLARY, OR
 *  CONSEQUENTIAL DAMAGES (INCLUDING, BUT NOT LIMITED TO, PROCUREMENT OF SUBSTITUTE GOODS OR
 *  SERVICES; LOSS OF USE, DATA, OR PROFITS; OR BUSINESS INTERRUPTION) HOWEVER CAUSED AND ON
 *  ANY THEORY OF LIABILITY, WHETHER IN CONTRACT, STRICT LIABILITY, OR TORT (INCLUDING
 *  NEGLIGENCE OR OTHERWISE) ARISING IN ANY WAY OUT OF THE USE OF THIS SOFTWARE, EVEN IF
 *  ADVISED OF THE POSSIBILITY OF SUCH DAMAGE.
 *
 *  The views and conclusions contained in the software and documentation are those of the
 *  authors and should not be interpreted as representing official policies, either expressed
 *  or implied, of BetaSteward_at_googlemail.com.
 */
package mage.sets.zendikar;

import java.util.UUID;
import mage.MageInt;
import mage.abilities.common.SimpleStaticAbility;
<<<<<<< HEAD
import mage.abilities.condition.Condition;
=======
>>>>>>> 17c27ddc
import mage.abilities.condition.common.TenOrLessLifeCondition;
import mage.abilities.decorator.ConditionalContinousEffect;
import mage.abilities.effects.common.continious.BoostSourceEffect;
import mage.abilities.effects.common.continious.GainAbilitySourceEffect;
import mage.abilities.keyword.IntimidateAbility;
import mage.cards.CardImpl;
import mage.constants.CardType;
import mage.constants.Duration;
import mage.constants.Rarity;
import mage.constants.Zone;

/**
 *
 * @author North
 */
public class GuulDrazVampire extends CardImpl<GuulDrazVampire> {

<<<<<<< HEAD
    private static final String rule1 = "As long as an opponent has 10 or less life, {this} gets +2/+1";
    private static final String rule2 = "As long as an opponent has 10 or less life, {this} has intimidate";
=======
    private static final String rule1 = "As long as opponent has 10 or less life, {this} gets +2/+1";
    private static final String rule2 = "As long as opponent has 10 or less life, {this} has intimidate";
>>>>>>> 17c27ddc

    public GuulDrazVampire(UUID ownerId) {
        super(ownerId, 93, "Guul Draz Vampire", Rarity.COMMON, new CardType[]{CardType.CREATURE}, "{B}");
        this.expansionSetCode = "ZEN";
        this.subtype.add("Vampire");
        this.subtype.add("Rogue");

        this.color.setBlack(true);
        this.power = new MageInt(1);
        this.toughness = new MageInt(1);

<<<<<<< HEAD
        // As long as an opponent has 10 or less life, Guul Draz Vampire gets +2/+1 and has intimidate. (It can't be blocked except by artifact creatures and/or creatures that share a color with it.)
        Condition condition = new TenOrLessLifeCondition(TenOrLessLifeCondition.CheckType.AN_OPPONENT);
        ConditionalContinousEffect effect1 = new ConditionalContinousEffect(new BoostSourceEffect(2, 1, Duration.WhileOnBattlefield), condition, rule1);
        this.addAbility(new SimpleStaticAbility(Zone.BATTLEFIELD, effect1));
        ConditionalContinousEffect effect2 = new ConditionalContinousEffect(new GainAbilitySourceEffect(IntimidateAbility.getInstance(), Duration.WhileOnBattlefield), condition, rule2);
=======
        ConditionalContinousEffect effect1 = new ConditionalContinousEffect(new BoostSourceEffect(2, 1, Duration.WhileOnBattlefield), new TenOrLessLifeCondition(TenOrLessLifeCondition.CheckType.AN_OPPONENT), rule1);
        this.addAbility(new SimpleStaticAbility(Zone.BATTLEFIELD, effect1));
        ConditionalContinousEffect effect2 = new ConditionalContinousEffect(new GainAbilitySourceEffect(IntimidateAbility.getInstance()), new TenOrLessLifeCondition(TenOrLessLifeCondition.CheckType.AN_OPPONENT), rule2);
>>>>>>> 17c27ddc
        this.addAbility(new SimpleStaticAbility(Zone.BATTLEFIELD, effect2));

    }

    public GuulDrazVampire(final GuulDrazVampire card) {
        super(card);
    }

    @Override
    public GuulDrazVampire copy() {
        return new GuulDrazVampire(this);
    }
}
<|MERGE_RESOLUTION|>--- conflicted
+++ resolved
@@ -1,95 +1,79 @@
-/*
- *  Copyright 2010 BetaSteward_at_googlemail.com. All rights reserved.
- *
- *  Redistribution and use in source and binary forms, with or without modification, are
- *  permitted provided that the following conditions are met:
- *
- *     1. Redistributions of source code must retain the above copyright notice, this list of
- *        conditions and the following disclaimer.
- *
- *     2. Redistributions in binary form must reproduce the above copyright notice, this list
- *        of conditions and the following disclaimer in the documentation and/or other materials
- *        provided with the distribution.
- *
- *  THIS SOFTWARE IS PROVIDED BY BetaSteward_at_googlemail.com ``AS IS'' AND ANY EXPRESS OR IMPLIED
- *  WARRANTIES, INCLUDING, BUT NOT LIMITED TO, THE IMPLIED WARRANTIES OF MERCHANTABILITY AND
- *  FITNESS FOR A PARTICULAR PURPOSE ARE DISCLAIMED. IN NO EVENT SHALL BetaSteward_at_googlemail.com OR
- *  CONTRIBUTORS BE LIABLE FOR ANY DIRECT, INDIRECT, INCIDENTAL, SPECIAL, EXEMPLARY, OR
- *  CONSEQUENTIAL DAMAGES (INCLUDING, BUT NOT LIMITED TO, PROCUREMENT OF SUBSTITUTE GOODS OR
- *  SERVICES; LOSS OF USE, DATA, OR PROFITS; OR BUSINESS INTERRUPTION) HOWEVER CAUSED AND ON
- *  ANY THEORY OF LIABILITY, WHETHER IN CONTRACT, STRICT LIABILITY, OR TORT (INCLUDING
- *  NEGLIGENCE OR OTHERWISE) ARISING IN ANY WAY OUT OF THE USE OF THIS SOFTWARE, EVEN IF
- *  ADVISED OF THE POSSIBILITY OF SUCH DAMAGE.
- *
- *  The views and conclusions contained in the software and documentation are those of the
- *  authors and should not be interpreted as representing official policies, either expressed
- *  or implied, of BetaSteward_at_googlemail.com.
- */
-package mage.sets.zendikar;
-
-import java.util.UUID;
-import mage.MageInt;
-import mage.abilities.common.SimpleStaticAbility;
-<<<<<<< HEAD
-import mage.abilities.condition.Condition;
-=======
->>>>>>> 17c27ddc
-import mage.abilities.condition.common.TenOrLessLifeCondition;
-import mage.abilities.decorator.ConditionalContinousEffect;
-import mage.abilities.effects.common.continious.BoostSourceEffect;
-import mage.abilities.effects.common.continious.GainAbilitySourceEffect;
-import mage.abilities.keyword.IntimidateAbility;
-import mage.cards.CardImpl;
-import mage.constants.CardType;
-import mage.constants.Duration;
-import mage.constants.Rarity;
-import mage.constants.Zone;
-
-/**
- *
- * @author North
- */
-public class GuulDrazVampire extends CardImpl<GuulDrazVampire> {
-
-<<<<<<< HEAD
-    private static final String rule1 = "As long as an opponent has 10 or less life, {this} gets +2/+1";
-    private static final String rule2 = "As long as an opponent has 10 or less life, {this} has intimidate";
-=======
-    private static final String rule1 = "As long as opponent has 10 or less life, {this} gets +2/+1";
-    private static final String rule2 = "As long as opponent has 10 or less life, {this} has intimidate";
->>>>>>> 17c27ddc
-
-    public GuulDrazVampire(UUID ownerId) {
-        super(ownerId, 93, "Guul Draz Vampire", Rarity.COMMON, new CardType[]{CardType.CREATURE}, "{B}");
-        this.expansionSetCode = "ZEN";
-        this.subtype.add("Vampire");
-        this.subtype.add("Rogue");
-
-        this.color.setBlack(true);
-        this.power = new MageInt(1);
-        this.toughness = new MageInt(1);
-
-<<<<<<< HEAD
-        // As long as an opponent has 10 or less life, Guul Draz Vampire gets +2/+1 and has intimidate. (It can't be blocked except by artifact creatures and/or creatures that share a color with it.)
-        Condition condition = new TenOrLessLifeCondition(TenOrLessLifeCondition.CheckType.AN_OPPONENT);
-        ConditionalContinousEffect effect1 = new ConditionalContinousEffect(new BoostSourceEffect(2, 1, Duration.WhileOnBattlefield), condition, rule1);
-        this.addAbility(new SimpleStaticAbility(Zone.BATTLEFIELD, effect1));
-        ConditionalContinousEffect effect2 = new ConditionalContinousEffect(new GainAbilitySourceEffect(IntimidateAbility.getInstance(), Duration.WhileOnBattlefield), condition, rule2);
-=======
-        ConditionalContinousEffect effect1 = new ConditionalContinousEffect(new BoostSourceEffect(2, 1, Duration.WhileOnBattlefield), new TenOrLessLifeCondition(TenOrLessLifeCondition.CheckType.AN_OPPONENT), rule1);
-        this.addAbility(new SimpleStaticAbility(Zone.BATTLEFIELD, effect1));
-        ConditionalContinousEffect effect2 = new ConditionalContinousEffect(new GainAbilitySourceEffect(IntimidateAbility.getInstance()), new TenOrLessLifeCondition(TenOrLessLifeCondition.CheckType.AN_OPPONENT), rule2);
->>>>>>> 17c27ddc
-        this.addAbility(new SimpleStaticAbility(Zone.BATTLEFIELD, effect2));
-
-    }
-
-    public GuulDrazVampire(final GuulDrazVampire card) {
-        super(card);
-    }
-
-    @Override
-    public GuulDrazVampire copy() {
-        return new GuulDrazVampire(this);
-    }
-}
+/*
+ *  Copyright 2010 BetaSteward_at_googlemail.com. All rights reserved.
+ *
+ *  Redistribution and use in source and binary forms, with or without modification, are
+ *  permitted provided that the following conditions are met:
+ *
+ *     1. Redistributions of source code must retain the above copyright notice, this list of
+ *        conditions and the following disclaimer.
+ *
+ *     2. Redistributions in binary form must reproduce the above copyright notice, this list
+ *        of conditions and the following disclaimer in the documentation and/or other materials
+ *        provided with the distribution.
+ *
+ *  THIS SOFTWARE IS PROVIDED BY BetaSteward_at_googlemail.com ``AS IS'' AND ANY EXPRESS OR IMPLIED
+ *  WARRANTIES, INCLUDING, BUT NOT LIMITED TO, THE IMPLIED WARRANTIES OF MERCHANTABILITY AND
+ *  FITNESS FOR A PARTICULAR PURPOSE ARE DISCLAIMED. IN NO EVENT SHALL BetaSteward_at_googlemail.com OR
+ *  CONTRIBUTORS BE LIABLE FOR ANY DIRECT, INDIRECT, INCIDENTAL, SPECIAL, EXEMPLARY, OR
+ *  CONSEQUENTIAL DAMAGES (INCLUDING, BUT NOT LIMITED TO, PROCUREMENT OF SUBSTITUTE GOODS OR
+ *  SERVICES; LOSS OF USE, DATA, OR PROFITS; OR BUSINESS INTERRUPTION) HOWEVER CAUSED AND ON
+ *  ANY THEORY OF LIABILITY, WHETHER IN CONTRACT, STRICT LIABILITY, OR TORT (INCLUDING
+ *  NEGLIGENCE OR OTHERWISE) ARISING IN ANY WAY OUT OF THE USE OF THIS SOFTWARE, EVEN IF
+ *  ADVISED OF THE POSSIBILITY OF SUCH DAMAGE.
+ *
+ *  The views and conclusions contained in the software and documentation are those of the
+ *  authors and should not be interpreted as representing official policies, either expressed
+ *  or implied, of BetaSteward_at_googlemail.com.
+ */
+package mage.sets.zendikar;
+
+import java.util.UUID;
+
+import mage.constants.CardType;
+import mage.constants.Rarity;
+import mage.MageInt;
+import mage.abilities.common.SimpleStaticAbility;
+import mage.abilities.condition.common.EquippedCondition;
+import mage.abilities.decorator.ConditionalContinousEffect;
+import mage.abilities.effects.common.continious.BoostSourceEffect;
+import mage.abilities.effects.common.continious.GainAbilitySourceEffect;
+import mage.abilities.keyword.IntimidateAbility;
+import mage.cards.CardImpl;
+import mage.constants.Duration;
+import mage.constants.Zone;
+
+/**
+ *
+ * @author North
+ */
+public class GuulDrazVampire extends CardImpl<GuulDrazVampire> {
+
+    private static final String rule1 = "As long as {this} is equipped, it gets +2/+1";
+    private static final String rule2 = "As long as {this} is equipped, it has intimidate";
+
+    public GuulDrazVampire(UUID ownerId) {
+        super(ownerId, 93, "Guul Draz Vampire", Rarity.COMMON, new CardType[]{CardType.CREATURE}, "{B}");
+        this.expansionSetCode = "ZEN";
+        this.subtype.add("Vampire");
+        this.subtype.add("Rogue");
+
+        this.color.setBlack(true);
+        this.power = new MageInt(1);
+        this.toughness = new MageInt(1);
+
+        ConditionalContinousEffect effect1 = new ConditionalContinousEffect(new BoostSourceEffect(2, 1, Duration.WhileOnBattlefield), EquippedCondition.getInstance(), rule1);
+        this.addAbility(new SimpleStaticAbility(Zone.BATTLEFIELD, effect1));
+        ConditionalContinousEffect effect2 = new ConditionalContinousEffect(new GainAbilitySourceEffect(IntimidateAbility.getInstance()), EquippedCondition.getInstance(), rule2);
+        this.addAbility(new SimpleStaticAbility(Zone.BATTLEFIELD, effect2));
+
+    }
+
+    public GuulDrazVampire(final GuulDrazVampire card) {
+        super(card);
+    }
+
+    @Override
+    public GuulDrazVampire copy() {
+        return new GuulDrazVampire(this);
+    }
+}