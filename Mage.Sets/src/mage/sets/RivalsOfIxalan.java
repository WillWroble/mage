--- conflicted
+++ resolved
@@ -62,8 +62,8 @@
         cards.add(new SetCardInfo("Angrath's Ambusher", 202, Rarity.UNCOMMON, mage.cards.a.AngrathsAmbusher.class));
         cards.add(new SetCardInfo("Angrath's Fury", 204, Rarity.RARE, mage.cards.a.AngrathsFury.class));
         cards.add(new SetCardInfo("Arterial Flow", 62, Rarity.UNCOMMON, mage.cards.a.ArterialFlow.class));
-        cards.add(new SetCardInfo("Atzal, Cave of Eternity", 160, Rarity.RARE, mage.cards.a.AtzalCaveOfEternity.class));
-        cards.add(new SetCardInfo("Atzocan Seer", 153, Rarity.UNCOMMON, mage.cards.a.AtzocanSeer.class));
+        cards.add(new SetCardInfo("Atzal, Cave of Eternity", "160b", Rarity.RARE, mage.cards.a.AtzalCaveOfEternity.class));
+        cards.add(new SetCardInfo("Atzocan Seer", "153a", Rarity.UNCOMMON, mage.cards.a.AtzocanSeer.class));
         cards.add(new SetCardInfo("Azor's Gateway", 176, Rarity.MYTHIC, mage.cards.a.AzorsGateway.class));
         cards.add(new SetCardInfo("Baffling End", 1, Rarity.UNCOMMON, mage.cards.b.BafflingEnd.class));
         cards.add(new SetCardInfo("Bombard", 93, Rarity.COMMON, mage.cards.b.Bombard.class));
@@ -105,13 +105,10 @@
         cards.add(new SetCardInfo("Ghalta, Primal Hunger", 130, Rarity.RARE, mage.cards.g.GhaltaPrimalHunger.class));
         cards.add(new SetCardInfo("Giltgrove Stalker", 131, Rarity.COMMON, mage.cards.g.GiltgroveStalker.class));
         cards.add(new SetCardInfo("Goblin Trailblazer", 105, Rarity.COMMON, mage.cards.g.GoblinTrailblazer.class));
-<<<<<<< HEAD
-=======
         cards.add(new SetCardInfo("Grasping Scoundrel", 74, Rarity.COMMON, mage.cards.g.GraspingScoundrel.class));
         cards.add(new SetCardInfo("Radiant Destiny", 18, Rarity.RARE, mage.cards.r.RadiantDestiny.class));
         cards.add(new SetCardInfo("Hardy Veteran", 132, Rarity.COMMON, mage.cards.h.HardyVeteran.class));
->>>>>>> 4255a575
-        cards.add(new SetCardInfo("Hadana's Climb", 158, Rarity.RARE, mage.cards.h.HadanasClimb.class));
+        cards.add(new SetCardInfo("Hadana's Climb", "158a", Rarity.RARE, mage.cards.h.HadanasClimb.class));
         cards.add(new SetCardInfo("Hardy Veteran", 132, Rarity.COMMON, mage.cards.h.HardyVeteran.class));
         cards.add(new SetCardInfo("Highland Lake", 189, Rarity.UNCOMMON, mage.cards.h.HighlandLake.class));
         cards.add(new SetCardInfo("Hunt the Weak", 133, Rarity.COMMON, mage.cards.h.HuntTheWeak.class));
@@ -121,7 +118,7 @@
         cards.add(new SetCardInfo("Jade Bearer", 134, Rarity.COMMON, mage.cards.j.JadeBearer.class));
         cards.add(new SetCardInfo("Jadecraft Artisan", 135, Rarity.COMMON, mage.cards.j.JadecraftArtisan.class));
         cards.add(new SetCardInfo("Jadelight Ranger", 136, Rarity.RARE, mage.cards.j.JadelightRanger.class));
-        cards.add(new SetCardInfo("Journey to Eternity", 160, Rarity.RARE, mage.cards.j.JourneyToEternity.class));
+        cards.add(new SetCardInfo("Journey to Eternity", "160a", Rarity.RARE, mage.cards.j.JourneyToEternity.class));
         cards.add(new SetCardInfo("Jungle Creeper", 161, Rarity.UNCOMMON, mage.cards.j.JungleCreeper.class));
         cards.add(new SetCardInfo("Jungleborn Pioneer", 137, Rarity.COMMON, mage.cards.j.JunglebornPioneer.class));
         cards.add(new SetCardInfo("Kitesail Corsair", 41, Rarity.COMMON, mage.cards.k.KitesailCorsair.class));
@@ -136,7 +133,7 @@
         cards.add(new SetCardInfo("Mastermind's Acquisition", 77, Rarity.RARE, mage.cards.m.MastermindsAcquisition.class));
         cards.add(new SetCardInfo("Mausoleum Harpy", 78, Rarity.UNCOMMON, mage.cards.m.MausoleumHarpy.class));
         cards.add(new SetCardInfo("Merfolk Mistbinder", 164, Rarity.UNCOMMON, mage.cards.m.MerfolkMistbinder.class));
-        cards.add(new SetCardInfo("Metzali, Tower of Triumph", 165, Rarity.RARE, mage.cards.m.MetzaliTowerOfTriumph.class));
+        cards.add(new SetCardInfo("Metzali, Tower of Triumph", "165b", Rarity.RARE, mage.cards.m.MetzaliTowerOfTriumph.class));
         cards.add(new SetCardInfo("Mist-Cloaked Herald", 43, Rarity.COMMON, mage.cards.m.MistCloakedHerald.class));
         cards.add(new SetCardInfo("Moment of Craving", 79, Rarity.COMMON, mage.cards.m.MomentOfCraving.class));
         cards.add(new SetCardInfo("Moment of Triumph", 15, Rarity.COMMON, mage.cards.m.MomentOfTriumph.class));
@@ -153,20 +150,16 @@
         cards.add(new SetCardInfo("Overgrown Armasaur", 141, Rarity.COMMON, mage.cards.o.OvergrownArmasaur.class));
         cards.add(new SetCardInfo("Paladin of Atonement", 16, Rarity.RARE, mage.cards.p.PaladinOfAtonement.class));
         cards.add(new SetCardInfo("Path of Discovery", 142, Rarity.RARE, mage.cards.p.PathOfDiscovery.class));
-        cards.add(new SetCardInfo("Path of Mettle", 165, Rarity.RARE, mage.cards.p.PathOfMettle.class));
+        cards.add(new SetCardInfo("Path of Mettle", "165a", Rarity.RARE, mage.cards.p.PathOfMettle.class));
         cards.add(new SetCardInfo("Pirate's Pillage", 109, Rarity.UNCOMMON, mage.cards.p.PiratesPillage.class));
         cards.add(new SetCardInfo("Pitiless Plunderer", 81, Rarity.UNCOMMON, mage.cards.p.PitilessPlunderer.class));
         cards.add(new SetCardInfo("Plains", 192, Rarity.COMMON, mage.cards.basiclands.Plains.class));
         cards.add(new SetCardInfo("Plummet", 143, Rarity.COMMON, mage.cards.p.Plummet.class));
         cards.add(new SetCardInfo("Polyraptor", 144, Rarity.MYTHIC, mage.cards.p.Polyraptor.class));
-<<<<<<< HEAD
         cards.add(new SetCardInfo("Pride of Conquerors", 17, Rarity.UNCOMMON, mage.cards.p.PrideOfConquerors.class));
-        cards.add(new SetCardInfo("Profane Procession", 166, Rarity.RARE, mage.cards.p.ProfaneProcession.class));
         cards.add(new SetCardInfo("Radiant Destiny", 18, Rarity.RARE, mage.cards.r.RadiantDestiny.class));
-=======
         cards.add(new SetCardInfo("Protean Raider", 167, Rarity.RARE, mage.cards.p.ProteanRaider.class));
         cards.add(new SetCardInfo("Profane Procession", "166a", Rarity.RARE, mage.cards.p.ProfaneProcession.class));
->>>>>>> 4255a575
         cards.add(new SetCardInfo("Raging Regisaur", 168, Rarity.UNCOMMON, mage.cards.r.RagingRegisaur.class));
         cards.add(new SetCardInfo("Raptor Companion", 19, Rarity.COMMON, mage.cards.r.RaptorCompanion.class));
         cards.add(new SetCardInfo("Ravenous Chupacabra", 82, Rarity.COMMON, mage.cards.r.RavenousChupacabra.class));
@@ -181,7 +174,7 @@
         cards.add(new SetCardInfo("Sadistic Skymarcher", 85, Rarity.UNCOMMON, mage.cards.s.SadisticSkymarcher.class));
         cards.add(new SetCardInfo("Reckless Rage", 110, Rarity.UNCOMMON, mage.cards.r.RecklessRage.class));
         cards.add(new SetCardInfo("Sailor of Means", 49, Rarity.COMMON, mage.cards.s.SailorOfMeans.class));
-        cards.add(new SetCardInfo("Sanctum of the Sun", 176, Rarity.MYTHIC, mage.cards.s.SanctumOfTheSun.class));
+        cards.add(new SetCardInfo("Sanctum of the Sun", "176b", Rarity.MYTHIC, mage.cards.s.SanctumOfTheSun.class));
         cards.add(new SetCardInfo("Sanguine Glorifier", 20, Rarity.COMMON, mage.cards.s.SanguineGlorifier.class));
         cards.add(new SetCardInfo("Sea Legs", 50, Rarity.COMMON, mage.cards.s.SeaLegs.class));
         cards.add(new SetCardInfo("Seafloor Oracle", 51, Rarity.RARE, mage.cards.s.SeafloorOracle.class));
@@ -206,7 +199,7 @@
         cards.add(new SetCardInfo("Stone Quarry", 190, Rarity.UNCOMMON, mage.cards.s.StoneQuarry.class));
         cards.add(new SetCardInfo("Storm Fleet Sprinter", 172, Rarity.UNCOMMON, mage.cards.s.StormFleetSprinter.class));
         cards.add(new SetCardInfo("Storm Fleet Swashbuckler", 117, Rarity.UNCOMMON, mage.cards.s.StormFleetSwashbuckler.class));
-        cards.add(new SetCardInfo("Storm the Vault", 173, Rarity.RARE, mage.cards.s.StormTheVault.class));
+        cards.add(new SetCardInfo("Storm the Vault", "173a", Rarity.RARE, mage.cards.s.StormTheVault.class));
         cards.add(new SetCardInfo("Strength of the Pack", 145, Rarity.UNCOMMON, mage.cards.s.StrengthOfThePack.class));
         cards.add(new SetCardInfo("Strider Harness", 183, Rarity.COMMON, mage.cards.s.StriderHarness.class));
         cards.add(new SetCardInfo("Sun Sentinel", 26, Rarity.COMMON, mage.cards.s.SunSentinel.class));
@@ -226,19 +219,15 @@
         cards.add(new SetCardInfo("Tilonali's Crown", 120, Rarity.COMMON, mage.cards.t.TilonalisCrown.class));
         cards.add(new SetCardInfo("Tilonalli's Summoner", 121, Rarity.RARE, mage.cards.t.TilonallisSummoner.class));
         cards.add(new SetCardInfo("Timestream Navigator", 59, Rarity.MYTHIC, mage.cards.t.TimestreamNavigator.class));
-<<<<<<< HEAD
-        cards.add(new SetCardInfo("Tomb of the Dusk Rose", 166, Rarity.RARE, mage.cards.t.TombOfTheDuskRose.class));
-=======
         cards.add(new SetCardInfo("Tomb of the Dusk Rose", "166b", Rarity.RARE, mage.cards.t.TombOfTheDuskRose.class));
         cards.add(new SetCardInfo("Tomb Robber", 87, Rarity.RARE, mage.cards.t.TombRobber.class));
         cards.add(new SetCardInfo("Traveler's Amulet", 184, Rarity.COMMON, mage.cards.t.TravelersAmulet.class));
->>>>>>> 4255a575
         cards.add(new SetCardInfo("Trapjaw Tyrant", 29, Rarity.MYTHIC, mage.cards.t.TrapjawTyrant.class));
         cards.add(new SetCardInfo("Traveler's Amulet", 184, Rarity.COMMON, mage.cards.t.TravelersAmulet.class));
         cards.add(new SetCardInfo("Twilight Prophet", 88, Rarity.MYTHIC, mage.cards.t.TwilightProphet.class));
         cards.add(new SetCardInfo("Vampire Champion", 198, Rarity.COMMON, mage.cards.v.VampireChampion.class));
         cards.add(new SetCardInfo("Vampire Revenant", 89, Rarity.COMMON, mage.cards.v.VampireRevenant.class));
-        cards.add(new SetCardInfo("Vault of Catlacan", 173, Rarity.RARE, mage.cards.v.VaultOfCatlacan.class));
+        cards.add(new SetCardInfo("Vault of Catlacan", "173b", Rarity.RARE, mage.cards.v.VaultOfCatlacan.class));
         cards.add(new SetCardInfo("Vona's Hunger", 90, Rarity.RARE, mage.cards.v.VonasHunger.class));
         cards.add(new SetCardInfo("Voracious Vampire", 91, Rarity.COMMON, mage.cards.v.VoraciousVampire.class));
         cards.add(new SetCardInfo("Vraska, Scheming Gorgon", 197, Rarity.MYTHIC, mage.cards.v.VraskaSchemingGorgon.class));
@@ -247,7 +236,7 @@
         cards.add(new SetCardInfo("Warkite Marauder", 60, Rarity.RARE, mage.cards.w.WarkiteMarauder.class));
         cards.add(new SetCardInfo("Waterknot", 61, Rarity.COMMON, mage.cards.w.Waterknot.class));
         cards.add(new SetCardInfo("Wayward Swordtooth", 150, Rarity.RARE, mage.cards.w.WaywardSwordtooth.class));
-        cards.add(new SetCardInfo("Winged Temple of Orazca", 158, Rarity.RARE, mage.cards.w.WingedTempleOfOrazca.class));
+        cards.add(new SetCardInfo("Winged Temple of Orazca", "158b", Rarity.RARE, mage.cards.w.WingedTempleOfOrazca.class));
         cards.add(new SetCardInfo("Woodland Stream", 191, Rarity.UNCOMMON, mage.cards.w.WoodlandStream.class));
         cards.add(new SetCardInfo("World Shaper", 151, Rarity.RARE, mage.cards.w.WorldShaper.class));
         cards.add(new SetCardInfo("Zacama, Primal Calamity", 174, Rarity.MYTHIC, mage.cards.z.ZacamaPrimalCalamity.class));
