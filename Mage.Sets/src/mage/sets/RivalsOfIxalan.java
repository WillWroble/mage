--- conflicted
+++ resolved
@@ -1,118 +1,114 @@
-/*
-* Copyright 2010 BetaSteward_at_googlemail.com. All rights reserved.
-*
-* Redistribution and use in source and binary forms, with or without modification, are
-* permitted provided that the following conditions are met:
-*
-*    1. Redistributions of source code must retain the above copyright notice, this list of
-*       conditions and the following disclaimer.
-*
-*    2. Redistributions in binary form must reproduce the above copyright notice, this list
-*       of conditions and the following disclaimer in the documentation and/or other materials
-*       provided with the distribution.
-*
-* THIS SOFTWARE IS PROVIDED BY BetaSteward_at_googlemail.com ``AS IS'' AND ANY EXPRESS OR IMPLIED
-* WARRANTIES, INCLUDING, BUT NOT LIMITED TO, THE IMPLIED WARRANTIES OF MERCHANTABILITY AND
-* FITNESS FOR A PARTICULAR PURPOSE ARE DISCLAIMED. IN NO EVENT SHALL BetaSteward_at_googlemail.com OR
-* CONTRIBUTORS BE LIABLE FOR ANY DIRECT, INDIRECT, INCIDENTAL, SPECIAL, EXEMPLARY, OR
-* CONSEQUENTIAL DAMAGES (INCLUDING, BUT NOT LIMITED TO, PROCUREMENT OF SUBSTITUTE GOODS OR
-* SERVICES; LOSS OF USE, DATA, OR PROFITS; OR BUSINESS INTERRUPTION) HOWEVER CAUSED AND ON
-* ANY THEORY OF LIABILITY, WHETHER IN CONTRACT, STRICT LIABILITY, OR TORT (INCLUDING
-* NEGLIGENCE OR OTHERWISE) ARISING IN ANY WAY OUT OF THE USE OF THIS SOFTWARE, EVEN IF
-* ADVISED OF THE POSSIBILITY OF SUCH DAMAGE.
-*
-* The views and conclusions contained in the software and documentation are those of the
-* authors and should not be interpreted as representing official policies, either expressed
-* or implied, of BetaSteward_at_googlemail.com.
- */
-package mage.sets;
-
-import mage.cards.ExpansionSet;
-import mage.constants.Rarity;
-import mage.constants.SetType;
-
-/**
- *
- * @author fireshoes
- */
-public class RivalsOfIxalan extends ExpansionSet {
-
-    private static final RivalsOfIxalan instance = new RivalsOfIxalan();
-
-    public static RivalsOfIxalan getInstance() {
-        return instance;
-    }
-
-    private RivalsOfIxalan() {
-        super("Rivals of Ixalan", "RIX", ExpansionSet.buildDate(2018, 1, 19), SetType.EXPANSION);
-        this.blockName = "Ixalan";
-        this.parentSet = Ixalan.getInstance();
-        this.hasBoosters = true;
-        this.hasBasicLands = false;
-        this.numBoosterLands = 1;
-        this.numBoosterCommon = 11;
-        this.numBoosterUncommon = 3;
-        this.numBoosterRare = 1;
-        this.ratioBoosterMythic = 8;
-
-        cards.add(new SetCardInfo("Angrath's Ambusher", 202, Rarity.UNCOMMON, mage.cards.a.AngrathsAmbusher.class));
-        cards.add(new SetCardInfo("Angrath's Fury", 204, Rarity.RARE, mage.cards.a.AngrathsFury.class));
-        cards.add(new SetCardInfo("Angrath, Minotaur Pirate", 201, Rarity.MYTHIC, mage.cards.a.AngrathMinotaurPirate.class));
-        cards.add(new SetCardInfo("Atzal, Cave of Eternity", 160, Rarity.RARE, mage.cards.a.AtzalCaveOfEternity.class));
-        cards.add(new SetCardInfo("Brass's Bounty", 94, Rarity.RARE, mage.cards.b.BrasssBounty.class));
-        cards.add(new SetCardInfo("Buffling End", 1, Rarity.UNCOMMON, mage.cards.m.BafflingEnd.class));
-        cards.add(new SetCardInfo("Captain's Hook", 177, Rarity.RARE, mage.cards.c.CaptainsHook.class));
-        cards.add(new SetCardInfo("Cinder Barrens", 205, Rarity.RARE, mage.cards.c.CinderBarrens.class));
-        cards.add(new SetCardInfo("Deeproot Elite", 127, Rarity.RARE, mage.cards.d.DeeprootElite.class));
-        cards.add(new SetCardInfo("Dire Fleet Neckbreaker", 156, Rarity.UNCOMMON, mage.cards.d.DireFleetNeckbreaker.class));
-        cards.add(new SetCardInfo("Dusk Charger", 69, Rarity.COMMON, mage.cards.d.DuskCharger.class));
-        cards.add(new SetCardInfo("Dusk Legion Zealot", 70, Rarity.COMMON, mage.cards.d.DuskLegionZealot.class));
-        cards.add(new SetCardInfo("Elenda, the Dusk Rose", 157, Rarity.MYTHIC, mage.cards.e.ElendaTheDuskRose.class));
-<<<<<<< HEAD
-        cards.add(new SetCardInfo("Etali, Primal Storm", 100, Rarity.RARE, mage.cards.e.EtaliPrimalStorm.class));
-        cards.add(new SetCardInfo("Evolving Wilds", 186, Rarity.COMMON, mage.cards.e.EvolvingWilds.class));
-=======
-        cards.add(new SetCardInfo("Evolving Wilds", 186, Rarity.RARE, mage.cards.e.EvolvingWilds.class));
-        cards.add(new SetCardInfo("Fanatical Firebrand", 101, Rarity.COMMON, mage.cards.f.FanaticalFirebrand.class));
->>>>>>> 95b77424
-        cards.add(new SetCardInfo("Forerunner of the Coalition", 72, Rarity.UNCOMMON, mage.cards.f.ForerunnerOfTheCoalition.class));
-        cards.add(new SetCardInfo("Forerunner of the Empire", 102, Rarity.UNCOMMON, mage.cards.f.ForerunnerOfTheEmpire.class));
-        cards.add(new SetCardInfo("Forerunner of the Heralds", 129, Rarity.UNCOMMON, mage.cards.f.ForerunnerOfTheHeralds.class));
-        cards.add(new SetCardInfo("Forerunner of the Legion", 9, Rarity.UNCOMMON, mage.cards.f.ForerunnerOfTheLegion.class));
-        cards.add(new SetCardInfo("Ghalta, Primal Hunger", 130, Rarity.RARE, mage.cards.g.GhaltaPrimalHunger.class));
-        cards.add(new SetCardInfo("Glorious Destiny", 18, Rarity.RARE, mage.cards.g.GloriousDestiny.class));
-        cards.add(new SetCardInfo("Jadelight Ranger", 136, Rarity.RARE, mage.cards.j.JadelightRanger.class));
-        cards.add(new SetCardInfo("Journey to Eternity", 160, Rarity.RARE, mage.cards.j.JourneyToEternity.class));
-        cards.add(new SetCardInfo("Jungle Creeper", 161, Rarity.UNCOMMON, mage.cards.j.JungleCreeper.class));
-        cards.add(new SetCardInfo("Kumena's Awakening", 42, Rarity.RARE, mage.cards.k.KumenasAwakening.class));
-        cards.add(new SetCardInfo("Kumena, Tyrant of Orazca", 162, Rarity.MYTHIC, mage.cards.k.KumenaTyrantOfOrazca.class));
-        cards.add(new SetCardInfo("Legion Lieutenant", 163, Rarity.UNCOMMON, mage.cards.l.LegionLieutenant.class));
-        cards.add(new SetCardInfo("Merfolk Mistbinder", 164, Rarity.UNCOMMON, mage.cards.m.MerfolkMistbinder.class));
-        cards.add(new SetCardInfo("Nezahal, Primal Tide", 45, Rarity.MYTHIC, mage.cards.n.NezahalPrimalTide.class));
-        cards.add(new SetCardInfo("Paladin of Atonement", 16, Rarity.RARE, mage.cards.p.PaladinOfAtonement.class));
-        cards.add(new SetCardInfo("Path to Discovery", 142, Rarity.RARE, mage.cards.p.PathToDiscovery.class));
-        cards.add(new SetCardInfo("Pirate's Pillage", 109, Rarity.UNCOMMON, mage.cards.p.PiratesPillage.class));
-        cards.add(new SetCardInfo("Polyraptor", 144, Rarity.MYTHIC, mage.cards.p.Polyraptor.class));
-        cards.add(new SetCardInfo("Seafloor Oracle", 51, Rarity.RARE, mage.cards.s.SeafloorOracle.class));
-        cards.add(new SetCardInfo("Secrets of the Golden City", 52, Rarity.COMMON, mage.cards.s.SecretsOfTheGoldenCity.class));
-        cards.add(new SetCardInfo("Silent Gravestone", 182, Rarity.RARE, mage.cards.s.SilentGravestone.class));
-        cards.add(new SetCardInfo("Silvergill Adept", 53, Rarity.UNCOMMON, mage.cards.s.SilvergillAdept.class));
-        cards.add(new SetCardInfo("Skymarcher Aspirant", 21, Rarity.UNCOMMON, mage.cards.s.SkymarcherAspirant.class));
-        cards.add(new SetCardInfo("Sphinx's Decree", 24, Rarity.RARE, mage.cards.s.SphinxsDecree.class));
-        cards.add(new SetCardInfo("Storm Fleet Sprinter", 172, Rarity.UNCOMMON, mage.cards.s.StormFleetSprinter.class));
-        cards.add(new SetCardInfo("Storm the Vault", 173, Rarity.RARE, mage.cards.s.StormTheVault.class));
-        cards.add(new SetCardInfo("Swab Goblin", 203, Rarity.COMMON, mage.cards.s.SwabGoblin.class));
-        cards.add(new SetCardInfo("Tetzimoc, Primal Death", 86, Rarity.RARE, mage.cards.t.TetzimocPrimalDeath.class));
-        cards.add(new SetCardInfo("The Immortal Sun", 180, Rarity.MYTHIC, mage.cards.t.TheImmortalSun.class));
-        cards.add(new SetCardInfo("Vampire Champion", 198, Rarity.COMMON, mage.cards.v.VampireChampion.class));
-        cards.add(new SetCardInfo("Vault of Catlacan", 173, Rarity.RARE, mage.cards.v.VaultOfCatlacan.class));
-        cards.add(new SetCardInfo("Vicious Cagemaw", 29, Rarity.MYTHIC, mage.cards.v.ViciousCagemaw.class));
-        cards.add(new SetCardInfo("Vona's Hunger", 90, Rarity.RARE, mage.cards.v.VonasHunger.class));
-        cards.add(new SetCardInfo("Vraska's Conquistador", 199, Rarity.UNCOMMON, mage.cards.v.VraskasConquistador.class));
-        cards.add(new SetCardInfo("Vraska's Scorn", 200, Rarity.RARE, mage.cards.v.VraskasScorn.class));
-        cards.add(new SetCardInfo("Vraska, Scheming Gorgon", 197, Rarity.MYTHIC, mage.cards.v.VraskaSchemingGorgon.class));
-        cards.add(new SetCardInfo("Warsail Marauder", 60, Rarity.RARE, mage.cards.w.WarsailMarauder.class));
-        cards.add(new SetCardInfo("World Shaper", 151, Rarity.RARE, mage.cards.w.WorldShaper.class));
-        cards.add(new SetCardInfo("Zetalpa, Primal Dawn", 30, Rarity.RARE, mage.cards.z.ZetalpaPrimalDawn.class));
-    }
-}
+/*
+* Copyright 2010 BetaSteward_at_googlemail.com. All rights reserved.
+*
+* Redistribution and use in source and binary forms, with or without modification, are
+* permitted provided that the following conditions are met:
+*
+*    1. Redistributions of source code must retain the above copyright notice, this list of
+*       conditions and the following disclaimer.
+*
+*    2. Redistributions in binary form must reproduce the above copyright notice, this list
+*       of conditions and the following disclaimer in the documentation and/or other materials
+*       provided with the distribution.
+*
+* THIS SOFTWARE IS PROVIDED BY BetaSteward_at_googlemail.com ``AS IS'' AND ANY EXPRESS OR IMPLIED
+* WARRANTIES, INCLUDING, BUT NOT LIMITED TO, THE IMPLIED WARRANTIES OF MERCHANTABILITY AND
+* FITNESS FOR A PARTICULAR PURPOSE ARE DISCLAIMED. IN NO EVENT SHALL BetaSteward_at_googlemail.com OR
+* CONTRIBUTORS BE LIABLE FOR ANY DIRECT, INDIRECT, INCIDENTAL, SPECIAL, EXEMPLARY, OR
+* CONSEQUENTIAL DAMAGES (INCLUDING, BUT NOT LIMITED TO, PROCUREMENT OF SUBSTITUTE GOODS OR
+* SERVICES; LOSS OF USE, DATA, OR PROFITS; OR BUSINESS INTERRUPTION) HOWEVER CAUSED AND ON
+* ANY THEORY OF LIABILITY, WHETHER IN CONTRACT, STRICT LIABILITY, OR TORT (INCLUDING
+* NEGLIGENCE OR OTHERWISE) ARISING IN ANY WAY OUT OF THE USE OF THIS SOFTWARE, EVEN IF
+* ADVISED OF THE POSSIBILITY OF SUCH DAMAGE.
+*
+* The views and conclusions contained in the software and documentation are those of the
+* authors and should not be interpreted as representing official policies, either expressed
+* or implied, of BetaSteward_at_googlemail.com.
+ */
+package mage.sets;
+
+import mage.cards.ExpansionSet;
+import mage.constants.Rarity;
+import mage.constants.SetType;
+
+/**
+ *
+ * @author fireshoes
+ */
+public class RivalsOfIxalan extends ExpansionSet {
+
+    private static final RivalsOfIxalan instance = new RivalsOfIxalan();
+
+    public static RivalsOfIxalan getInstance() {
+        return instance;
+    }
+
+    private RivalsOfIxalan() {
+        super("Rivals of Ixalan", "RIX", ExpansionSet.buildDate(2018, 1, 19), SetType.EXPANSION);
+        this.blockName = "Ixalan";
+        this.parentSet = Ixalan.getInstance();
+        this.hasBoosters = true;
+        this.hasBasicLands = false;
+        this.numBoosterLands = 1;
+        this.numBoosterCommon = 11;
+        this.numBoosterUncommon = 3;
+        this.numBoosterRare = 1;
+        this.ratioBoosterMythic = 8;
+
+        cards.add(new SetCardInfo("Angrath's Ambusher", 202, Rarity.UNCOMMON, mage.cards.a.AngrathsAmbusher.class));
+        cards.add(new SetCardInfo("Angrath's Fury", 204, Rarity.RARE, mage.cards.a.AngrathsFury.class));
+        cards.add(new SetCardInfo("Angrath, Minotaur Pirate", 201, Rarity.MYTHIC, mage.cards.a.AngrathMinotaurPirate.class));
+        cards.add(new SetCardInfo("Atzal, Cave of Eternity", 160, Rarity.RARE, mage.cards.a.AtzalCaveOfEternity.class));
+        cards.add(new SetCardInfo("Brass's Bounty", 94, Rarity.RARE, mage.cards.b.BrasssBounty.class));
+        cards.add(new SetCardInfo("Buffling End", 1, Rarity.UNCOMMON, mage.cards.m.BafflingEnd.class));
+        cards.add(new SetCardInfo("Captain's Hook", 177, Rarity.RARE, mage.cards.c.CaptainsHook.class));
+        cards.add(new SetCardInfo("Cinder Barrens", 205, Rarity.RARE, mage.cards.c.CinderBarrens.class));
+        cards.add(new SetCardInfo("Deeproot Elite", 127, Rarity.RARE, mage.cards.d.DeeprootElite.class));
+        cards.add(new SetCardInfo("Dire Fleet Neckbreaker", 156, Rarity.UNCOMMON, mage.cards.d.DireFleetNeckbreaker.class));
+        cards.add(new SetCardInfo("Dusk Charger", 69, Rarity.COMMON, mage.cards.d.DuskCharger.class));
+        cards.add(new SetCardInfo("Dusk Legion Zealot", 70, Rarity.COMMON, mage.cards.d.DuskLegionZealot.class));
+        cards.add(new SetCardInfo("Elenda, the Dusk Rose", 157, Rarity.MYTHIC, mage.cards.e.ElendaTheDuskRose.class));
+        cards.add(new SetCardInfo("Etali, Primal Storm", 100, Rarity.RARE, mage.cards.e.EtaliPrimalStorm.class));
+        cards.add(new SetCardInfo("Evolving Wilds", 186, Rarity.COMMON, mage.cards.e.EvolvingWilds.class));
+        cards.add(new SetCardInfo("Fanatical Firebrand", 101, Rarity.COMMON, mage.cards.f.FanaticalFirebrand.class));
+        cards.add(new SetCardInfo("Forerunner of the Coalition", 72, Rarity.UNCOMMON, mage.cards.f.ForerunnerOfTheCoalition.class));
+        cards.add(new SetCardInfo("Forerunner of the Empire", 102, Rarity.UNCOMMON, mage.cards.f.ForerunnerOfTheEmpire.class));
+        cards.add(new SetCardInfo("Forerunner of the Heralds", 129, Rarity.UNCOMMON, mage.cards.f.ForerunnerOfTheHeralds.class));
+        cards.add(new SetCardInfo("Forerunner of the Legion", 9, Rarity.UNCOMMON, mage.cards.f.ForerunnerOfTheLegion.class));
+        cards.add(new SetCardInfo("Ghalta, Primal Hunger", 130, Rarity.RARE, mage.cards.g.GhaltaPrimalHunger.class));
+        cards.add(new SetCardInfo("Glorious Destiny", 18, Rarity.RARE, mage.cards.g.GloriousDestiny.class));
+        cards.add(new SetCardInfo("Jadelight Ranger", 136, Rarity.RARE, mage.cards.j.JadelightRanger.class));
+        cards.add(new SetCardInfo("Journey to Eternity", 160, Rarity.RARE, mage.cards.j.JourneyToEternity.class));
+        cards.add(new SetCardInfo("Jungle Creeper", 161, Rarity.UNCOMMON, mage.cards.j.JungleCreeper.class));
+        cards.add(new SetCardInfo("Kumena's Awakening", 42, Rarity.RARE, mage.cards.k.KumenasAwakening.class));
+        cards.add(new SetCardInfo("Kumena, Tyrant of Orazca", 162, Rarity.MYTHIC, mage.cards.k.KumenaTyrantOfOrazca.class));
+        cards.add(new SetCardInfo("Legion Lieutenant", 163, Rarity.UNCOMMON, mage.cards.l.LegionLieutenant.class));
+        cards.add(new SetCardInfo("Merfolk Mistbinder", 164, Rarity.UNCOMMON, mage.cards.m.MerfolkMistbinder.class));
+        cards.add(new SetCardInfo("Nezahal, Primal Tide", 45, Rarity.MYTHIC, mage.cards.n.NezahalPrimalTide.class));
+        cards.add(new SetCardInfo("Paladin of Atonement", 16, Rarity.RARE, mage.cards.p.PaladinOfAtonement.class));
+        cards.add(new SetCardInfo("Path to Discovery", 142, Rarity.RARE, mage.cards.p.PathToDiscovery.class));
+        cards.add(new SetCardInfo("Pirate's Pillage", 109, Rarity.UNCOMMON, mage.cards.p.PiratesPillage.class));
+        cards.add(new SetCardInfo("Polyraptor", 144, Rarity.MYTHIC, mage.cards.p.Polyraptor.class));
+        cards.add(new SetCardInfo("Seafloor Oracle", 51, Rarity.RARE, mage.cards.s.SeafloorOracle.class));
+        cards.add(new SetCardInfo("Secrets of the Golden City", 52, Rarity.COMMON, mage.cards.s.SecretsOfTheGoldenCity.class));
+        cards.add(new SetCardInfo("Silent Gravestone", 182, Rarity.RARE, mage.cards.s.SilentGravestone.class));
+        cards.add(new SetCardInfo("Silvergill Adept", 53, Rarity.UNCOMMON, mage.cards.s.SilvergillAdept.class));
+        cards.add(new SetCardInfo("Skymarcher Aspirant", 21, Rarity.UNCOMMON, mage.cards.s.SkymarcherAspirant.class));
+        cards.add(new SetCardInfo("Sphinx's Decree", 24, Rarity.RARE, mage.cards.s.SphinxsDecree.class));
+        cards.add(new SetCardInfo("Storm Fleet Sprinter", 172, Rarity.UNCOMMON, mage.cards.s.StormFleetSprinter.class));
+        cards.add(new SetCardInfo("Storm the Vault", 173, Rarity.RARE, mage.cards.s.StormTheVault.class));
+        cards.add(new SetCardInfo("Swab Goblin", 203, Rarity.COMMON, mage.cards.s.SwabGoblin.class));
+        cards.add(new SetCardInfo("Tetzimoc, Primal Death", 86, Rarity.RARE, mage.cards.t.TetzimocPrimalDeath.class));
+        cards.add(new SetCardInfo("The Immortal Sun", 180, Rarity.MYTHIC, mage.cards.t.TheImmortalSun.class));
+        cards.add(new SetCardInfo("Vampire Champion", 198, Rarity.COMMON, mage.cards.v.VampireChampion.class));
+        cards.add(new SetCardInfo("Vault of Catlacan", 173, Rarity.RARE, mage.cards.v.VaultOfCatlacan.class));
+        cards.add(new SetCardInfo("Vicious Cagemaw", 29, Rarity.MYTHIC, mage.cards.v.ViciousCagemaw.class));
+        cards.add(new SetCardInfo("Vona's Hunger", 90, Rarity.RARE, mage.cards.v.VonasHunger.class));
+        cards.add(new SetCardInfo("Vraska's Conquistador", 199, Rarity.UNCOMMON, mage.cards.v.VraskasConquistador.class));
+        cards.add(new SetCardInfo("Vraska's Scorn", 200, Rarity.RARE, mage.cards.v.VraskasScorn.class));
+        cards.add(new SetCardInfo("Vraska, Scheming Gorgon", 197, Rarity.MYTHIC, mage.cards.v.VraskaSchemingGorgon.class));
+        cards.add(new SetCardInfo("Warsail Marauder", 60, Rarity.RARE, mage.cards.w.WarsailMarauder.class));
+        cards.add(new SetCardInfo("World Shaper", 151, Rarity.RARE, mage.cards.w.WorldShaper.class));
+        cards.add(new SetCardInfo("Zetalpa, Primal Dawn", 30, Rarity.RARE, mage.cards.z.ZetalpaPrimalDawn.class));
+    }
+}