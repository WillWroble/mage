<<<<<<< HEAD
/*
 *  Copyright 2010 BetaSteward_at_googlemail.com. All rights reserved.
 *
 *  Redistribution and use in source and binary forms, with or without modification, are
 *  permitted provided that the following conditions are met:
 *
 *     1. Redistributions of source code must retain the above copyright notice, this list of
 *        conditions and the following disclaimer.
 *
 *     2. Redistributions in binary form must reproduce the above copyright notice, this list
 *        of conditions and the following disclaimer in the documentation and/or other materials
 *        provided with the distribution.
 *
 *  THIS SOFTWARE IS PROVIDED BY BetaSteward_at_googlemail.com ``AS IS'' AND ANY EXPRESS OR IMPLIED
 *  WARRANTIES, INCLUDING, BUT NOT LIMITED TO, THE IMPLIED WARRANTIES OF MERCHANTABILITY AND
 *  FITNESS FOR A PARTICULAR PURPOSE ARE DISCLAIMED. IN NO EVENT SHALL BetaSteward_at_googlemail.com OR
 *  CONTRIBUTORS BE LIABLE FOR ANY DIRECT, INDIRECT, INCIDENTAL, SPECIAL, EXEMPLARY, OR
 *  CONSEQUENTIAL DAMAGES (INCLUDING, BUT NOT LIMITED TO, PROCUREMENT OF SUBSTITUTE GOODS OR
 *  SERVICES; LOSS OF USE, DATA, OR PROFITS; OR BUSINESS INTERRUPTION) HOWEVER CAUSED AND ON
 *  ANY THEORY OF LIABILITY, WHETHER IN CONTRACT, STRICT LIABILITY, OR TORT (INCLUDING
 *  NEGLIGENCE OR OTHERWISE) ARISING IN ANY WAY OUT OF THE USE OF THIS SOFTWARE, EVEN IF
 *  ADVISED OF THE POSSIBILITY OF SUCH DAMAGE.
 *
 *  The views and conclusions contained in the software and documentation are those of the
 *  authors and should not be interpreted as representing official policies, either expressed
 *  or implied, of BetaSteward_at_googlemail.com.
 */
package mage.sets;

import mage.cards.CardGraphicInfo;
import mage.cards.ExpansionSet;
import mage.constants.Rarity;
import mage.constants.SetType;

/**
 *
 * @author fireshoes
 */

public class Commander2016 extends ExpansionSet {

    private static final Commander2016 fINSTANCE = new Commander2016();

    public static Commander2016 getInstance() {
        return fINSTANCE;
    }

    private Commander2016() {
        super("Commander 2016 Edition", "C16", ExpansionSet.buildDate(2016, 11, 11), SetType.SUPPLEMENTAL);
        this.blockName = "Command Zone";
        cards.add(new SetCardInfo("Abzan Charm", 177, Rarity.UNCOMMON, mage.cards.a.AbzanCharm.class));
        cards.add(new SetCardInfo("Abzan Falconer", 57, Rarity.UNCOMMON, mage.cards.a.AbzanFalconer.class));
        cards.add(new SetCardInfo("Academy Elite", 81, Rarity.RARE, mage.cards.a.AcademyElite.class));
        cards.add(new SetCardInfo("Aeon Chronicler", 82, Rarity.RARE, mage.cards.a.AeonChronicler.class));
        cards.add(new SetCardInfo("Akiri, Line-Slinger", 26, Rarity.RARE, mage.cards.a.AkiriLineSlinger.class));
        cards.add(new SetCardInfo("Akroan Horse", 241, Rarity.RARE, mage.cards.a.AkroanHorse.class));
        cards.add(new SetCardInfo("Alesha, Who Smiles at Death", 119, Rarity.RARE, mage.cards.a.AleshaWhoSmilesAtDeath.class));
        cards.add(new SetCardInfo("Ancient Excavation", 27, Rarity.UNCOMMON, mage.cards.a.AncientExcavation.class));
        cards.add(new SetCardInfo("Ankle Shanker", 178, Rarity.RARE, mage.cards.a.AnkleShanker.class));
        cards.add(new SetCardInfo("Arcane Denial", 83, Rarity.COMMON, mage.cards.a.ArcaneDenial.class));
        cards.add(new SetCardInfo("Arcane Sanctum", 281, Rarity.UNCOMMON, mage.cards.a.ArcaneSanctum.class));
        cards.add(new SetCardInfo("Armory Automaton", 51, Rarity.RARE, mage.cards.a.ArmoryAutomaton.class));
        cards.add(new SetCardInfo("Army of the Damned", 105, Rarity.MYTHIC, mage.cards.a.ArmyOfTheDamned.class));
        cards.add(new SetCardInfo("Artifact Mutation", 179, Rarity.RARE, mage.cards.a.ArtifactMutation.class));
        cards.add(new SetCardInfo("Ash Barrens", 56, Rarity.COMMON, mage.cards.a.AshBarrens.class));
        cards.add(new SetCardInfo("Assault Suit", 242, Rarity.UNCOMMON, mage.cards.a.AssaultSuit.class));
        cards.add(new SetCardInfo("Astral Cornucopia", 243, Rarity.RARE, mage.cards.a.AstralCornucopia.class));
        cards.add(new SetCardInfo("Atraxa, Praetors' Voice", 28, Rarity.MYTHIC, mage.cards.a.AtraxaPraetorsVoice.class));
        cards.add(new SetCardInfo("Aura Mutation", 180, Rarity.RARE, mage.cards.a.AuraMutation.class));
        cards.add(new SetCardInfo("Azorius Chancery", 282, Rarity.UNCOMMON, mage.cards.a.AzoriusChancery.class));
        cards.add(new SetCardInfo("Baleful Strix", 181, Rarity.UNCOMMON, mage.cards.b.BalefulStrix.class));
        cards.add(new SetCardInfo("Bane of the Living", 106, Rarity.RARE, mage.cards.b.BaneOfTheLiving.class));
        cards.add(new SetCardInfo("Beacon of Unrest", 107, Rarity.RARE, mage.cards.b.BeaconOfUnrest.class));
        cards.add(new SetCardInfo("Beast Within", 141, Rarity.UNCOMMON, mage.cards.b.BeastWithin.class));
        cards.add(new SetCardInfo("Beastmaster Ascension", 142, Rarity.RARE, mage.cards.b.BeastmasterAscension.class));
        cards.add(new SetCardInfo("Benefactor's Draught", 21, Rarity.RARE, mage.cards.b.BenefactorsDraught.class));
        cards.add(new SetCardInfo("Bituminous Blast", 182, Rarity.UNCOMMON, mage.cards.b.BituminousBlast.class));
        cards.add(new SetCardInfo("Blasphemous Act", 120, Rarity.RARE, mage.cards.b.BlasphemousAct.class));
        cards.add(new SetCardInfo("Blazing Archon", 58, Rarity.RARE, mage.cards.b.BlazingArchon.class));
        cards.add(new SetCardInfo("Blind Obedience", 59, Rarity.RARE, mage.cards.b.BlindObedience.class));
        cards.add(new SetCardInfo("Blinkmoth Urn", 244, Rarity.RARE, mage.cards.b.BlinkmothUrn.class));
        cards.add(new SetCardInfo("Blood Tyrant", 183, Rarity.RARE, mage.cards.b.BloodTyrant.class));
        cards.add(new SetCardInfo("Bloodbraid Elf", 184, Rarity.UNCOMMON, mage.cards.b.BloodbraidElf.class));
        cards.add(new SetCardInfo("Bonehoard", 245, Rarity.RARE, mage.cards.b.Bonehoard.class));
        cards.add(new SetCardInfo("Boompile", 52, Rarity.RARE, mage.cards.b.Boompile.class));
        cards.add(new SetCardInfo("Boros Charm", 185, Rarity.UNCOMMON, mage.cards.b.BorosCharm.class));
        cards.add(new SetCardInfo("Boros Garrison", 283, Rarity.UNCOMMON, mage.cards.b.BorosGarrison.class));
        cards.add(new SetCardInfo("Brave the Sands", 60, Rarity.UNCOMMON, mage.cards.b.BraveTheSands.class));
        cards.add(new SetCardInfo("Breath of Fury", 121, Rarity.RARE, mage.cards.b.BreathOfFury.class));
        cards.add(new SetCardInfo("Bred for the Hunt", 186, Rarity.UNCOMMON, mage.cards.b.BredForTheHunt.class));
        cards.add(new SetCardInfo("Breya, Etherium Shaper", 29, Rarity.MYTHIC, mage.cards.b.BreyaEtheriumShaper.class));
        cards.add(new SetCardInfo("Bruse Tarl, Boorish Herder", 30, Rarity.MYTHIC, mage.cards.b.BruseTarlBoorishHerder.class));
        cards.add(new SetCardInfo("Brutal Hordechief", 108, Rarity.MYTHIC, mage.cards.b.BrutalHordechief.class));
        cards.add(new SetCardInfo("Burgeoning", 143, Rarity.RARE, mage.cards.b.Burgeoning.class));
        cards.add(new SetCardInfo("Buried Ruin", 284, Rarity.UNCOMMON, mage.cards.b.BuriedRuin.class));
        cards.add(new SetCardInfo("Cauldron of Souls", 246, Rarity.RARE, mage.cards.c.CauldronOfSouls.class));
        cards.add(new SetCardInfo("Cathars' Crusade", 61, Rarity.RARE, mage.cards.c.CatharsCrusade.class));
        cards.add(new SetCardInfo("Caves of Koilos", 285, Rarity.RARE, mage.cards.c.CavesOfKoilos.class));
        cards.add(new SetCardInfo("Chain of Vapor", 84, Rarity.UNCOMMON, mage.cards.c.ChainOfVapor.class));
        cards.add(new SetCardInfo("Champion of Lambholt", 144, Rarity.RARE, mage.cards.c.ChampionOfLambholt.class));
        cards.add(new SetCardInfo("Chaos Warp", 122, Rarity.RARE, mage.cards.c.ChaosWarp.class));
        cards.add(new SetCardInfo("Charging Cinderhorn", 16, Rarity.RARE, mage.cards.c.ChargingCinderhorn.class));
        cards.add(new SetCardInfo("Chasm Skulker", 85, Rarity.RARE, mage.cards.c.ChasmSkulker.class));
        cards.add(new SetCardInfo("Chief Engineer", 86, Rarity.RARE, mage.cards.c.ChiefEngineer.class));
        cards.add(new SetCardInfo("Chromatic Lantern", 247, Rarity.RARE, mage.cards.c.ChromaticLantern.class));
        cards.add(new SetCardInfo("Citadel Siege", 62, Rarity.RARE, mage.cards.c.CitadelSiege.class));
        cards.add(new SetCardInfo("Clan Defiance", 187, Rarity.RARE, mage.cards.c.ClanDefiance.class));
        cards.add(new SetCardInfo("Coastal Breach", 6, Rarity.RARE, mage.cards.c.CoastalBreach.class));
        cards.add(new SetCardInfo("Coiling Oracle", 188, Rarity.COMMON, mage.cards.c.CoilingOracle.class));
        cards.add(new SetCardInfo("Collective Voyage", 145, Rarity.RARE, mage.cards.c.CollectiveVoyage.class));
        cards.add(new SetCardInfo("Command Tower", 286, Rarity.COMMON, mage.cards.c.CommandTower.class));
        cards.add(new SetCardInfo("Commander's Sphere", 248, Rarity.COMMON, mage.cards.c.CommandersSphere.class));
        cards.add(new SetCardInfo("Conqueror's Flail", 53, Rarity.RARE, mage.cards.c.ConquerorsFlail.class));
        cards.add(new SetCardInfo("Consuming Aberration", 189, Rarity.RARE, mage.cards.c.ConsumingAberration.class));
        cards.add(new SetCardInfo("Corpsejack Menace", 190, Rarity.RARE, mage.cards.c.CorpsejackMenace.class));
        cards.add(new SetCardInfo("Crackling Doom", 191, Rarity.RARE, mage.cards.c.CracklingDoom.class));
        cards.add(new SetCardInfo("Cranial Plating", 249, Rarity.UNCOMMON, mage.cards.c.CranialPlating.class));
        cards.add(new SetCardInfo("Crumbling Necropolis", 287, Rarity.UNCOMMON, mage.cards.c.CrumblingNecropolis.class));
        cards.add(new SetCardInfo("Crystalline Crawler", 54, Rarity.RARE, mage.cards.c.CrystallineCrawler.class));
        cards.add(new SetCardInfo("Cultivate", 146, Rarity.COMMON, mage.cards.c.Cultivate.class));
        cards.add(new SetCardInfo("Curtains' Call", 13, Rarity.RARE, mage.cards.c.CurtainsCall.class));
        cards.add(new SetCardInfo("Curse of Vengeance", 12, Rarity.RARE, mage.cards.c.CurseOfVengeance.class));
        cards.add(new SetCardInfo("Custodi Soulbinders", 63, Rarity.RARE, mage.cards.c.CustodiSoulbinders.class));
        cards.add(new SetCardInfo("Daretti, Scrap Savant", 123, Rarity.MYTHIC, mage.cards.d.DarettiScrapSavant.class));
        cards.add(new SetCardInfo("Darksteel Citadel", 288, Rarity.UNCOMMON, mage.cards.d.DarksteelCitadel.class));
        cards.add(new SetCardInfo("Darksteel Ingot", 250, Rarity.UNCOMMON, mage.cards.d.DarksteelIngot.class));
        cards.add(new SetCardInfo("Darkwater Catacombs", 289, Rarity.RARE, mage.cards.d.DarkwaterCatacombs.class));
        cards.add(new SetCardInfo("Dauntless Escort", 192, Rarity.RARE, mage.cards.d.DauntlessEscort.class));
        cards.add(new SetCardInfo("Decimate", 193, Rarity.RARE, mage.cards.d.Decimate.class));
        cards.add(new SetCardInfo("Deepglow Skate", 7, Rarity.RARE, mage.cards.d.DeepglowSkate.class));
        cards.add(new SetCardInfo("Den Protector", 147, Rarity.RARE, mage.cards.d.DenProtector.class));
        cards.add(new SetCardInfo("Devastation Tide", 87, Rarity.RARE, mage.cards.d.DevastationTide.class));
        cards.add(new SetCardInfo("Dimir Aqueduct", 290, Rarity.UNCOMMON, mage.cards.d.DimirAqueduct.class));
        cards.add(new SetCardInfo("Disdainful Stroke", 88, Rarity.COMMON, mage.cards.d.DisdainfulStroke.class));
        cards.add(new SetCardInfo("Dismal Backwater", 291, Rarity.COMMON, mage.cards.d.DismalBackwater.class));
        cards.add(new SetCardInfo("Dispeller's Capsule", 64, Rarity.COMMON, mage.cards.d.DispellersCapsule.class));
        cards.add(new SetCardInfo("Divergent Transformations", 17, Rarity.RARE, mage.cards.d.DivergentTransformations.class));
        cards.add(new SetCardInfo("Dragon Mage", 124, Rarity.RARE, mage.cards.d.DragonMage.class));
        cards.add(new SetCardInfo("Dragonskull Summit", 292, Rarity.RARE, mage.cards.d.DragonskullSummit.class));
        cards.add(new SetCardInfo("Dreadship Reef", 293, Rarity.UNCOMMON, mage.cards.d.DreadshipReef.class));
        cards.add(new SetCardInfo("Duelist's Heritage", 1, Rarity.RARE, mage.cards.d.DuelistsHeritage.class));
        cards.add(new SetCardInfo("Duneblast", 194, Rarity.RARE, mage.cards.d.Duneblast.class));
        cards.add(new SetCardInfo("Edric, Spymaster of Trest", 195, Rarity.RARE, mage.cards.e.EdricSpymasterOfTrest.class));
        cards.add(new SetCardInfo("Elite Scaleguard", 65, Rarity.UNCOMMON, mage.cards.e.EliteScaleguard.class));
        cards.add(new SetCardInfo("Empyrial Plate", 251, Rarity.RARE, mage.cards.e.EmpyrialPlate.class));
        cards.add(new SetCardInfo("Enduring Scalelord", 196, Rarity.UNCOMMON, mage.cards.e.EnduringScalelord.class));
        cards.add(new SetCardInfo("Entrapment Maneuver", 2, Rarity.RARE, mage.cards.e.EntrapmentManeuver.class));
        cards.add(new SetCardInfo("Etched Oracle", 252, Rarity.UNCOMMON, mage.cards.e.EtchedOracle.class));
        cards.add(new SetCardInfo("Etherium Sculptor", 89, Rarity.COMMON, mage.cards.e.EtheriumSculptor.class));
        cards.add(new SetCardInfo("Etherium-Horn Sorcerer", 197, Rarity.RARE, mage.cards.e.EtheriumHornSorcerer.class));
        cards.add(new SetCardInfo("Ethersworn Adjudicator", 90, Rarity.MYTHIC, mage.cards.e.EtherswornAdjudicator.class));
        cards.add(new SetCardInfo("Evacuation", 91, Rarity.RARE, mage.cards.e.Evacuation.class));
        cards.add(new SetCardInfo("Everflowing Chalice", 253, Rarity.UNCOMMON, mage.cards.e.EverflowingChalice.class));
        cards.add(new SetCardInfo("Everlasting Torment", 233, Rarity.RARE, mage.cards.e.EverlastingTorment.class));
        cards.add(new SetCardInfo("Evolutionary Escalation", 22, Rarity.UNCOMMON, mage.cards.e.EvolutionaryEscalation.class));
        cards.add(new SetCardInfo("Evolving Wilds", 294, Rarity.COMMON, mage.cards.e.EvolvingWilds.class));
        cards.add(new SetCardInfo("Executioner's Capsule", 109, Rarity.COMMON, mage.cards.e.ExecutionersCapsule.class));
        cards.add(new SetCardInfo("Exotic Orchard", 295, Rarity.RARE, mage.cards.e.ExoticOrchard.class));
        cards.add(new SetCardInfo("Far Wanderings", 148, Rarity.COMMON, mage.cards.f.FarWanderings.class));
        cards.add(new SetCardInfo("Farseek", 149, Rarity.COMMON, mage.cards.f.Farseek.class));
        cards.add(new SetCardInfo("Fathom Mage", 198, Rarity.RARE, mage.cards.f.FathomMage.class));
        cards.add(new SetCardInfo("Fellwar Stone", 254, Rarity.UNCOMMON, mage.cards.f.FellwarStone.class));
        cards.add(new SetCardInfo("Festercreep", 110, Rarity.COMMON, mage.cards.f.Festercreep.class));
        cards.add(new SetCardInfo("Filigree Angel", 199, Rarity.RARE, mage.cards.f.FiligreeAngel.class));
        cards.add(new SetCardInfo("Forbidden Orchard", 296, Rarity.RARE, mage.cards.f.ForbiddenOrchard.class));
        cards.add(new SetCardInfo("Forest", 349, Rarity.LAND, mage.cards.basiclands.Forest.class, new CardGraphicInfo(null, true)));
        cards.add(new SetCardInfo("Forest", 350, Rarity.LAND, mage.cards.basiclands.Forest.class, new CardGraphicInfo(null, true)));
        cards.add(new SetCardInfo("Forest", 351, Rarity.LAND, mage.cards.basiclands.Forest.class, new CardGraphicInfo(null, true)));
        cards.add(new SetCardInfo("Forgotten Ancient", 150, Rarity.RARE, mage.cards.f.ForgottenAncient.class));
        cards.add(new SetCardInfo("Frontier Bivouac", 297, Rarity.UNCOMMON, mage.cards.f.FrontierBivouac.class));
        cards.add(new SetCardInfo("Gamekeeper", 151, Rarity.UNCOMMON, mage.cards.g.Gamekeeper.class));
        cards.add(new SetCardInfo("Ghastly Conscription", 111, Rarity.MYTHIC, mage.cards.g.GhastlyConscription.class));
        cards.add(new SetCardInfo("Ghave, Guru of Spores", 200, Rarity.MYTHIC, mage.cards.g.GhaveGuruOfSpores.class));
        cards.add(new SetCardInfo("Ghostly Prison", 66, Rarity.UNCOMMON, mage.cards.g.GhostlyPrison.class));
        cards.add(new SetCardInfo("Glint-Eye Nephilim", 201, Rarity.RARE, mage.cards.g.GlintEyeNephilim.class));
        cards.add(new SetCardInfo("Goblin Spymaster", 19, Rarity.RARE, mage.cards.g.GoblinSpymaster.class));
        cards.add(new SetCardInfo("Godo, Bandit Warlord", 125, Rarity.RARE, mage.cards.g.GodoBanditWarlord.class));
        cards.add(new SetCardInfo("Golgari Rot Farm", 298, Rarity.UNCOMMON, mage.cards.g.GolgariRotFarm.class));
        cards.add(new SetCardInfo("Golgari Signet", 255, Rarity.COMMON, mage.cards.g.GolgariSignet.class));
        cards.add(new SetCardInfo("Grab the Reins", 126, Rarity.UNCOMMON, mage.cards.g.GrabTheReins.class));
        cards.add(new SetCardInfo("Grand Coliseum", 299, Rarity.RARE, mage.cards.g.GrandColiseum.class));
        cards.add(new SetCardInfo("Grave Upheaval", 31, Rarity.UNCOMMON, mage.cards.g.GraveUpheaval.class));
        cards.add(new SetCardInfo("Grip of Phyresis", 9, Rarity.UNCOMMON, mage.cards.g.GripOfPhyresis.class));
        cards.add(new SetCardInfo("Gruul Signet", 256, Rarity.COMMON, mage.cards.g.GruulSignet.class));
        cards.add(new SetCardInfo("Gruul Turf", 300, Rarity.UNCOMMON, mage.cards.g.GruulTurf.class));
        cards.add(new SetCardInfo("Guiltfeeder", 112, Rarity.RARE, mage.cards.g.Guiltfeeder.class));
        cards.add(new SetCardInfo("Gwafa Hazid, Profiteer", 202, Rarity.RARE, mage.cards.g.GwafaHazidProfiteer.class));
        cards.add(new SetCardInfo("Hanna, Ship's Navigator", 203, Rarity.RARE, mage.cards.h.HannaShipsNavigator.class));
        cards.add(new SetCardInfo("Hardened Scales", 152, Rarity.RARE, mage.cards.h.HardenedScales.class));
        cards.add(new SetCardInfo("Hellkite Igniter", 127, Rarity.RARE, mage.cards.h.HellkiteIgniter.class));
        cards.add(new SetCardInfo("Hellkite Tyrant", 128, Rarity.MYTHIC, mage.cards.h.HellkiteTyrant.class));
        cards.add(new SetCardInfo("Homeward Path", 301, Rarity.RARE, mage.cards.h.HomewardPath.class));
        cards.add(new SetCardInfo("Hoofprints of the Stag", 67, Rarity.RARE, mage.cards.h.HoofprintsOfTheStag.class));
        cards.add(new SetCardInfo("Horizon Chimera", 204, Rarity.UNCOMMON, mage.cards.h.HorizonChimera.class));
        cards.add(new SetCardInfo("Howling Mine", 257, Rarity.RARE, mage.cards.h.HowlingMine.class));
        cards.add(new SetCardInfo("Humble Defector", 129, Rarity.UNCOMMON, mage.cards.h.HumbleDefector.class));
        cards.add(new SetCardInfo("Hushwing Gryff", 68, Rarity.RARE, mage.cards.h.HushwingGryff.class));
        cards.add(new SetCardInfo("Ichor Wellspring", 258, Rarity.COMMON, mage.cards.i.IchorWellspring.class));
        cards.add(new SetCardInfo("Ikra Shidiqi, the Usurper", 32, Rarity.MYTHIC, mage.cards.i.IkraShidiqiTheUsurper.class));
        cards.add(new SetCardInfo("In Garruk's Wake", 113, Rarity.RARE, mage.cards.i.InGarruksWake.class));
        cards.add(new SetCardInfo("Inspiring Call", 153, Rarity.UNCOMMON, mage.cards.i.InspiringCall.class));
        cards.add(new SetCardInfo("Iroas, God of Victory", 205, Rarity.MYTHIC, mage.cards.i.IroasGodOfVictory.class));
	cards.add(new SetCardInfo("Ishai, Ojutai Dragonspeaker", 33, Rarity.MYTHIC, mage.cards.i.IshaiOjutaiDragonspeaker.class));
        cards.add(new SetCardInfo("Island", 340, Rarity.LAND, mage.cards.basiclands.Island.class, new CardGraphicInfo(null, true)));
        cards.add(new SetCardInfo("Island", 341, Rarity.LAND, mage.cards.basiclands.Island.class, new CardGraphicInfo(null, true)));
        cards.add(new SetCardInfo("Island", 342, Rarity.LAND, mage.cards.basiclands.Island.class, new CardGraphicInfo(null, true)));
        cards.add(new SetCardInfo("Izzet Boilerworks", 302, Rarity.UNCOMMON, mage.cards.i.IzzetBoilerworks.class));
        cards.add(new SetCardInfo("Jor Kadeen, the Prevailer", 206, Rarity.RARE, mage.cards.j.JorKadeenThePrevailer.class));
        cards.add(new SetCardInfo("Jungle Hollow", 303, Rarity.COMMON, mage.cards.j.JungleHollow.class));
        cards.add(new SetCardInfo("Jungle Shrine", 304, Rarity.UNCOMMON, mage.cards.j.JungleShrine.class));
        cards.add(new SetCardInfo("Juniper Order Ranger", 207, Rarity.UNCOMMON, mage.cards.j.JuniperOrderRanger.class));
        cards.add(new SetCardInfo("Kalonian Hydra", 154, Rarity.MYTHIC, mage.cards.k.KalonianHydra.class));
        cards.add(new SetCardInfo("Karplusan Forest", 305, Rarity.RARE, mage.cards.k.KarplusanForest.class));
        cards.add(new SetCardInfo("Kazuul, Tyrant of the Cliffs", 130, Rarity.RARE, mage.cards.k.KazuulTyrantOfTheCliffs.class));
        cards.add(new SetCardInfo("Keening Stone", 259, Rarity.RARE, mage.cards.k.KeeningStone.class));
        cards.add(new SetCardInfo("Kodama's Reach", 155, Rarity.COMMON, mage.cards.k.KodamasReach.class));
        cards.add(new SetCardInfo("Korozda Guildmage", 208, Rarity.UNCOMMON, mage.cards.k.KorozdaGuildmage.class));
	cards.add(new SetCardInfo("Kraum, Ludevic's Opus", 34, Rarity.RARE, mage.cards.k.KraumLudevicsOpus.class));
        cards.add(new SetCardInfo("Krosan Verge", 306, Rarity.UNCOMMON, mage.cards.k.KrosanVerge.class));
        cards.add(new SetCardInfo("Kynaios and Tiro of Meletis", 36, Rarity.MYTHIC, mage.cards.k.KynaiosAndTiroOfMeletis.class));
        cards.add(new SetCardInfo("Languish", 114, Rarity.RARE, mage.cards.l.Languish.class));
        cards.add(new SetCardInfo("Lavalanche", 209, Rarity.RARE, mage.cards.l.Lavalanche.class));
        cards.add(new SetCardInfo("Lightning Greaves", 260, Rarity.UNCOMMON, mage.cards.l.LightningGreaves.class));
        cards.add(new SetCardInfo("Loxodon Warhammer", 261, Rarity.UNCOMMON, mage.cards.l.LoxodonWarhammer.class));
        cards.add(new SetCardInfo("Lurking Predators", 156, Rarity.RARE, mage.cards.l.LurkingPredators.class));
        cards.add(new SetCardInfo("Magus of the Will", 14, Rarity.RARE, mage.cards.m.MagusOfTheWill.class));
        cards.add(new SetCardInfo("Managorger Hydra", 157, Rarity.RARE, mage.cards.m.ManagorgerHydra.class));
        cards.add(new SetCardInfo("Master Biomancer", 210, Rarity.MYTHIC, mage.cards.m.MasterBiomancer.class));
        cards.add(new SetCardInfo("Master of Etherium", 92, Rarity.RARE, mage.cards.m.MasterOfEtherium.class));
        cards.add(new SetCardInfo("Mentor of the Meek", 69, Rarity.RARE, mage.cards.m.MentorOfTheMeek.class));
        cards.add(new SetCardInfo("Merciless Eviction", 211, Rarity.RARE, mage.cards.m.MercilessEviction.class));
        cards.add(new SetCardInfo("Migratory Route", 38, Rarity.UNCOMMON, mage.cards.m.MigratoryRoute.class));
        cards.add(new SetCardInfo("Minds Aglow", 93, Rarity.RARE, mage.cards.m.MindsAglow.class));
        cards.add(new SetCardInfo("Mirror Entity", 70, Rarity.RARE, mage.cards.m.MirrorEntity.class));
        cards.add(new SetCardInfo("Mirrorweave", 234, Rarity.RARE, mage.cards.m.Mirrorweave.class));
        cards.add(new SetCardInfo("Mortify", 212, Rarity.UNCOMMON, mage.cards.m.Mortify.class));
        cards.add(new SetCardInfo("Mosswort Bridge", 307, Rarity.RARE, mage.cards.m.MosswortBridge.class));
        cards.add(new SetCardInfo("Mountain", 346, Rarity.LAND, mage.cards.basiclands.Mountain.class, new CardGraphicInfo(null, true)));
        cards.add(new SetCardInfo("Mountain", 347, Rarity.LAND, mage.cards.basiclands.Mountain.class, new CardGraphicInfo(null, true)));
        cards.add(new SetCardInfo("Mountain", 348, Rarity.LAND, mage.cards.basiclands.Mountain.class, new CardGraphicInfo(null, true)));
        cards.add(new SetCardInfo("Murmuring Bosk", 308, Rarity.RARE, mage.cards.m.MurmuringBosk.class));
        cards.add(new SetCardInfo("Mycoloth", 158, Rarity.RARE, mage.cards.m.Mycoloth.class));
        cards.add(new SetCardInfo("Mycosynth Wellspring", 262, Rarity.COMMON, mage.cards.m.MycosynthWellspring.class));
        cards.add(new SetCardInfo("Myr Battlesphere", 263, Rarity.RARE, mage.cards.m.MyrBattlesphere.class));
        cards.add(new SetCardInfo("Myr Retriever", 264, Rarity.UNCOMMON, mage.cards.m.MyrRetriever.class));
        cards.add(new SetCardInfo("Myriad Landscape", 309, Rarity.UNCOMMON, mage.cards.m.MyriadLandscape.class));
        cards.add(new SetCardInfo("Mystic Monastery", 310, Rarity.UNCOMMON, mage.cards.m.MysticMonastery.class));
        cards.add(new SetCardInfo("Nath of the Gilt-Leaf", 213, Rarity.RARE, mage.cards.n.NathOfTheGiltLeaf.class));
        cards.add(new SetCardInfo("Naya Charm", 214, Rarity.UNCOMMON, mage.cards.n.NayaCharm.class));
        cards.add(new SetCardInfo("Necrogenesis", 215, Rarity.UNCOMMON, mage.cards.n.Necrogenesis.class));
        cards.add(new SetCardInfo("Necroplasm", 115, Rarity.RARE, mage.cards.n.Necroplasm.class));
        cards.add(new SetCardInfo("Nevinyrral's Disk", 265, Rarity.RARE, mage.cards.n.NevinyrralsDisk.class));
        cards.add(new SetCardInfo("Nomad Outpost", 311, Rarity.UNCOMMON, mage.cards.n.NomadOutpost.class));
        cards.add(new SetCardInfo("Oath of Druids", 159, Rarity.RARE, mage.cards.o.OathOfDruids.class));
        cards.add(new SetCardInfo("Oblation", 71, Rarity.RARE, mage.cards.o.Oblation.class));
        cards.add(new SetCardInfo("Opal Palace", 312, Rarity.COMMON, mage.cards.o.OpalPalace.class));
        cards.add(new SetCardInfo("Open the Vaults", 72, Rarity.RARE, mage.cards.o.OpenTheVaults.class));
        cards.add(new SetCardInfo("Opulent Palace", 313, Rarity.UNCOMMON, mage.cards.o.OpulentPalace.class));
        cards.add(new SetCardInfo("Order // Chaos", 240, Rarity.UNCOMMON, mage.cards.o.OrderChaos.class));
        cards.add(new SetCardInfo("Orzhov Basilica", 314, Rarity.UNCOMMON, mage.cards.o.OrzhovBasilica.class));
        cards.add(new SetCardInfo("Orzhov Signet", 266, Rarity.COMMON, mage.cards.o.OrzhovSignet.class));
        cards.add(new SetCardInfo("Past in Flames", 131, Rarity.MYTHIC, mage.cards.p.PastInFlames.class));
        cards.add(new SetCardInfo("Phyrexian Rebirth", 73, Rarity.RARE, mage.cards.p.PhyrexianRebirth.class));
        cards.add(new SetCardInfo("Plains", 337, Rarity.LAND, mage.cards.basiclands.Plains.class, new CardGraphicInfo(null, true)));
        cards.add(new SetCardInfo("Plains", 338, Rarity.LAND, mage.cards.basiclands.Plains.class, new CardGraphicInfo(null, true)));
        cards.add(new SetCardInfo("Plains", 339, Rarity.LAND, mage.cards.basiclands.Plains.class, new CardGraphicInfo(null, true)));
        cards.add(new SetCardInfo("Primeval Protector", 23, Rarity.RARE, mage.cards.p.PrimevalProtector.class));
        cards.add(new SetCardInfo("Prismatic Geoscope", 55, Rarity.RARE, mage.cards.p.PrismaticGeoscope.class));
        cards.add(new SetCardInfo("Progenitor Mimic", 216, Rarity.MYTHIC, mage.cards.p.ProgenitorMimic.class));
        cards.add(new SetCardInfo("Propaganda", 94, Rarity.UNCOMMON, mage.cards.p.Propaganda.class));
        cards.add(new SetCardInfo("Psychosis Crawler", 267, Rarity.RARE, mage.cards.p.PsychosisCrawler.class));
        cards.add(new SetCardInfo("Putrefy", 217, Rarity.UNCOMMON, mage.cards.p.Putrefy.class));
        cards.add(new SetCardInfo("Quirion Explorer", 160, Rarity.COMMON, mage.cards.q.QuirionExplorer.class));
        cards.add(new SetCardInfo("Rakdos Carnarium", 315, Rarity.UNCOMMON, mage.cards.r.RakdosCarnarium.class));
        cards.add(new SetCardInfo("Rakdos Charm", 218, Rarity.UNCOMMON, mage.cards.r.RakdosCharm.class));
        cards.add(new SetCardInfo("Rakdos Signet", 268, Rarity.COMMON, mage.cards.r.RakdosSignet.class));
        cards.add(new SetCardInfo("Rampant Growth", 161, Rarity.COMMON, mage.cards.r.RampantGrowth.class));
        cards.add(new SetCardInfo("Ravos, Soultender", 39, Rarity.MYTHIC, mage.cards.r.RavosSoultender.class));
        cards.add(new SetCardInfo("Read the Runes", 95, Rarity.RARE, mage.cards.r.ReadTheRunes.class));
        cards.add(new SetCardInfo("Realm Seekers", 162, Rarity.RARE, mage.cards.r.RealmSeekers.class));
        cards.add(new SetCardInfo("Reforge the Soul", 132, Rarity.RARE, mage.cards.r.ReforgeTheSoul.class));
        cards.add(new SetCardInfo("Reins of Power", 96, Rarity.RARE, mage.cards.r.ReinsOfPower.class));
        cards.add(new SetCardInfo("Reliquary Tower", 316, Rarity.UNCOMMON, mage.cards.r.ReliquaryTower.class));
        cards.add(new SetCardInfo("Reveillark", 74, Rarity.RARE, mage.cards.r.Reveillark.class));
        cards.add(new SetCardInfo("Reverse the Sands", 75, Rarity.RARE, mage.cards.r.ReverseTheSands.class));
        cards.add(new SetCardInfo("Rites of Flourishing", 163, Rarity.RARE, mage.cards.r.RitesOfFlourishing.class));
        cards.add(new SetCardInfo("Rootbound Crag", 317, Rarity.RARE, mage.cards.r.RootboundCrag.class));
        cards.add(new SetCardInfo("Rubblehulk", 219, Rarity.RARE, mage.cards.r.Rubblehulk.class));
        cards.add(new SetCardInfo("Rugged Highlands", 318, Rarity.COMMON, mage.cards.r.RuggedHighlands.class));
        cards.add(new SetCardInfo("Runehorn Hellkite", 20, Rarity.RARE, mage.cards.r.RunehornHellkite.class));
        cards.add(new SetCardInfo("Rupture Spire", 319, Rarity.COMMON, mage.cards.r.RuptureSpire.class));
        cards.add(new SetCardInfo("Sakura-Tribe Elder", 164, Rarity.COMMON, mage.cards.s.SakuraTribeElder.class));
        cards.add(new SetCardInfo("Sanctum Gargoyle", 76, Rarity.COMMON, mage.cards.s.SanctumGargoyle.class));
        cards.add(new SetCardInfo("Sandsteppe Citadel", 320, Rarity.UNCOMMON, mage.cards.s.SandsteppeCitadel.class));
        cards.add(new SetCardInfo("Sangromancer", 116, Rarity.RARE, mage.cards.s.Sangromancer.class));
        cards.add(new SetCardInfo("Saskia the Unyielding", 41, Rarity.MYTHIC, mage.cards.s.SaskiaTheUnyielding.class));
        cards.add(new SetCardInfo("Satyr Wayfinder", 165, Rarity.COMMON, mage.cards.s.SatyrWayfinder.class));
        cards.add(new SetCardInfo("Savage Lands", 321, Rarity.UNCOMMON, mage.cards.s.SavageLands.class));
        cards.add(new SetCardInfo("Scavenging Ooze", 166, Rarity.RARE, mage.cards.s.ScavengingOoze.class));
        cards.add(new SetCardInfo("Seaside Citadel", 322, Rarity.UNCOMMON, mage.cards.s.SeasideCitadel.class));
        cards.add(new SetCardInfo("Seat of the Synod", 323, Rarity.COMMON, mage.cards.s.SeatOfTheSynod.class));
        cards.add(new SetCardInfo("Seeds of Renewal", 24, Rarity.RARE, mage.cards.s.SeedsOfRenewal.class));
        cards.add(new SetCardInfo("Selesnya Guildmage", 235, Rarity.UNCOMMON, mage.cards.s.SelesnyaGuildmage.class));
        cards.add(new SetCardInfo("Selesnya Sanctuary", 324, Rarity.UNCOMMON, mage.cards.s.SelesnyaSanctuary.class));
        cards.add(new SetCardInfo("Selvala, Explorer Returned", 220, Rarity.RARE, mage.cards.s.SelvalaExplorerReturned.class));
        cards.add(new SetCardInfo("Shadowblood Ridge", 325, Rarity.RARE, mage.cards.s.ShadowbloodRidge.class));
        cards.add(new SetCardInfo("Shamanic Revelation", 167, Rarity.RARE, mage.cards.s.ShamanicRevelation.class));
        cards.add(new SetCardInfo("Sharuum the Hegemon", 221, Rarity.MYTHIC, mage.cards.s.SharuumTheHegemon.class));
        cards.add(new SetCardInfo("Shimmer Myr", 269, Rarity.RARE, mage.cards.s.ShimmerMyr.class));
        cards.add(new SetCardInfo("Sidar Kondo of Jamuraa", 42, Rarity.MYTHIC, mage.cards.s.SidarKondoOfJamuraa.class));
        cards.add(new SetCardInfo("Silas Renn, Seeker Adept", 43, Rarity.MYTHIC, mage.cards.s.SilasRennSeekerAdept.class));
        cards.add(new SetCardInfo("Simic Growth Chamber", 326, Rarity.UNCOMMON, mage.cards.s.SimicGrowthChamber.class));
        cards.add(new SetCardInfo("Simic Signet", 270, Rarity.COMMON, mage.cards.s.SimicSignet.class));
        cards.add(new SetCardInfo("Skullclamp", 271, Rarity.UNCOMMON, mage.cards.s.Skullclamp.class));
        cards.add(new SetCardInfo("Slobad, Goblin Tinkerer", 133, Rarity.RARE, mage.cards.s.SlobadGoblinTinkerer.class));
        cards.add(new SetCardInfo("Sol Ring", 272, Rarity.UNCOMMON, mage.cards.s.SolRing.class));
        cards.add(new SetCardInfo("Solemn Simulacrum", 273, Rarity.RARE, mage.cards.s.SolemnSimulacrum.class));
        cards.add(new SetCardInfo("Solidarity of Heroes", 168, Rarity.UNCOMMON, mage.cards.s.SolidarityOfHeroes.class));
        cards.add(new SetCardInfo("Soul of New Phyrexia", 274, Rarity.MYTHIC, mage.cards.s.SoulOfNewPhyrexia.class));
        cards.add(new SetCardInfo("Spellheart Chimera", 222, Rarity.UNCOMMON, mage.cards.s.SpellheartChimera.class));
        cards.add(new SetCardInfo("Spelltwine", 97, Rarity.RARE, mage.cards.s.Spelltwine.class));
        cards.add(new SetCardInfo("Sphere of Safety", 77, Rarity.UNCOMMON, mage.cards.s.SphereOfSafety.class));
        cards.add(new SetCardInfo("Sphinx Summoner", 223, Rarity.RARE, mage.cards.s.SphinxSummoner.class));
        cards.add(new SetCardInfo("Spinerock Knoll", 327, Rarity.RARE, mage.cards.s.SpinerockKnoll.class));
        cards.add(new SetCardInfo("Spitting Image", 236, Rarity.RARE, mage.cards.s.SpittingImage.class));
        cards.add(new SetCardInfo("Stalking Vengeance", 134, Rarity.RARE, mage.cards.s.StalkingVengeance.class));
        cards.add(new SetCardInfo("Stonehoof Chieftain", 25, Rarity.RARE, mage.cards.s.StonehoofChieftain.class));
        cards.add(new SetCardInfo("Sublime Exhalation", 5, Rarity.RARE, mage.cards.s.SublimeExhalation.class));
        cards.add(new SetCardInfo("Sunforger", 275, Rarity.RARE, mage.cards.s.Sunforger.class));
        cards.add(new SetCardInfo("Sungrass Prairie", 328, Rarity.RARE, mage.cards.s.SungrassPrairie.class));
        cards.add(new SetCardInfo("Sunpetal Grove", 329, Rarity.RARE, mage.cards.s.SunpetalGrove.class));
        cards.add(new SetCardInfo("Swamp", 343, Rarity.LAND, mage.cards.basiclands.Swamp.class, new CardGraphicInfo(null, true)));
        cards.add(new SetCardInfo("Swamp", 344, Rarity.LAND, mage.cards.basiclands.Swamp.class, new CardGraphicInfo(null, true)));
        cards.add(new SetCardInfo("Swamp", 345, Rarity.LAND, mage.cards.basiclands.Swamp.class, new CardGraphicInfo(null, true)));
        cards.add(new SetCardInfo("Swan Song", 98, Rarity.RARE, mage.cards.s.SwanSong.class));
        cards.add(new SetCardInfo("Swiftfoot Boots", 276, Rarity.UNCOMMON, mage.cards.s.SwiftfootBoots.class));
        cards.add(new SetCardInfo("Swiftwater Cliffs", 330, Rarity.COMMON, mage.cards.s.SwiftwaterCliffs.class));
        cards.add(new SetCardInfo("Swords to Plowshares", 78, Rarity.UNCOMMON, mage.cards.s.SwordsToPlowshares.class));
        cards.add(new SetCardInfo("Sydri, Galvanic Genius", 224, Rarity.MYTHIC, mage.cards.s.SydriGalvanicGenius.class));
        cards.add(new SetCardInfo("Sylvan Reclamation", 44, Rarity.UNCOMMON, mage.cards.s.SylvanReclamation.class));
        cards.add(new SetCardInfo("Sylvok Explorer", 169, Rarity.COMMON, mage.cards.s.SylvokExplorer.class));
        cards.add(new SetCardInfo("Tana, the Bloodsower", 45, Rarity.MYTHIC, mage.cards.t.TanaTheBloodsower.class));
        cards.add(new SetCardInfo("Taurean Mauler", 135, Rarity.RARE, mage.cards.t.TaureanMauler.class));
        cards.add(new SetCardInfo("Temple Bell", 277, Rarity.RARE, mage.cards.t.TempleBell.class));
        cards.add(new SetCardInfo("Temple of the False God", 331, Rarity.UNCOMMON, mage.cards.t.TempleOfTheFalseGod.class));
        cards.add(new SetCardInfo("Tempt with Discovery", 170, Rarity.RARE, mage.cards.t.TemptWithDiscovery.class));
        cards.add(new SetCardInfo("Terminate", 225, Rarity.COMMON, mage.cards.t.Terminate.class));
        cards.add(new SetCardInfo("Terramorphic Expanse", 332, Rarity.COMMON, mage.cards.t.TerramorphicExpanse.class));
        cards.add(new SetCardInfo("Tezzeret's Gambit", 99, Rarity.UNCOMMON, mage.cards.t.TezzeretsGambit.class));
        cards.add(new SetCardInfo("Thelonite Hermit", 171, Rarity.RARE, mage.cards.t.TheloniteHermit.class));
        cards.add(new SetCardInfo("Thopter Foundry", 237, Rarity.UNCOMMON, mage.cards.t.ThopterFoundry.class));
        cards.add(new SetCardInfo("Thornwood Falls", 333, Rarity.COMMON, mage.cards.t.ThornwoodFalls.class));
        cards.add(new SetCardInfo("Thrasios, Triton Hero", 46, Rarity.RARE, mage.cards.t.ThrasiosTritonHero.class));
        cards.add(new SetCardInfo("Thrummingbird", 100, Rarity.UNCOMMON, mage.cards.t.Thrummingbird.class));
        cards.add(new SetCardInfo("Thunderfoot Baloth", 172, Rarity.RARE, mage.cards.t.ThunderfootBaloth.class));
        cards.add(new SetCardInfo("Trading Post", 278, Rarity.RARE, mage.cards.t.TradingPost.class));
        cards.add(new SetCardInfo("Transguild Promenade", 334, Rarity.COMMON, mage.cards.t.TransguildPromenade.class));
        cards.add(new SetCardInfo("Trash for Treasure", 136, Rarity.RARE, mage.cards.t.TrashForTreasure.class));
        cards.add(new SetCardInfo("Treacherous Terrain", 47, Rarity.UNCOMMON, mage.cards.t.TreacherousTerrain.class));
        cards.add(new SetCardInfo("Treasure Cruise", 101, Rarity.COMMON, mage.cards.t.TreasureCruise.class));
        cards.add(new SetCardInfo("Trial // Error", 239, Rarity.UNCOMMON, mage.cards.t.TrialError.class));
        cards.add(new SetCardInfo("Trinket Mage", 102, Rarity.COMMON, mage.cards.t.TrinketMage.class));
        cards.add(new SetCardInfo("Tuskguard Captain", 173, Rarity.UNCOMMON, mage.cards.t.TuskguardCaptain.class));
        cards.add(new SetCardInfo("Tymna the Weaver", 48, Rarity.RARE, mage.cards.t.TymnaTheWeaver.class));
        cards.add(new SetCardInfo("Underground River", 335, Rarity.RARE, mage.cards.u.UndergroundRiver.class));
        cards.add(new SetCardInfo("Utter End", 226, Rarity.RARE, mage.cards.u.UtterEnd.class));
        cards.add(new SetCardInfo("Vedalken Engineer", 103, Rarity.COMMON, mage.cards.v.VedalkenEngineer.class));
        cards.add(new SetCardInfo("Venser's Journal", 279, Rarity.RARE, mage.cards.v.VensersJournal.class));
        cards.add(new SetCardInfo("Veteran Explorer", 174, Rarity.UNCOMMON, mage.cards.v.VeteranExplorer.class));
        cards.add(new SetCardInfo("Vial Smasher the Fierce", 49, Rarity.MYTHIC, mage.cards.v.VialSmasherTheFierce.class));
        cards.add(new SetCardInfo("Volcanic Vision", 137, Rarity.RARE, mage.cards.v.VolcanicVision.class));
        cards.add(new SetCardInfo("Vorel of the Hull Clade", 227, Rarity.RARE, mage.cards.v.VorelOfTheHullClade.class));
        cards.add(new SetCardInfo("Vulturous Zombie", 228, Rarity.RARE, mage.cards.v.VulturousZombie.class));
        cards.add(new SetCardInfo("Wall of Blossoms", 175, Rarity.UNCOMMON, mage.cards.w.WallOfBlossoms.class));
        cards.add(new SetCardInfo("Waste Not", 117, Rarity.RARE, mage.cards.w.WasteNot.class));
        cards.add(new SetCardInfo("Wave of Reckoning", 79, Rarity.RARE, mage.cards.w.WaveOfReckoning.class));
        cards.add(new SetCardInfo("Wheel of Fate", 138, Rarity.RARE, mage.cards.w.WheelOfFate.class));
        cards.add(new SetCardInfo("Whims of the Fates", 139, Rarity.RARE, mage.cards.w.WhimsOfTheFates.class));
        cards.add(new SetCardInfo("Whipflare", 140, Rarity.UNCOMMON, mage.cards.w.Whipflare.class));
        cards.add(new SetCardInfo("Whispering Madness", 229, Rarity.RARE, mage.cards.w.WhisperingMadness.class));
        cards.add(new SetCardInfo("Whispersilk Cloak", 280, Rarity.UNCOMMON, mage.cards.w.WhispersilkCloak.class));
        cards.add(new SetCardInfo("Wight of Precinct Six", 118, Rarity.UNCOMMON, mage.cards.w.WightOfPrecinctSix.class));
        cards.add(new SetCardInfo("Wild Beastmaster", 176, Rarity.RARE, mage.cards.w.WildBeastmaster.class));
        cards.add(new SetCardInfo("Wilderness Elemental", 230, Rarity.UNCOMMON, mage.cards.w.WildernessElemental.class));
        cards.add(new SetCardInfo("Windborn Muse", 80, Rarity.RARE, mage.cards.w.WindbornMuse.class));
        cards.add(new SetCardInfo("Windbrisk Heights", 336, Rarity.RARE, mage.cards.w.WindbriskHeights.class));
        cards.add(new SetCardInfo("Windfall", 104, Rarity.UNCOMMON, mage.cards.w.Windfall.class));
        cards.add(new SetCardInfo("Worm Harvest", 238, Rarity.RARE, mage.cards.w.WormHarvest.class));
        cards.add(new SetCardInfo("Yidris, Maelstrom Wielder", 50, Rarity.MYTHIC, mage.cards.y.YidrisMaelstromWielder.class));
        cards.add(new SetCardInfo("Zedruu the Greathearted", 231, Rarity.MYTHIC, mage.cards.z.ZedruuTheGreathearted.class));
        cards.add(new SetCardInfo("Zhur-Taa Druid", 232, Rarity.COMMON, mage.cards.z.ZhurTaaDruid.class));
    }

}
=======
/*
 *  Copyright 2010 BetaSteward_at_googlemail.com. All rights reserved.
 *
 *  Redistribution and use in source and binary forms, with or without modification, are
 *  permitted provided that the following conditions are met:
 *
 *     1. Redistributions of source code must retain the above copyright notice, this list of
 *        conditions and the following disclaimer.
 *
 *     2. Redistributions in binary form must reproduce the above copyright notice, this list
 *        of conditions and the following disclaimer in the documentation and/or other materials
 *        provided with the distribution.
 *
 *  THIS SOFTWARE IS PROVIDED BY BetaSteward_at_googlemail.com ``AS IS'' AND ANY EXPRESS OR IMPLIED
 *  WARRANTIES, INCLUDING, BUT NOT LIMITED TO, THE IMPLIED WARRANTIES OF MERCHANTABILITY AND
 *  FITNESS FOR A PARTICULAR PURPOSE ARE DISCLAIMED. IN NO EVENT SHALL BetaSteward_at_googlemail.com OR
 *  CONTRIBUTORS BE LIABLE FOR ANY DIRECT, INDIRECT, INCIDENTAL, SPECIAL, EXEMPLARY, OR
 *  CONSEQUENTIAL DAMAGES (INCLUDING, BUT NOT LIMITED TO, PROCUREMENT OF SUBSTITUTE GOODS OR
 *  SERVICES; LOSS OF USE, DATA, OR PROFITS; OR BUSINESS INTERRUPTION) HOWEVER CAUSED AND ON
 *  ANY THEORY OF LIABILITY, WHETHER IN CONTRACT, STRICT LIABILITY, OR TORT (INCLUDING
 *  NEGLIGENCE OR OTHERWISE) ARISING IN ANY WAY OUT OF THE USE OF THIS SOFTWARE, EVEN IF
 *  ADVISED OF THE POSSIBILITY OF SUCH DAMAGE.
 *
 *  The views and conclusions contained in the software and documentation are those of the
 *  authors and should not be interpreted as representing official policies, either expressed
 *  or implied, of BetaSteward_at_googlemail.com.
 */
package mage.sets;

import mage.cards.CardGraphicInfo;
import mage.cards.ExpansionSet;
import mage.constants.Rarity;
import mage.constants.SetType;

/**
 *
 * @author fireshoes
 */

public class Commander2016 extends ExpansionSet {

    private static final Commander2016 fINSTANCE = new Commander2016();

    public static Commander2016 getInstance() {
        return fINSTANCE;
    }

    private Commander2016() {
        super("Commander 2016 Edition", "C16", ExpansionSet.buildDate(2016, 11, 11), SetType.SUPPLEMENTAL);
        this.blockName = "Command Zone";
        cards.add(new SetCardInfo("Abzan Charm", 177, Rarity.UNCOMMON, mage.cards.a.AbzanCharm.class));
        cards.add(new SetCardInfo("Abzan Falconer", 57, Rarity.UNCOMMON, mage.cards.a.AbzanFalconer.class));
        cards.add(new SetCardInfo("Academy Elite", 81, Rarity.RARE, mage.cards.a.AcademyElite.class));
        cards.add(new SetCardInfo("Aeon Chronicler", 82, Rarity.RARE, mage.cards.a.AeonChronicler.class));
        cards.add(new SetCardInfo("Akiri, Line-Slinger", 26, Rarity.RARE, mage.cards.a.AkiriLineSlinger.class));
        cards.add(new SetCardInfo("Akroan Horse", 241, Rarity.RARE, mage.cards.a.AkroanHorse.class));
        cards.add(new SetCardInfo("Alesha, Who Smiles at Death", 119, Rarity.RARE, mage.cards.a.AleshaWhoSmilesAtDeath.class));
        cards.add(new SetCardInfo("Ancient Excavation", 27, Rarity.UNCOMMON, mage.cards.a.AncientExcavation.class));
        cards.add(new SetCardInfo("Ankle Shanker", 178, Rarity.RARE, mage.cards.a.AnkleShanker.class));
        cards.add(new SetCardInfo("Arcane Denial", 83, Rarity.COMMON, mage.cards.a.ArcaneDenial.class));
        cards.add(new SetCardInfo("Arcane Sanctum", 281, Rarity.UNCOMMON, mage.cards.a.ArcaneSanctum.class));
        cards.add(new SetCardInfo("Armory Automaton", 51, Rarity.RARE, mage.cards.a.ArmoryAutomaton.class));
        cards.add(new SetCardInfo("Army of the Damned", 105, Rarity.MYTHIC, mage.cards.a.ArmyOfTheDamned.class));
        cards.add(new SetCardInfo("Artifact Mutation", 179, Rarity.RARE, mage.cards.a.ArtifactMutation.class));
        cards.add(new SetCardInfo("Ash Barrens", 56, Rarity.COMMON, mage.cards.a.AshBarrens.class));
        cards.add(new SetCardInfo("Assault Suit", 242, Rarity.UNCOMMON, mage.cards.a.AssaultSuit.class));
        cards.add(new SetCardInfo("Astral Cornucopia", 243, Rarity.RARE, mage.cards.a.AstralCornucopia.class));
        cards.add(new SetCardInfo("Atraxa, Praetors' Voice", 28, Rarity.MYTHIC, mage.cards.a.AtraxaPraetorsVoice.class));
        cards.add(new SetCardInfo("Aura Mutation", 180, Rarity.RARE, mage.cards.a.AuraMutation.class));
        cards.add(new SetCardInfo("Azorius Chancery", 282, Rarity.UNCOMMON, mage.cards.a.AzoriusChancery.class));
        cards.add(new SetCardInfo("Baleful Strix", 181, Rarity.UNCOMMON, mage.cards.b.BalefulStrix.class));
        cards.add(new SetCardInfo("Bane of the Living", 106, Rarity.RARE, mage.cards.b.BaneOfTheLiving.class));
        cards.add(new SetCardInfo("Beacon of Unrest", 107, Rarity.RARE, mage.cards.b.BeaconOfUnrest.class));
        cards.add(new SetCardInfo("Beast Within", 141, Rarity.UNCOMMON, mage.cards.b.BeastWithin.class));
        cards.add(new SetCardInfo("Beastmaster Ascension", 142, Rarity.RARE, mage.cards.b.BeastmasterAscension.class));
        cards.add(new SetCardInfo("Benefactor's Draught", 21, Rarity.RARE, mage.cards.b.BenefactorsDraught.class));
        cards.add(new SetCardInfo("Bituminous Blast", 182, Rarity.UNCOMMON, mage.cards.b.BituminousBlast.class));
        cards.add(new SetCardInfo("Blasphemous Act", 120, Rarity.RARE, mage.cards.b.BlasphemousAct.class));
        cards.add(new SetCardInfo("Blazing Archon", 58, Rarity.RARE, mage.cards.b.BlazingArchon.class));
        cards.add(new SetCardInfo("Blind Obedience", 59, Rarity.RARE, mage.cards.b.BlindObedience.class));
        cards.add(new SetCardInfo("Blinkmoth Urn", 244, Rarity.RARE, mage.cards.b.BlinkmothUrn.class));
        cards.add(new SetCardInfo("Blood Tyrant", 183, Rarity.RARE, mage.cards.b.BloodTyrant.class));
        cards.add(new SetCardInfo("Bloodbraid Elf", 184, Rarity.UNCOMMON, mage.cards.b.BloodbraidElf.class));
        cards.add(new SetCardInfo("Bonehoard", 245, Rarity.RARE, mage.cards.b.Bonehoard.class));
        cards.add(new SetCardInfo("Boompile", 52, Rarity.RARE, mage.cards.b.Boompile.class));
        cards.add(new SetCardInfo("Boros Charm", 185, Rarity.UNCOMMON, mage.cards.b.BorosCharm.class));
        cards.add(new SetCardInfo("Boros Garrison", 283, Rarity.UNCOMMON, mage.cards.b.BorosGarrison.class));
        cards.add(new SetCardInfo("Brave the Sands", 60, Rarity.UNCOMMON, mage.cards.b.BraveTheSands.class));
        cards.add(new SetCardInfo("Breath of Fury", 121, Rarity.RARE, mage.cards.b.BreathOfFury.class));
        cards.add(new SetCardInfo("Bred for the Hunt", 186, Rarity.UNCOMMON, mage.cards.b.BredForTheHunt.class));
        cards.add(new SetCardInfo("Breya, Etherium Shaper", 29, Rarity.MYTHIC, mage.cards.b.BreyaEtheriumShaper.class));
        cards.add(new SetCardInfo("Bruse Tarl, Boorish Herder", 30, Rarity.MYTHIC, mage.cards.b.BruseTarlBoorishHerder.class));
        cards.add(new SetCardInfo("Brutal Hordechief", 108, Rarity.MYTHIC, mage.cards.b.BrutalHordechief.class));
        cards.add(new SetCardInfo("Burgeoning", 143, Rarity.RARE, mage.cards.b.Burgeoning.class));
        cards.add(new SetCardInfo("Buried Ruin", 284, Rarity.UNCOMMON, mage.cards.b.BuriedRuin.class));
        cards.add(new SetCardInfo("Cauldron of Souls", 246, Rarity.RARE, mage.cards.c.CauldronOfSouls.class));
        cards.add(new SetCardInfo("Cathars' Crusade", 61, Rarity.RARE, mage.cards.c.CatharsCrusade.class));
        cards.add(new SetCardInfo("Caves of Koilos", 285, Rarity.RARE, mage.cards.c.CavesOfKoilos.class));
        cards.add(new SetCardInfo("Chain of Vapor", 84, Rarity.UNCOMMON, mage.cards.c.ChainOfVapor.class));
        cards.add(new SetCardInfo("Champion of Lambholt", 144, Rarity.RARE, mage.cards.c.ChampionOfLambholt.class));
        cards.add(new SetCardInfo("Chaos Warp", 122, Rarity.RARE, mage.cards.c.ChaosWarp.class));
        cards.add(new SetCardInfo("Charging Cinderhorn", 16, Rarity.RARE, mage.cards.c.ChargingCinderhorn.class));
        cards.add(new SetCardInfo("Chasm Skulker", 85, Rarity.RARE, mage.cards.c.ChasmSkulker.class));
        cards.add(new SetCardInfo("Chief Engineer", 86, Rarity.RARE, mage.cards.c.ChiefEngineer.class));
        cards.add(new SetCardInfo("Chromatic Lantern", 247, Rarity.RARE, mage.cards.c.ChromaticLantern.class));
        cards.add(new SetCardInfo("Citadel Siege", 62, Rarity.RARE, mage.cards.c.CitadelSiege.class));
        cards.add(new SetCardInfo("Clan Defiance", 187, Rarity.RARE, mage.cards.c.ClanDefiance.class));
        cards.add(new SetCardInfo("Coastal Breach", 6, Rarity.RARE, mage.cards.c.CoastalBreach.class));
        cards.add(new SetCardInfo("Coiling Oracle", 188, Rarity.COMMON, mage.cards.c.CoilingOracle.class));
        cards.add(new SetCardInfo("Collective Voyage", 145, Rarity.RARE, mage.cards.c.CollectiveVoyage.class));
        cards.add(new SetCardInfo("Command Tower", 286, Rarity.COMMON, mage.cards.c.CommandTower.class));
        cards.add(new SetCardInfo("Commander's Sphere", 248, Rarity.COMMON, mage.cards.c.CommandersSphere.class));
        cards.add(new SetCardInfo("Conqueror's Flail", 53, Rarity.RARE, mage.cards.c.ConquerorsFlail.class));
        cards.add(new SetCardInfo("Consuming Aberration", 189, Rarity.RARE, mage.cards.c.ConsumingAberration.class));
        cards.add(new SetCardInfo("Corpsejack Menace", 190, Rarity.RARE, mage.cards.c.CorpsejackMenace.class));
        cards.add(new SetCardInfo("Crackling Doom", 191, Rarity.RARE, mage.cards.c.CracklingDoom.class));
        cards.add(new SetCardInfo("Cranial Plating", 249, Rarity.UNCOMMON, mage.cards.c.CranialPlating.class));
        cards.add(new SetCardInfo("Crumbling Necropolis", 287, Rarity.UNCOMMON, mage.cards.c.CrumblingNecropolis.class));
        cards.add(new SetCardInfo("Crystalline Crawler", 54, Rarity.RARE, mage.cards.c.CrystallineCrawler.class));
        cards.add(new SetCardInfo("Cultivate", 146, Rarity.COMMON, mage.cards.c.Cultivate.class));
        cards.add(new SetCardInfo("Curtains' Call", 13, Rarity.RARE, mage.cards.c.CurtainsCall.class));
        cards.add(new SetCardInfo("Curse of Vengeance", 12, Rarity.RARE, mage.cards.c.CurseOfVengeance.class));
        cards.add(new SetCardInfo("Custodi Soulbinders", 63, Rarity.RARE, mage.cards.c.CustodiSoulbinders.class));
        cards.add(new SetCardInfo("Daretti, Scrap Savant", 123, Rarity.MYTHIC, mage.cards.d.DarettiScrapSavant.class));
        cards.add(new SetCardInfo("Darksteel Citadel", 288, Rarity.UNCOMMON, mage.cards.d.DarksteelCitadel.class));
        cards.add(new SetCardInfo("Darksteel Ingot", 250, Rarity.UNCOMMON, mage.cards.d.DarksteelIngot.class));
        cards.add(new SetCardInfo("Darkwater Catacombs", 289, Rarity.RARE, mage.cards.d.DarkwaterCatacombs.class));
        cards.add(new SetCardInfo("Dauntless Escort", 192, Rarity.RARE, mage.cards.d.DauntlessEscort.class));
        cards.add(new SetCardInfo("Decimate", 193, Rarity.RARE, mage.cards.d.Decimate.class));
        cards.add(new SetCardInfo("Deepglow Skate", 7, Rarity.RARE, mage.cards.d.DeepglowSkate.class));
        cards.add(new SetCardInfo("Den Protector", 147, Rarity.RARE, mage.cards.d.DenProtector.class));
        cards.add(new SetCardInfo("Devastation Tide", 87, Rarity.RARE, mage.cards.d.DevastationTide.class));
        cards.add(new SetCardInfo("Dimir Aqueduct", 290, Rarity.UNCOMMON, mage.cards.d.DimirAqueduct.class));
        cards.add(new SetCardInfo("Disdainful Stroke", 88, Rarity.COMMON, mage.cards.d.DisdainfulStroke.class));
        cards.add(new SetCardInfo("Dismal Backwater", 291, Rarity.COMMON, mage.cards.d.DismalBackwater.class));
        cards.add(new SetCardInfo("Dispeller's Capsule", 64, Rarity.COMMON, mage.cards.d.DispellersCapsule.class));
        cards.add(new SetCardInfo("Divergent Transformations", 17, Rarity.RARE, mage.cards.d.DivergentTransformations.class));
        cards.add(new SetCardInfo("Dragon Mage", 124, Rarity.RARE, mage.cards.d.DragonMage.class));
        cards.add(new SetCardInfo("Dragonskull Summit", 292, Rarity.RARE, mage.cards.d.DragonskullSummit.class));
        cards.add(new SetCardInfo("Dreadship Reef", 293, Rarity.UNCOMMON, mage.cards.d.DreadshipReef.class));
        cards.add(new SetCardInfo("Duelist's Heritage", 1, Rarity.RARE, mage.cards.d.DuelistsHeritage.class));
        cards.add(new SetCardInfo("Duneblast", 194, Rarity.RARE, mage.cards.d.Duneblast.class));
        cards.add(new SetCardInfo("Edric, Spymaster of Trest", 195, Rarity.RARE, mage.cards.e.EdricSpymasterOfTrest.class));
        cards.add(new SetCardInfo("Elite Scaleguard", 65, Rarity.UNCOMMON, mage.cards.e.EliteScaleguard.class));
        cards.add(new SetCardInfo("Empyrial Plate", 251, Rarity.RARE, mage.cards.e.EmpyrialPlate.class));
        cards.add(new SetCardInfo("Enduring Scalelord", 196, Rarity.UNCOMMON, mage.cards.e.EnduringScalelord.class));
        cards.add(new SetCardInfo("Entrapment Maneuver", 2, Rarity.RARE, mage.cards.e.EntrapmentManeuver.class));
        cards.add(new SetCardInfo("Etched Oracle", 252, Rarity.UNCOMMON, mage.cards.e.EtchedOracle.class));
        cards.add(new SetCardInfo("Etherium Sculptor", 89, Rarity.COMMON, mage.cards.e.EtheriumSculptor.class));
        cards.add(new SetCardInfo("Etherium-Horn Sorcerer", 197, Rarity.RARE, mage.cards.e.EtheriumHornSorcerer.class));
        cards.add(new SetCardInfo("Ethersworn Adjudicator", 90, Rarity.MYTHIC, mage.cards.e.EtherswornAdjudicator.class));
        cards.add(new SetCardInfo("Evacuation", 91, Rarity.RARE, mage.cards.e.Evacuation.class));
        cards.add(new SetCardInfo("Everflowing Chalice", 253, Rarity.UNCOMMON, mage.cards.e.EverflowingChalice.class));
        cards.add(new SetCardInfo("Everlasting Torment", 233, Rarity.RARE, mage.cards.e.EverlastingTorment.class));
        cards.add(new SetCardInfo("Evolutionary Escalation", 22, Rarity.UNCOMMON, mage.cards.e.EvolutionaryEscalation.class));
        cards.add(new SetCardInfo("Evolving Wilds", 294, Rarity.COMMON, mage.cards.e.EvolvingWilds.class));
        cards.add(new SetCardInfo("Executioner's Capsule", 109, Rarity.COMMON, mage.cards.e.ExecutionersCapsule.class));
        cards.add(new SetCardInfo("Exotic Orchard", 295, Rarity.RARE, mage.cards.e.ExoticOrchard.class));
        cards.add(new SetCardInfo("Far Wanderings", 148, Rarity.COMMON, mage.cards.f.FarWanderings.class));
        cards.add(new SetCardInfo("Farseek", 149, Rarity.COMMON, mage.cards.f.Farseek.class));
        cards.add(new SetCardInfo("Fathom Mage", 198, Rarity.RARE, mage.cards.f.FathomMage.class));
        cards.add(new SetCardInfo("Fellwar Stone", 254, Rarity.UNCOMMON, mage.cards.f.FellwarStone.class));
        cards.add(new SetCardInfo("Festercreep", 110, Rarity.COMMON, mage.cards.f.Festercreep.class));
        cards.add(new SetCardInfo("Filigree Angel", 199, Rarity.RARE, mage.cards.f.FiligreeAngel.class));
        cards.add(new SetCardInfo("Forbidden Orchard", 296, Rarity.RARE, mage.cards.f.ForbiddenOrchard.class));
        cards.add(new SetCardInfo("Forest", 349, Rarity.LAND, mage.cards.basiclands.Forest.class, new CardGraphicInfo(null, true)));
        cards.add(new SetCardInfo("Forest", 350, Rarity.LAND, mage.cards.basiclands.Forest.class, new CardGraphicInfo(null, true)));
        cards.add(new SetCardInfo("Forest", 351, Rarity.LAND, mage.cards.basiclands.Forest.class, new CardGraphicInfo(null, true)));
        cards.add(new SetCardInfo("Forgotten Ancient", 150, Rarity.RARE, mage.cards.f.ForgottenAncient.class));
        cards.add(new SetCardInfo("Frontier Bivouac", 297, Rarity.UNCOMMON, mage.cards.f.FrontierBivouac.class));
        cards.add(new SetCardInfo("Gamekeeper", 151, Rarity.UNCOMMON, mage.cards.g.Gamekeeper.class));
        cards.add(new SetCardInfo("Ghastly Conscription", 111, Rarity.MYTHIC, mage.cards.g.GhastlyConscription.class));
        cards.add(new SetCardInfo("Ghave, Guru of Spores", 200, Rarity.MYTHIC, mage.cards.g.GhaveGuruOfSpores.class));
        cards.add(new SetCardInfo("Ghostly Prison", 66, Rarity.UNCOMMON, mage.cards.g.GhostlyPrison.class));
        cards.add(new SetCardInfo("Glint-Eye Nephilim", 201, Rarity.RARE, mage.cards.g.GlintEyeNephilim.class));
        cards.add(new SetCardInfo("Goblin Spymaster", 19, Rarity.RARE, mage.cards.g.GoblinSpymaster.class));
        cards.add(new SetCardInfo("Godo, Bandit Warlord", 125, Rarity.RARE, mage.cards.g.GodoBanditWarlord.class));
        cards.add(new SetCardInfo("Golgari Rot Farm", 298, Rarity.UNCOMMON, mage.cards.g.GolgariRotFarm.class));
        cards.add(new SetCardInfo("Golgari Signet", 255, Rarity.COMMON, mage.cards.g.GolgariSignet.class));
        cards.add(new SetCardInfo("Grab the Reins", 126, Rarity.UNCOMMON, mage.cards.g.GrabTheReins.class));
        cards.add(new SetCardInfo("Grand Coliseum", 299, Rarity.RARE, mage.cards.g.GrandColiseum.class));
        cards.add(new SetCardInfo("Grave Upheaval", 31, Rarity.UNCOMMON, mage.cards.g.GraveUpheaval.class));
        cards.add(new SetCardInfo("Grip of Phyresis", 9, Rarity.UNCOMMON, mage.cards.g.GripOfPhyresis.class));
        cards.add(new SetCardInfo("Gruul Signet", 256, Rarity.COMMON, mage.cards.g.GruulSignet.class));
        cards.add(new SetCardInfo("Gruul Turf", 300, Rarity.UNCOMMON, mage.cards.g.GruulTurf.class));
        cards.add(new SetCardInfo("Guiltfeeder", 112, Rarity.RARE, mage.cards.g.Guiltfeeder.class));
        cards.add(new SetCardInfo("Gwafa Hazid, Profiteer", 202, Rarity.RARE, mage.cards.g.GwafaHazidProfiteer.class));
        cards.add(new SetCardInfo("Hanna, Ship's Navigator", 203, Rarity.RARE, mage.cards.h.HannaShipsNavigator.class));
        cards.add(new SetCardInfo("Hardened Scales", 152, Rarity.RARE, mage.cards.h.HardenedScales.class));
        cards.add(new SetCardInfo("Hellkite Igniter", 127, Rarity.RARE, mage.cards.h.HellkiteIgniter.class));
        cards.add(new SetCardInfo("Hellkite Tyrant", 128, Rarity.MYTHIC, mage.cards.h.HellkiteTyrant.class));
        cards.add(new SetCardInfo("Homeward Path", 301, Rarity.RARE, mage.cards.h.HomewardPath.class));
        cards.add(new SetCardInfo("Hoofprints of the Stag", 67, Rarity.RARE, mage.cards.h.HoofprintsOfTheStag.class));
        cards.add(new SetCardInfo("Horizon Chimera", 204, Rarity.UNCOMMON, mage.cards.h.HorizonChimera.class));
        cards.add(new SetCardInfo("Howling Mine", 257, Rarity.RARE, mage.cards.h.HowlingMine.class));
        cards.add(new SetCardInfo("Humble Defector", 129, Rarity.UNCOMMON, mage.cards.h.HumbleDefector.class));
        cards.add(new SetCardInfo("Hushwing Gryff", 68, Rarity.RARE, mage.cards.h.HushwingGryff.class));
        cards.add(new SetCardInfo("Ichor Wellspring", 258, Rarity.COMMON, mage.cards.i.IchorWellspring.class));
        cards.add(new SetCardInfo("Ikra Shidiqi, the Usurper", 32, Rarity.MYTHIC, mage.cards.i.IkraShidiqiTheUsurper.class));
        cards.add(new SetCardInfo("In Garruk's Wake", 113, Rarity.RARE, mage.cards.i.InGarruksWake.class));
        cards.add(new SetCardInfo("Inspiring Call", 153, Rarity.UNCOMMON, mage.cards.i.InspiringCall.class));
        cards.add(new SetCardInfo("Iroas, God of Victory", 205, Rarity.MYTHIC, mage.cards.i.IroasGodOfVictory.class));
        cards.add(new SetCardInfo("Ishai, Ojutai Dragonspeaker", 33, Rarity.MYTHIC, mage.cards.i.IshaiOjutaiDragonspeaker.class));
        cards.add(new SetCardInfo("Island", 340, Rarity.LAND, mage.cards.basiclands.Island.class, new CardGraphicInfo(null, true)));
        cards.add(new SetCardInfo("Island", 341, Rarity.LAND, mage.cards.basiclands.Island.class, new CardGraphicInfo(null, true)));
        cards.add(new SetCardInfo("Island", 342, Rarity.LAND, mage.cards.basiclands.Island.class, new CardGraphicInfo(null, true)));
        cards.add(new SetCardInfo("Izzet Boilerworks", 302, Rarity.UNCOMMON, mage.cards.i.IzzetBoilerworks.class));
        cards.add(new SetCardInfo("Jor Kadeen, the Prevailer", 206, Rarity.RARE, mage.cards.j.JorKadeenThePrevailer.class));
        cards.add(new SetCardInfo("Jungle Hollow", 303, Rarity.COMMON, mage.cards.j.JungleHollow.class));
        cards.add(new SetCardInfo("Jungle Shrine", 304, Rarity.UNCOMMON, mage.cards.j.JungleShrine.class));
        cards.add(new SetCardInfo("Juniper Order Ranger", 207, Rarity.UNCOMMON, mage.cards.j.JuniperOrderRanger.class));
        cards.add(new SetCardInfo("Kalonian Hydra", 154, Rarity.MYTHIC, mage.cards.k.KalonianHydra.class));
        cards.add(new SetCardInfo("Karplusan Forest", 305, Rarity.RARE, mage.cards.k.KarplusanForest.class));
        cards.add(new SetCardInfo("Kazuul, Tyrant of the Cliffs", 130, Rarity.RARE, mage.cards.k.KazuulTyrantOfTheCliffs.class));
        cards.add(new SetCardInfo("Keening Stone", 259, Rarity.RARE, mage.cards.k.KeeningStone.class));
        cards.add(new SetCardInfo("Kodama's Reach", 155, Rarity.COMMON, mage.cards.k.KodamasReach.class));
        cards.add(new SetCardInfo("Korozda Guildmage", 208, Rarity.UNCOMMON, mage.cards.k.KorozdaGuildmage.class));
        cards.add(new SetCardInfo("Kraum, Ludevic's Opus", 34, Rarity.RARE, mage.cards.k.KraumLudevicsOpus.class));
        cards.add(new SetCardInfo("Krosan Verge", 306, Rarity.UNCOMMON, mage.cards.k.KrosanVerge.class));
        cards.add(new SetCardInfo("Kydele, Chosen of Kruphix", 35, Rarity.MYTHIC, mage.cards.k.KydeleChosenOfKruphix.class));
        cards.add(new SetCardInfo("Kynaios and Tiro of Meletis", 36, Rarity.MYTHIC, mage.cards.k.KynaiosAndTiroOfMeletis.class));
        cards.add(new SetCardInfo("Languish", 114, Rarity.RARE, mage.cards.l.Languish.class));
        cards.add(new SetCardInfo("Lavalanche", 209, Rarity.RARE, mage.cards.l.Lavalanche.class));
        cards.add(new SetCardInfo("Lightning Greaves", 260, Rarity.UNCOMMON, mage.cards.l.LightningGreaves.class));
        cards.add(new SetCardInfo("Loxodon Warhammer", 261, Rarity.UNCOMMON, mage.cards.l.LoxodonWarhammer.class));
        cards.add(new SetCardInfo("Lurking Predators", 156, Rarity.RARE, mage.cards.l.LurkingPredators.class));
        cards.add(new SetCardInfo("Magus of the Will", 14, Rarity.RARE, mage.cards.m.MagusOfTheWill.class));
        cards.add(new SetCardInfo("Managorger Hydra", 157, Rarity.RARE, mage.cards.m.ManagorgerHydra.class));
        cards.add(new SetCardInfo("Master Biomancer", 210, Rarity.MYTHIC, mage.cards.m.MasterBiomancer.class));
        cards.add(new SetCardInfo("Master of Etherium", 92, Rarity.RARE, mage.cards.m.MasterOfEtherium.class));
        cards.add(new SetCardInfo("Mentor of the Meek", 69, Rarity.RARE, mage.cards.m.MentorOfTheMeek.class));
        cards.add(new SetCardInfo("Merciless Eviction", 211, Rarity.RARE, mage.cards.m.MercilessEviction.class));
        cards.add(new SetCardInfo("Migratory Route", 38, Rarity.UNCOMMON, mage.cards.m.MigratoryRoute.class));
        cards.add(new SetCardInfo("Minds Aglow", 93, Rarity.RARE, mage.cards.m.MindsAglow.class));
        cards.add(new SetCardInfo("Mirror Entity", 70, Rarity.RARE, mage.cards.m.MirrorEntity.class));
        cards.add(new SetCardInfo("Mirrorweave", 234, Rarity.RARE, mage.cards.m.Mirrorweave.class));
        cards.add(new SetCardInfo("Mortify", 212, Rarity.UNCOMMON, mage.cards.m.Mortify.class));
        cards.add(new SetCardInfo("Mosswort Bridge", 307, Rarity.RARE, mage.cards.m.MosswortBridge.class));
        cards.add(new SetCardInfo("Mountain", 346, Rarity.LAND, mage.cards.basiclands.Mountain.class, new CardGraphicInfo(null, true)));
        cards.add(new SetCardInfo("Mountain", 347, Rarity.LAND, mage.cards.basiclands.Mountain.class, new CardGraphicInfo(null, true)));
        cards.add(new SetCardInfo("Mountain", 348, Rarity.LAND, mage.cards.basiclands.Mountain.class, new CardGraphicInfo(null, true)));
        cards.add(new SetCardInfo("Murmuring Bosk", 308, Rarity.RARE, mage.cards.m.MurmuringBosk.class));
        cards.add(new SetCardInfo("Mycoloth", 158, Rarity.RARE, mage.cards.m.Mycoloth.class));
        cards.add(new SetCardInfo("Mycosynth Wellspring", 262, Rarity.COMMON, mage.cards.m.MycosynthWellspring.class));
        cards.add(new SetCardInfo("Myr Battlesphere", 263, Rarity.RARE, mage.cards.m.MyrBattlesphere.class));
        cards.add(new SetCardInfo("Myr Retriever", 264, Rarity.UNCOMMON, mage.cards.m.MyrRetriever.class));
        cards.add(new SetCardInfo("Myriad Landscape", 309, Rarity.UNCOMMON, mage.cards.m.MyriadLandscape.class));
        cards.add(new SetCardInfo("Mystic Monastery", 310, Rarity.UNCOMMON, mage.cards.m.MysticMonastery.class));
        cards.add(new SetCardInfo("Nath of the Gilt-Leaf", 213, Rarity.RARE, mage.cards.n.NathOfTheGiltLeaf.class));
        cards.add(new SetCardInfo("Naya Charm", 214, Rarity.UNCOMMON, mage.cards.n.NayaCharm.class));
        cards.add(new SetCardInfo("Necrogenesis", 215, Rarity.UNCOMMON, mage.cards.n.Necrogenesis.class));
        cards.add(new SetCardInfo("Necroplasm", 115, Rarity.RARE, mage.cards.n.Necroplasm.class));
        cards.add(new SetCardInfo("Nevinyrral's Disk", 265, Rarity.RARE, mage.cards.n.NevinyrralsDisk.class));
        cards.add(new SetCardInfo("Nomad Outpost", 311, Rarity.UNCOMMON, mage.cards.n.NomadOutpost.class));
        cards.add(new SetCardInfo("Oath of Druids", 159, Rarity.RARE, mage.cards.o.OathOfDruids.class));
        cards.add(new SetCardInfo("Oblation", 71, Rarity.RARE, mage.cards.o.Oblation.class));
        cards.add(new SetCardInfo("Opal Palace", 312, Rarity.COMMON, mage.cards.o.OpalPalace.class));
        cards.add(new SetCardInfo("Open the Vaults", 72, Rarity.RARE, mage.cards.o.OpenTheVaults.class));
        cards.add(new SetCardInfo("Opulent Palace", 313, Rarity.UNCOMMON, mage.cards.o.OpulentPalace.class));
        cards.add(new SetCardInfo("Order // Chaos", 240, Rarity.UNCOMMON, mage.cards.o.OrderChaos.class));
        cards.add(new SetCardInfo("Orzhov Basilica", 314, Rarity.UNCOMMON, mage.cards.o.OrzhovBasilica.class));
        cards.add(new SetCardInfo("Orzhov Signet", 266, Rarity.COMMON, mage.cards.o.OrzhovSignet.class));
        cards.add(new SetCardInfo("Past in Flames", 131, Rarity.MYTHIC, mage.cards.p.PastInFlames.class));
        cards.add(new SetCardInfo("Phyrexian Rebirth", 73, Rarity.RARE, mage.cards.p.PhyrexianRebirth.class));
        cards.add(new SetCardInfo("Plains", 337, Rarity.LAND, mage.cards.basiclands.Plains.class, new CardGraphicInfo(null, true)));
        cards.add(new SetCardInfo("Plains", 338, Rarity.LAND, mage.cards.basiclands.Plains.class, new CardGraphicInfo(null, true)));
        cards.add(new SetCardInfo("Plains", 339, Rarity.LAND, mage.cards.basiclands.Plains.class, new CardGraphicInfo(null, true)));
        cards.add(new SetCardInfo("Primeval Protector", 23, Rarity.RARE, mage.cards.p.PrimevalProtector.class));
        cards.add(new SetCardInfo("Prismatic Geoscope", 55, Rarity.RARE, mage.cards.p.PrismaticGeoscope.class));
        cards.add(new SetCardInfo("Progenitor Mimic", 216, Rarity.MYTHIC, mage.cards.p.ProgenitorMimic.class));
        cards.add(new SetCardInfo("Propaganda", 94, Rarity.UNCOMMON, mage.cards.p.Propaganda.class));
        cards.add(new SetCardInfo("Psychosis Crawler", 267, Rarity.RARE, mage.cards.p.PsychosisCrawler.class));
        cards.add(new SetCardInfo("Putrefy", 217, Rarity.UNCOMMON, mage.cards.p.Putrefy.class));
        cards.add(new SetCardInfo("Quirion Explorer", 160, Rarity.COMMON, mage.cards.q.QuirionExplorer.class));
        cards.add(new SetCardInfo("Rakdos Carnarium", 315, Rarity.UNCOMMON, mage.cards.r.RakdosCarnarium.class));
        cards.add(new SetCardInfo("Rakdos Charm", 218, Rarity.UNCOMMON, mage.cards.r.RakdosCharm.class));
        cards.add(new SetCardInfo("Rakdos Signet", 268, Rarity.COMMON, mage.cards.r.RakdosSignet.class));
        cards.add(new SetCardInfo("Rampant Growth", 161, Rarity.COMMON, mage.cards.r.RampantGrowth.class));
        cards.add(new SetCardInfo("Read the Runes", 95, Rarity.RARE, mage.cards.r.ReadTheRunes.class));
        cards.add(new SetCardInfo("Realm Seekers", 162, Rarity.RARE, mage.cards.r.RealmSeekers.class));
        cards.add(new SetCardInfo("Reforge the Soul", 132, Rarity.RARE, mage.cards.r.ReforgeTheSoul.class));
        cards.add(new SetCardInfo("Reins of Power", 96, Rarity.RARE, mage.cards.r.ReinsOfPower.class));
        cards.add(new SetCardInfo("Reliquary Tower", 316, Rarity.UNCOMMON, mage.cards.r.ReliquaryTower.class));
        cards.add(new SetCardInfo("Reveillark", 74, Rarity.RARE, mage.cards.r.Reveillark.class));
        cards.add(new SetCardInfo("Reverse the Sands", 75, Rarity.RARE, mage.cards.r.ReverseTheSands.class));
        cards.add(new SetCardInfo("Rites of Flourishing", 163, Rarity.RARE, mage.cards.r.RitesOfFlourishing.class));
        cards.add(new SetCardInfo("Rootbound Crag", 317, Rarity.RARE, mage.cards.r.RootboundCrag.class));
        cards.add(new SetCardInfo("Rubblehulk", 219, Rarity.RARE, mage.cards.r.Rubblehulk.class));
        cards.add(new SetCardInfo("Rugged Highlands", 318, Rarity.COMMON, mage.cards.r.RuggedHighlands.class));
        cards.add(new SetCardInfo("Rupture Spire", 319, Rarity.COMMON, mage.cards.r.RuptureSpire.class));
        cards.add(new SetCardInfo("Sakura-Tribe Elder", 164, Rarity.COMMON, mage.cards.s.SakuraTribeElder.class));
        cards.add(new SetCardInfo("Sanctum Gargoyle", 76, Rarity.COMMON, mage.cards.s.SanctumGargoyle.class));
        cards.add(new SetCardInfo("Sandsteppe Citadel", 320, Rarity.UNCOMMON, mage.cards.s.SandsteppeCitadel.class));
        cards.add(new SetCardInfo("Sangromancer", 116, Rarity.RARE, mage.cards.s.Sangromancer.class));
        cards.add(new SetCardInfo("Saskia the Unyielding", 41, Rarity.MYTHIC, mage.cards.s.SaskiaTheUnyielding.class));
        cards.add(new SetCardInfo("Satyr Wayfinder", 165, Rarity.COMMON, mage.cards.s.SatyrWayfinder.class));
        cards.add(new SetCardInfo("Savage Lands", 321, Rarity.UNCOMMON, mage.cards.s.SavageLands.class));
        cards.add(new SetCardInfo("Scavenging Ooze", 166, Rarity.RARE, mage.cards.s.ScavengingOoze.class));
        cards.add(new SetCardInfo("Seaside Citadel", 322, Rarity.UNCOMMON, mage.cards.s.SeasideCitadel.class));
        cards.add(new SetCardInfo("Seat of the Synod", 323, Rarity.COMMON, mage.cards.s.SeatOfTheSynod.class));
        cards.add(new SetCardInfo("Seeds of Renewal", 24, Rarity.RARE, mage.cards.s.SeedsOfRenewal.class));
        cards.add(new SetCardInfo("Selesnya Guildmage", 235, Rarity.UNCOMMON, mage.cards.s.SelesnyaGuildmage.class));
        cards.add(new SetCardInfo("Selesnya Sanctuary", 324, Rarity.UNCOMMON, mage.cards.s.SelesnyaSanctuary.class));
        cards.add(new SetCardInfo("Selvala, Explorer Returned", 220, Rarity.RARE, mage.cards.s.SelvalaExplorerReturned.class));
        cards.add(new SetCardInfo("Shadowblood Ridge", 325, Rarity.RARE, mage.cards.s.ShadowbloodRidge.class));
        cards.add(new SetCardInfo("Shamanic Revelation", 167, Rarity.RARE, mage.cards.s.ShamanicRevelation.class));
        cards.add(new SetCardInfo("Sharuum the Hegemon", 221, Rarity.MYTHIC, mage.cards.s.SharuumTheHegemon.class));
        cards.add(new SetCardInfo("Shimmer Myr", 269, Rarity.RARE, mage.cards.s.ShimmerMyr.class));
        cards.add(new SetCardInfo("Sidar Kondo of Jamuraa", 42, Rarity.MYTHIC, mage.cards.s.SidarKondoOfJamuraa.class));
        cards.add(new SetCardInfo("Silas Renn, Seeker Adept", 43, Rarity.MYTHIC, mage.cards.s.SilasRennSeekerAdept.class));
        cards.add(new SetCardInfo("Simic Growth Chamber", 326, Rarity.UNCOMMON, mage.cards.s.SimicGrowthChamber.class));
        cards.add(new SetCardInfo("Simic Signet", 270, Rarity.COMMON, mage.cards.s.SimicSignet.class));
        cards.add(new SetCardInfo("Skullclamp", 271, Rarity.UNCOMMON, mage.cards.s.Skullclamp.class));
        cards.add(new SetCardInfo("Slobad, Goblin Tinkerer", 133, Rarity.RARE, mage.cards.s.SlobadGoblinTinkerer.class));
        cards.add(new SetCardInfo("Sol Ring", 272, Rarity.UNCOMMON, mage.cards.s.SolRing.class));
        cards.add(new SetCardInfo("Solemn Simulacrum", 273, Rarity.RARE, mage.cards.s.SolemnSimulacrum.class));
        cards.add(new SetCardInfo("Solidarity of Heroes", 168, Rarity.UNCOMMON, mage.cards.s.SolidarityOfHeroes.class));
        cards.add(new SetCardInfo("Soul of New Phyrexia", 274, Rarity.MYTHIC, mage.cards.s.SoulOfNewPhyrexia.class));
        cards.add(new SetCardInfo("Spellheart Chimera", 222, Rarity.UNCOMMON, mage.cards.s.SpellheartChimera.class));
        cards.add(new SetCardInfo("Spelltwine", 97, Rarity.RARE, mage.cards.s.Spelltwine.class));
        cards.add(new SetCardInfo("Sphere of Safety", 77, Rarity.UNCOMMON, mage.cards.s.SphereOfSafety.class));
        cards.add(new SetCardInfo("Sphinx Summoner", 223, Rarity.RARE, mage.cards.s.SphinxSummoner.class));
        cards.add(new SetCardInfo("Spinerock Knoll", 327, Rarity.RARE, mage.cards.s.SpinerockKnoll.class));
        cards.add(new SetCardInfo("Spitting Image", 236, Rarity.RARE, mage.cards.s.SpittingImage.class));
        cards.add(new SetCardInfo("Stalking Vengeance", 134, Rarity.RARE, mage.cards.s.StalkingVengeance.class));
        cards.add(new SetCardInfo("Stonehoof Chieftain", 25, Rarity.RARE, mage.cards.s.StonehoofChieftain.class));
        cards.add(new SetCardInfo("Sublime Exhalation", 5, Rarity.RARE, mage.cards.s.SublimeExhalation.class));
        cards.add(new SetCardInfo("Sunforger", 275, Rarity.RARE, mage.cards.s.Sunforger.class));
        cards.add(new SetCardInfo("Sungrass Prairie", 328, Rarity.RARE, mage.cards.s.SungrassPrairie.class));
        cards.add(new SetCardInfo("Sunpetal Grove", 329, Rarity.RARE, mage.cards.s.SunpetalGrove.class));
        cards.add(new SetCardInfo("Swamp", 343, Rarity.LAND, mage.cards.basiclands.Swamp.class, new CardGraphicInfo(null, true)));
        cards.add(new SetCardInfo("Swamp", 344, Rarity.LAND, mage.cards.basiclands.Swamp.class, new CardGraphicInfo(null, true)));
        cards.add(new SetCardInfo("Swamp", 345, Rarity.LAND, mage.cards.basiclands.Swamp.class, new CardGraphicInfo(null, true)));
        cards.add(new SetCardInfo("Swan Song", 98, Rarity.RARE, mage.cards.s.SwanSong.class));
        cards.add(new SetCardInfo("Swiftfoot Boots", 276, Rarity.UNCOMMON, mage.cards.s.SwiftfootBoots.class));
        cards.add(new SetCardInfo("Swiftwater Cliffs", 330, Rarity.COMMON, mage.cards.s.SwiftwaterCliffs.class));
        cards.add(new SetCardInfo("Swords to Plowshares", 78, Rarity.UNCOMMON, mage.cards.s.SwordsToPlowshares.class));
        cards.add(new SetCardInfo("Sydri, Galvanic Genius", 224, Rarity.MYTHIC, mage.cards.s.SydriGalvanicGenius.class));
        cards.add(new SetCardInfo("Sylvan Reclamation", 44, Rarity.UNCOMMON, mage.cards.s.SylvanReclamation.class));
        cards.add(new SetCardInfo("Sylvok Explorer", 169, Rarity.COMMON, mage.cards.s.SylvokExplorer.class));
        cards.add(new SetCardInfo("Tana, the Bloodsower", 45, Rarity.MYTHIC, mage.cards.t.TanaTheBloodsower.class));
        cards.add(new SetCardInfo("Taurean Mauler", 135, Rarity.RARE, mage.cards.t.TaureanMauler.class));
        cards.add(new SetCardInfo("Temple Bell", 277, Rarity.RARE, mage.cards.t.TempleBell.class));
        cards.add(new SetCardInfo("Temple of the False God", 331, Rarity.UNCOMMON, mage.cards.t.TempleOfTheFalseGod.class));
        cards.add(new SetCardInfo("Tempt with Discovery", 170, Rarity.RARE, mage.cards.t.TemptWithDiscovery.class));
        cards.add(new SetCardInfo("Terminate", 225, Rarity.COMMON, mage.cards.t.Terminate.class));
        cards.add(new SetCardInfo("Terramorphic Expanse", 332, Rarity.COMMON, mage.cards.t.TerramorphicExpanse.class));
        cards.add(new SetCardInfo("Tezzeret's Gambit", 99, Rarity.UNCOMMON, mage.cards.t.TezzeretsGambit.class));
        cards.add(new SetCardInfo("Thelonite Hermit", 171, Rarity.RARE, mage.cards.t.TheloniteHermit.class));
        cards.add(new SetCardInfo("Thopter Foundry", 237, Rarity.UNCOMMON, mage.cards.t.ThopterFoundry.class));
        cards.add(new SetCardInfo("Thornwood Falls", 333, Rarity.COMMON, mage.cards.t.ThornwoodFalls.class));
        cards.add(new SetCardInfo("Thrasios, Triton Hero", 46, Rarity.RARE, mage.cards.t.ThrasiosTritonHero.class));
        cards.add(new SetCardInfo("Thrummingbird", 100, Rarity.UNCOMMON, mage.cards.t.Thrummingbird.class));
        cards.add(new SetCardInfo("Thunderfoot Baloth", 172, Rarity.RARE, mage.cards.t.ThunderfootBaloth.class));
        cards.add(new SetCardInfo("Trading Post", 278, Rarity.RARE, mage.cards.t.TradingPost.class));
        cards.add(new SetCardInfo("Transguild Promenade", 334, Rarity.COMMON, mage.cards.t.TransguildPromenade.class));
        cards.add(new SetCardInfo("Trash for Treasure", 136, Rarity.RARE, mage.cards.t.TrashForTreasure.class));
        cards.add(new SetCardInfo("Treacherous Terrain", 47, Rarity.UNCOMMON, mage.cards.t.TreacherousTerrain.class));
        cards.add(new SetCardInfo("Treasure Cruise", 101, Rarity.COMMON, mage.cards.t.TreasureCruise.class));
        cards.add(new SetCardInfo("Trial // Error", 239, Rarity.UNCOMMON, mage.cards.t.TrialError.class));
        cards.add(new SetCardInfo("Trinket Mage", 102, Rarity.COMMON, mage.cards.t.TrinketMage.class));
        cards.add(new SetCardInfo("Tuskguard Captain", 173, Rarity.UNCOMMON, mage.cards.t.TuskguardCaptain.class));
        cards.add(new SetCardInfo("Tymna the Weaver", 48, Rarity.RARE, mage.cards.t.TymnaTheWeaver.class));
        cards.add(new SetCardInfo("Underground River", 335, Rarity.RARE, mage.cards.u.UndergroundRiver.class));
        cards.add(new SetCardInfo("Utter End", 226, Rarity.RARE, mage.cards.u.UtterEnd.class));
        cards.add(new SetCardInfo("Vedalken Engineer", 103, Rarity.COMMON, mage.cards.v.VedalkenEngineer.class));
        cards.add(new SetCardInfo("Venser's Journal", 279, Rarity.RARE, mage.cards.v.VensersJournal.class));
        cards.add(new SetCardInfo("Veteran Explorer", 174, Rarity.UNCOMMON, mage.cards.v.VeteranExplorer.class));
        cards.add(new SetCardInfo("Vial Smasher the Fierce", 49, Rarity.MYTHIC, mage.cards.v.VialSmasherTheFierce.class));
        cards.add(new SetCardInfo("Volcanic Vision", 137, Rarity.RARE, mage.cards.v.VolcanicVision.class));
        cards.add(new SetCardInfo("Vorel of the Hull Clade", 227, Rarity.RARE, mage.cards.v.VorelOfTheHullClade.class));
        cards.add(new SetCardInfo("Vulturous Zombie", 228, Rarity.RARE, mage.cards.v.VulturousZombie.class));
        cards.add(new SetCardInfo("Wall of Blossoms", 175, Rarity.UNCOMMON, mage.cards.w.WallOfBlossoms.class));
        cards.add(new SetCardInfo("Waste Not", 117, Rarity.RARE, mage.cards.w.WasteNot.class));
        cards.add(new SetCardInfo("Wave of Reckoning", 79, Rarity.RARE, mage.cards.w.WaveOfReckoning.class));
        cards.add(new SetCardInfo("Wheel of Fate", 138, Rarity.RARE, mage.cards.w.WheelOfFate.class));
        cards.add(new SetCardInfo("Whims of the Fates", 139, Rarity.RARE, mage.cards.w.WhimsOfTheFates.class));
        cards.add(new SetCardInfo("Whipflare", 140, Rarity.UNCOMMON, mage.cards.w.Whipflare.class));
        cards.add(new SetCardInfo("Whispering Madness", 229, Rarity.RARE, mage.cards.w.WhisperingMadness.class));
        cards.add(new SetCardInfo("Whispersilk Cloak", 280, Rarity.UNCOMMON, mage.cards.w.WhispersilkCloak.class));
        cards.add(new SetCardInfo("Wight of Precinct Six", 118, Rarity.UNCOMMON, mage.cards.w.WightOfPrecinctSix.class));
        cards.add(new SetCardInfo("Wild Beastmaster", 176, Rarity.RARE, mage.cards.w.WildBeastmaster.class));
        cards.add(new SetCardInfo("Wilderness Elemental", 230, Rarity.UNCOMMON, mage.cards.w.WildernessElemental.class));
        cards.add(new SetCardInfo("Windborn Muse", 80, Rarity.RARE, mage.cards.w.WindbornMuse.class));
        cards.add(new SetCardInfo("Windbrisk Heights", 336, Rarity.RARE, mage.cards.w.WindbriskHeights.class));
        cards.add(new SetCardInfo("Windfall", 104, Rarity.UNCOMMON, mage.cards.w.Windfall.class));
        cards.add(new SetCardInfo("Worm Harvest", 238, Rarity.RARE, mage.cards.w.WormHarvest.class));
        cards.add(new SetCardInfo("Yidris, Maelstrom Wielder", 50, Rarity.MYTHIC, mage.cards.y.YidrisMaelstromWielder.class));
        cards.add(new SetCardInfo("Zedruu the Greathearted", 231, Rarity.MYTHIC, mage.cards.z.ZedruuTheGreathearted.class));
        cards.add(new SetCardInfo("Zhur-Taa Druid", 232, Rarity.COMMON, mage.cards.z.ZhurTaaDruid.class));
    }

}
>>>>>>> f0fb0398
<|MERGE_RESOLUTION|>--- conflicted
+++ resolved
@@ -1,4 +1,3 @@
-<<<<<<< HEAD
 /*
  *  Copyright 2010 BetaSteward_at_googlemail.com. All rights reserved.
  *
@@ -218,6 +217,7 @@
         cards.add(new SetCardInfo("Korozda Guildmage", 208, Rarity.UNCOMMON, mage.cards.k.KorozdaGuildmage.class));
 	cards.add(new SetCardInfo("Kraum, Ludevic's Opus", 34, Rarity.RARE, mage.cards.k.KraumLudevicsOpus.class));
         cards.add(new SetCardInfo("Krosan Verge", 306, Rarity.UNCOMMON, mage.cards.k.KrosanVerge.class));
+        cards.add(new SetCardInfo("Kydele, Chosen of Kruphix", 35, Rarity.MYTHIC, mage.cards.k.KydeleChosenOfKruphix.class));
         cards.add(new SetCardInfo("Kynaios and Tiro of Meletis", 36, Rarity.MYTHIC, mage.cards.k.KynaiosAndTiroOfMeletis.class));
         cards.add(new SetCardInfo("Languish", 114, Rarity.RARE, mage.cards.l.Languish.class));
         cards.add(new SetCardInfo("Lavalanche", 209, Rarity.RARE, mage.cards.l.Lavalanche.class));
@@ -392,399 +392,4 @@
         cards.add(new SetCardInfo("Zhur-Taa Druid", 232, Rarity.COMMON, mage.cards.z.ZhurTaaDruid.class));
     }
 
-}
-=======
-/*
- *  Copyright 2010 BetaSteward_at_googlemail.com. All rights reserved.
- *
- *  Redistribution and use in source and binary forms, with or without modification, are
- *  permitted provided that the following conditions are met:
- *
- *     1. Redistributions of source code must retain the above copyright notice, this list of
- *        conditions and the following disclaimer.
- *
- *     2. Redistributions in binary form must reproduce the above copyright notice, this list
- *        of conditions and the following disclaimer in the documentation and/or other materials
- *        provided with the distribution.
- *
- *  THIS SOFTWARE IS PROVIDED BY BetaSteward_at_googlemail.com ``AS IS'' AND ANY EXPRESS OR IMPLIED
- *  WARRANTIES, INCLUDING, BUT NOT LIMITED TO, THE IMPLIED WARRANTIES OF MERCHANTABILITY AND
- *  FITNESS FOR A PARTICULAR PURPOSE ARE DISCLAIMED. IN NO EVENT SHALL BetaSteward_at_googlemail.com OR
- *  CONTRIBUTORS BE LIABLE FOR ANY DIRECT, INDIRECT, INCIDENTAL, SPECIAL, EXEMPLARY, OR
- *  CONSEQUENTIAL DAMAGES (INCLUDING, BUT NOT LIMITED TO, PROCUREMENT OF SUBSTITUTE GOODS OR
- *  SERVICES; LOSS OF USE, DATA, OR PROFITS; OR BUSINESS INTERRUPTION) HOWEVER CAUSED AND ON
- *  ANY THEORY OF LIABILITY, WHETHER IN CONTRACT, STRICT LIABILITY, OR TORT (INCLUDING
- *  NEGLIGENCE OR OTHERWISE) ARISING IN ANY WAY OUT OF THE USE OF THIS SOFTWARE, EVEN IF
- *  ADVISED OF THE POSSIBILITY OF SUCH DAMAGE.
- *
- *  The views and conclusions contained in the software and documentation are those of the
- *  authors and should not be interpreted as representing official policies, either expressed
- *  or implied, of BetaSteward_at_googlemail.com.
- */
-package mage.sets;
-
-import mage.cards.CardGraphicInfo;
-import mage.cards.ExpansionSet;
-import mage.constants.Rarity;
-import mage.constants.SetType;
-
-/**
- *
- * @author fireshoes
- */
-
-public class Commander2016 extends ExpansionSet {
-
-    private static final Commander2016 fINSTANCE = new Commander2016();
-
-    public static Commander2016 getInstance() {
-        return fINSTANCE;
-    }
-
-    private Commander2016() {
-        super("Commander 2016 Edition", "C16", ExpansionSet.buildDate(2016, 11, 11), SetType.SUPPLEMENTAL);
-        this.blockName = "Command Zone";
-        cards.add(new SetCardInfo("Abzan Charm", 177, Rarity.UNCOMMON, mage.cards.a.AbzanCharm.class));
-        cards.add(new SetCardInfo("Abzan Falconer", 57, Rarity.UNCOMMON, mage.cards.a.AbzanFalconer.class));
-        cards.add(new SetCardInfo("Academy Elite", 81, Rarity.RARE, mage.cards.a.AcademyElite.class));
-        cards.add(new SetCardInfo("Aeon Chronicler", 82, Rarity.RARE, mage.cards.a.AeonChronicler.class));
-        cards.add(new SetCardInfo("Akiri, Line-Slinger", 26, Rarity.RARE, mage.cards.a.AkiriLineSlinger.class));
-        cards.add(new SetCardInfo("Akroan Horse", 241, Rarity.RARE, mage.cards.a.AkroanHorse.class));
-        cards.add(new SetCardInfo("Alesha, Who Smiles at Death", 119, Rarity.RARE, mage.cards.a.AleshaWhoSmilesAtDeath.class));
-        cards.add(new SetCardInfo("Ancient Excavation", 27, Rarity.UNCOMMON, mage.cards.a.AncientExcavation.class));
-        cards.add(new SetCardInfo("Ankle Shanker", 178, Rarity.RARE, mage.cards.a.AnkleShanker.class));
-        cards.add(new SetCardInfo("Arcane Denial", 83, Rarity.COMMON, mage.cards.a.ArcaneDenial.class));
-        cards.add(new SetCardInfo("Arcane Sanctum", 281, Rarity.UNCOMMON, mage.cards.a.ArcaneSanctum.class));
-        cards.add(new SetCardInfo("Armory Automaton", 51, Rarity.RARE, mage.cards.a.ArmoryAutomaton.class));
-        cards.add(new SetCardInfo("Army of the Damned", 105, Rarity.MYTHIC, mage.cards.a.ArmyOfTheDamned.class));
-        cards.add(new SetCardInfo("Artifact Mutation", 179, Rarity.RARE, mage.cards.a.ArtifactMutation.class));
-        cards.add(new SetCardInfo("Ash Barrens", 56, Rarity.COMMON, mage.cards.a.AshBarrens.class));
-        cards.add(new SetCardInfo("Assault Suit", 242, Rarity.UNCOMMON, mage.cards.a.AssaultSuit.class));
-        cards.add(new SetCardInfo("Astral Cornucopia", 243, Rarity.RARE, mage.cards.a.AstralCornucopia.class));
-        cards.add(new SetCardInfo("Atraxa, Praetors' Voice", 28, Rarity.MYTHIC, mage.cards.a.AtraxaPraetorsVoice.class));
-        cards.add(new SetCardInfo("Aura Mutation", 180, Rarity.RARE, mage.cards.a.AuraMutation.class));
-        cards.add(new SetCardInfo("Azorius Chancery", 282, Rarity.UNCOMMON, mage.cards.a.AzoriusChancery.class));
-        cards.add(new SetCardInfo("Baleful Strix", 181, Rarity.UNCOMMON, mage.cards.b.BalefulStrix.class));
-        cards.add(new SetCardInfo("Bane of the Living", 106, Rarity.RARE, mage.cards.b.BaneOfTheLiving.class));
-        cards.add(new SetCardInfo("Beacon of Unrest", 107, Rarity.RARE, mage.cards.b.BeaconOfUnrest.class));
-        cards.add(new SetCardInfo("Beast Within", 141, Rarity.UNCOMMON, mage.cards.b.BeastWithin.class));
-        cards.add(new SetCardInfo("Beastmaster Ascension", 142, Rarity.RARE, mage.cards.b.BeastmasterAscension.class));
-        cards.add(new SetCardInfo("Benefactor's Draught", 21, Rarity.RARE, mage.cards.b.BenefactorsDraught.class));
-        cards.add(new SetCardInfo("Bituminous Blast", 182, Rarity.UNCOMMON, mage.cards.b.BituminousBlast.class));
-        cards.add(new SetCardInfo("Blasphemous Act", 120, Rarity.RARE, mage.cards.b.BlasphemousAct.class));
-        cards.add(new SetCardInfo("Blazing Archon", 58, Rarity.RARE, mage.cards.b.BlazingArchon.class));
-        cards.add(new SetCardInfo("Blind Obedience", 59, Rarity.RARE, mage.cards.b.BlindObedience.class));
-        cards.add(new SetCardInfo("Blinkmoth Urn", 244, Rarity.RARE, mage.cards.b.BlinkmothUrn.class));
-        cards.add(new SetCardInfo("Blood Tyrant", 183, Rarity.RARE, mage.cards.b.BloodTyrant.class));
-        cards.add(new SetCardInfo("Bloodbraid Elf", 184, Rarity.UNCOMMON, mage.cards.b.BloodbraidElf.class));
-        cards.add(new SetCardInfo("Bonehoard", 245, Rarity.RARE, mage.cards.b.Bonehoard.class));
-        cards.add(new SetCardInfo("Boompile", 52, Rarity.RARE, mage.cards.b.Boompile.class));
-        cards.add(new SetCardInfo("Boros Charm", 185, Rarity.UNCOMMON, mage.cards.b.BorosCharm.class));
-        cards.add(new SetCardInfo("Boros Garrison", 283, Rarity.UNCOMMON, mage.cards.b.BorosGarrison.class));
-        cards.add(new SetCardInfo("Brave the Sands", 60, Rarity.UNCOMMON, mage.cards.b.BraveTheSands.class));
-        cards.add(new SetCardInfo("Breath of Fury", 121, Rarity.RARE, mage.cards.b.BreathOfFury.class));
-        cards.add(new SetCardInfo("Bred for the Hunt", 186, Rarity.UNCOMMON, mage.cards.b.BredForTheHunt.class));
-        cards.add(new SetCardInfo("Breya, Etherium Shaper", 29, Rarity.MYTHIC, mage.cards.b.BreyaEtheriumShaper.class));
-        cards.add(new SetCardInfo("Bruse Tarl, Boorish Herder", 30, Rarity.MYTHIC, mage.cards.b.BruseTarlBoorishHerder.class));
-        cards.add(new SetCardInfo("Brutal Hordechief", 108, Rarity.MYTHIC, mage.cards.b.BrutalHordechief.class));
-        cards.add(new SetCardInfo("Burgeoning", 143, Rarity.RARE, mage.cards.b.Burgeoning.class));
-        cards.add(new SetCardInfo("Buried Ruin", 284, Rarity.UNCOMMON, mage.cards.b.BuriedRuin.class));
-        cards.add(new SetCardInfo("Cauldron of Souls", 246, Rarity.RARE, mage.cards.c.CauldronOfSouls.class));
-        cards.add(new SetCardInfo("Cathars' Crusade", 61, Rarity.RARE, mage.cards.c.CatharsCrusade.class));
-        cards.add(new SetCardInfo("Caves of Koilos", 285, Rarity.RARE, mage.cards.c.CavesOfKoilos.class));
-        cards.add(new SetCardInfo("Chain of Vapor", 84, Rarity.UNCOMMON, mage.cards.c.ChainOfVapor.class));
-        cards.add(new SetCardInfo("Champion of Lambholt", 144, Rarity.RARE, mage.cards.c.ChampionOfLambholt.class));
-        cards.add(new SetCardInfo("Chaos Warp", 122, Rarity.RARE, mage.cards.c.ChaosWarp.class));
-        cards.add(new SetCardInfo("Charging Cinderhorn", 16, Rarity.RARE, mage.cards.c.ChargingCinderhorn.class));
-        cards.add(new SetCardInfo("Chasm Skulker", 85, Rarity.RARE, mage.cards.c.ChasmSkulker.class));
-        cards.add(new SetCardInfo("Chief Engineer", 86, Rarity.RARE, mage.cards.c.ChiefEngineer.class));
-        cards.add(new SetCardInfo("Chromatic Lantern", 247, Rarity.RARE, mage.cards.c.ChromaticLantern.class));
-        cards.add(new SetCardInfo("Citadel Siege", 62, Rarity.RARE, mage.cards.c.CitadelSiege.class));
-        cards.add(new SetCardInfo("Clan Defiance", 187, Rarity.RARE, mage.cards.c.ClanDefiance.class));
-        cards.add(new SetCardInfo("Coastal Breach", 6, Rarity.RARE, mage.cards.c.CoastalBreach.class));
-        cards.add(new SetCardInfo("Coiling Oracle", 188, Rarity.COMMON, mage.cards.c.CoilingOracle.class));
-        cards.add(new SetCardInfo("Collective Voyage", 145, Rarity.RARE, mage.cards.c.CollectiveVoyage.class));
-        cards.add(new SetCardInfo("Command Tower", 286, Rarity.COMMON, mage.cards.c.CommandTower.class));
-        cards.add(new SetCardInfo("Commander's Sphere", 248, Rarity.COMMON, mage.cards.c.CommandersSphere.class));
-        cards.add(new SetCardInfo("Conqueror's Flail", 53, Rarity.RARE, mage.cards.c.ConquerorsFlail.class));
-        cards.add(new SetCardInfo("Consuming Aberration", 189, Rarity.RARE, mage.cards.c.ConsumingAberration.class));
-        cards.add(new SetCardInfo("Corpsejack Menace", 190, Rarity.RARE, mage.cards.c.CorpsejackMenace.class));
-        cards.add(new SetCardInfo("Crackling Doom", 191, Rarity.RARE, mage.cards.c.CracklingDoom.class));
-        cards.add(new SetCardInfo("Cranial Plating", 249, Rarity.UNCOMMON, mage.cards.c.CranialPlating.class));
-        cards.add(new SetCardInfo("Crumbling Necropolis", 287, Rarity.UNCOMMON, mage.cards.c.CrumblingNecropolis.class));
-        cards.add(new SetCardInfo("Crystalline Crawler", 54, Rarity.RARE, mage.cards.c.CrystallineCrawler.class));
-        cards.add(new SetCardInfo("Cultivate", 146, Rarity.COMMON, mage.cards.c.Cultivate.class));
-        cards.add(new SetCardInfo("Curtains' Call", 13, Rarity.RARE, mage.cards.c.CurtainsCall.class));
-        cards.add(new SetCardInfo("Curse of Vengeance", 12, Rarity.RARE, mage.cards.c.CurseOfVengeance.class));
-        cards.add(new SetCardInfo("Custodi Soulbinders", 63, Rarity.RARE, mage.cards.c.CustodiSoulbinders.class));
-        cards.add(new SetCardInfo("Daretti, Scrap Savant", 123, Rarity.MYTHIC, mage.cards.d.DarettiScrapSavant.class));
-        cards.add(new SetCardInfo("Darksteel Citadel", 288, Rarity.UNCOMMON, mage.cards.d.DarksteelCitadel.class));
-        cards.add(new SetCardInfo("Darksteel Ingot", 250, Rarity.UNCOMMON, mage.cards.d.DarksteelIngot.class));
-        cards.add(new SetCardInfo("Darkwater Catacombs", 289, Rarity.RARE, mage.cards.d.DarkwaterCatacombs.class));
-        cards.add(new SetCardInfo("Dauntless Escort", 192, Rarity.RARE, mage.cards.d.DauntlessEscort.class));
-        cards.add(new SetCardInfo("Decimate", 193, Rarity.RARE, mage.cards.d.Decimate.class));
-        cards.add(new SetCardInfo("Deepglow Skate", 7, Rarity.RARE, mage.cards.d.DeepglowSkate.class));
-        cards.add(new SetCardInfo("Den Protector", 147, Rarity.RARE, mage.cards.d.DenProtector.class));
-        cards.add(new SetCardInfo("Devastation Tide", 87, Rarity.RARE, mage.cards.d.DevastationTide.class));
-        cards.add(new SetCardInfo("Dimir Aqueduct", 290, Rarity.UNCOMMON, mage.cards.d.DimirAqueduct.class));
-        cards.add(new SetCardInfo("Disdainful Stroke", 88, Rarity.COMMON, mage.cards.d.DisdainfulStroke.class));
-        cards.add(new SetCardInfo("Dismal Backwater", 291, Rarity.COMMON, mage.cards.d.DismalBackwater.class));
-        cards.add(new SetCardInfo("Dispeller's Capsule", 64, Rarity.COMMON, mage.cards.d.DispellersCapsule.class));
-        cards.add(new SetCardInfo("Divergent Transformations", 17, Rarity.RARE, mage.cards.d.DivergentTransformations.class));
-        cards.add(new SetCardInfo("Dragon Mage", 124, Rarity.RARE, mage.cards.d.DragonMage.class));
-        cards.add(new SetCardInfo("Dragonskull Summit", 292, Rarity.RARE, mage.cards.d.DragonskullSummit.class));
-        cards.add(new SetCardInfo("Dreadship Reef", 293, Rarity.UNCOMMON, mage.cards.d.DreadshipReef.class));
-        cards.add(new SetCardInfo("Duelist's Heritage", 1, Rarity.RARE, mage.cards.d.DuelistsHeritage.class));
-        cards.add(new SetCardInfo("Duneblast", 194, Rarity.RARE, mage.cards.d.Duneblast.class));
-        cards.add(new SetCardInfo("Edric, Spymaster of Trest", 195, Rarity.RARE, mage.cards.e.EdricSpymasterOfTrest.class));
-        cards.add(new SetCardInfo("Elite Scaleguard", 65, Rarity.UNCOMMON, mage.cards.e.EliteScaleguard.class));
-        cards.add(new SetCardInfo("Empyrial Plate", 251, Rarity.RARE, mage.cards.e.EmpyrialPlate.class));
-        cards.add(new SetCardInfo("Enduring Scalelord", 196, Rarity.UNCOMMON, mage.cards.e.EnduringScalelord.class));
-        cards.add(new SetCardInfo("Entrapment Maneuver", 2, Rarity.RARE, mage.cards.e.EntrapmentManeuver.class));
-        cards.add(new SetCardInfo("Etched Oracle", 252, Rarity.UNCOMMON, mage.cards.e.EtchedOracle.class));
-        cards.add(new SetCardInfo("Etherium Sculptor", 89, Rarity.COMMON, mage.cards.e.EtheriumSculptor.class));
-        cards.add(new SetCardInfo("Etherium-Horn Sorcerer", 197, Rarity.RARE, mage.cards.e.EtheriumHornSorcerer.class));
-        cards.add(new SetCardInfo("Ethersworn Adjudicator", 90, Rarity.MYTHIC, mage.cards.e.EtherswornAdjudicator.class));
-        cards.add(new SetCardInfo("Evacuation", 91, Rarity.RARE, mage.cards.e.Evacuation.class));
-        cards.add(new SetCardInfo("Everflowing Chalice", 253, Rarity.UNCOMMON, mage.cards.e.EverflowingChalice.class));
-        cards.add(new SetCardInfo("Everlasting Torment", 233, Rarity.RARE, mage.cards.e.EverlastingTorment.class));
-        cards.add(new SetCardInfo("Evolutionary Escalation", 22, Rarity.UNCOMMON, mage.cards.e.EvolutionaryEscalation.class));
-        cards.add(new SetCardInfo("Evolving Wilds", 294, Rarity.COMMON, mage.cards.e.EvolvingWilds.class));
-        cards.add(new SetCardInfo("Executioner's Capsule", 109, Rarity.COMMON, mage.cards.e.ExecutionersCapsule.class));
-        cards.add(new SetCardInfo("Exotic Orchard", 295, Rarity.RARE, mage.cards.e.ExoticOrchard.class));
-        cards.add(new SetCardInfo("Far Wanderings", 148, Rarity.COMMON, mage.cards.f.FarWanderings.class));
-        cards.add(new SetCardInfo("Farseek", 149, Rarity.COMMON, mage.cards.f.Farseek.class));
-        cards.add(new SetCardInfo("Fathom Mage", 198, Rarity.RARE, mage.cards.f.FathomMage.class));
-        cards.add(new SetCardInfo("Fellwar Stone", 254, Rarity.UNCOMMON, mage.cards.f.FellwarStone.class));
-        cards.add(new SetCardInfo("Festercreep", 110, Rarity.COMMON, mage.cards.f.Festercreep.class));
-        cards.add(new SetCardInfo("Filigree Angel", 199, Rarity.RARE, mage.cards.f.FiligreeAngel.class));
-        cards.add(new SetCardInfo("Forbidden Orchard", 296, Rarity.RARE, mage.cards.f.ForbiddenOrchard.class));
-        cards.add(new SetCardInfo("Forest", 349, Rarity.LAND, mage.cards.basiclands.Forest.class, new CardGraphicInfo(null, true)));
-        cards.add(new SetCardInfo("Forest", 350, Rarity.LAND, mage.cards.basiclands.Forest.class, new CardGraphicInfo(null, true)));
-        cards.add(new SetCardInfo("Forest", 351, Rarity.LAND, mage.cards.basiclands.Forest.class, new CardGraphicInfo(null, true)));
-        cards.add(new SetCardInfo("Forgotten Ancient", 150, Rarity.RARE, mage.cards.f.ForgottenAncient.class));
-        cards.add(new SetCardInfo("Frontier Bivouac", 297, Rarity.UNCOMMON, mage.cards.f.FrontierBivouac.class));
-        cards.add(new SetCardInfo("Gamekeeper", 151, Rarity.UNCOMMON, mage.cards.g.Gamekeeper.class));
-        cards.add(new SetCardInfo("Ghastly Conscription", 111, Rarity.MYTHIC, mage.cards.g.GhastlyConscription.class));
-        cards.add(new SetCardInfo("Ghave, Guru of Spores", 200, Rarity.MYTHIC, mage.cards.g.GhaveGuruOfSpores.class));
-        cards.add(new SetCardInfo("Ghostly Prison", 66, Rarity.UNCOMMON, mage.cards.g.GhostlyPrison.class));
-        cards.add(new SetCardInfo("Glint-Eye Nephilim", 201, Rarity.RARE, mage.cards.g.GlintEyeNephilim.class));
-        cards.add(new SetCardInfo("Goblin Spymaster", 19, Rarity.RARE, mage.cards.g.GoblinSpymaster.class));
-        cards.add(new SetCardInfo("Godo, Bandit Warlord", 125, Rarity.RARE, mage.cards.g.GodoBanditWarlord.class));
-        cards.add(new SetCardInfo("Golgari Rot Farm", 298, Rarity.UNCOMMON, mage.cards.g.GolgariRotFarm.class));
-        cards.add(new SetCardInfo("Golgari Signet", 255, Rarity.COMMON, mage.cards.g.GolgariSignet.class));
-        cards.add(new SetCardInfo("Grab the Reins", 126, Rarity.UNCOMMON, mage.cards.g.GrabTheReins.class));
-        cards.add(new SetCardInfo("Grand Coliseum", 299, Rarity.RARE, mage.cards.g.GrandColiseum.class));
-        cards.add(new SetCardInfo("Grave Upheaval", 31, Rarity.UNCOMMON, mage.cards.g.GraveUpheaval.class));
-        cards.add(new SetCardInfo("Grip of Phyresis", 9, Rarity.UNCOMMON, mage.cards.g.GripOfPhyresis.class));
-        cards.add(new SetCardInfo("Gruul Signet", 256, Rarity.COMMON, mage.cards.g.GruulSignet.class));
-        cards.add(new SetCardInfo("Gruul Turf", 300, Rarity.UNCOMMON, mage.cards.g.GruulTurf.class));
-        cards.add(new SetCardInfo("Guiltfeeder", 112, Rarity.RARE, mage.cards.g.Guiltfeeder.class));
-        cards.add(new SetCardInfo("Gwafa Hazid, Profiteer", 202, Rarity.RARE, mage.cards.g.GwafaHazidProfiteer.class));
-        cards.add(new SetCardInfo("Hanna, Ship's Navigator", 203, Rarity.RARE, mage.cards.h.HannaShipsNavigator.class));
-        cards.add(new SetCardInfo("Hardened Scales", 152, Rarity.RARE, mage.cards.h.HardenedScales.class));
-        cards.add(new SetCardInfo("Hellkite Igniter", 127, Rarity.RARE, mage.cards.h.HellkiteIgniter.class));
-        cards.add(new SetCardInfo("Hellkite Tyrant", 128, Rarity.MYTHIC, mage.cards.h.HellkiteTyrant.class));
-        cards.add(new SetCardInfo("Homeward Path", 301, Rarity.RARE, mage.cards.h.HomewardPath.class));
-        cards.add(new SetCardInfo("Hoofprints of the Stag", 67, Rarity.RARE, mage.cards.h.HoofprintsOfTheStag.class));
-        cards.add(new SetCardInfo("Horizon Chimera", 204, Rarity.UNCOMMON, mage.cards.h.HorizonChimera.class));
-        cards.add(new SetCardInfo("Howling Mine", 257, Rarity.RARE, mage.cards.h.HowlingMine.class));
-        cards.add(new SetCardInfo("Humble Defector", 129, Rarity.UNCOMMON, mage.cards.h.HumbleDefector.class));
-        cards.add(new SetCardInfo("Hushwing Gryff", 68, Rarity.RARE, mage.cards.h.HushwingGryff.class));
-        cards.add(new SetCardInfo("Ichor Wellspring", 258, Rarity.COMMON, mage.cards.i.IchorWellspring.class));
-        cards.add(new SetCardInfo("Ikra Shidiqi, the Usurper", 32, Rarity.MYTHIC, mage.cards.i.IkraShidiqiTheUsurper.class));
-        cards.add(new SetCardInfo("In Garruk's Wake", 113, Rarity.RARE, mage.cards.i.InGarruksWake.class));
-        cards.add(new SetCardInfo("Inspiring Call", 153, Rarity.UNCOMMON, mage.cards.i.InspiringCall.class));
-        cards.add(new SetCardInfo("Iroas, God of Victory", 205, Rarity.MYTHIC, mage.cards.i.IroasGodOfVictory.class));
-        cards.add(new SetCardInfo("Ishai, Ojutai Dragonspeaker", 33, Rarity.MYTHIC, mage.cards.i.IshaiOjutaiDragonspeaker.class));
-        cards.add(new SetCardInfo("Island", 340, Rarity.LAND, mage.cards.basiclands.Island.class, new CardGraphicInfo(null, true)));
-        cards.add(new SetCardInfo("Island", 341, Rarity.LAND, mage.cards.basiclands.Island.class, new CardGraphicInfo(null, true)));
-        cards.add(new SetCardInfo("Island", 342, Rarity.LAND, mage.cards.basiclands.Island.class, new CardGraphicInfo(null, true)));
-        cards.add(new SetCardInfo("Izzet Boilerworks", 302, Rarity.UNCOMMON, mage.cards.i.IzzetBoilerworks.class));
-        cards.add(new SetCardInfo("Jor Kadeen, the Prevailer", 206, Rarity.RARE, mage.cards.j.JorKadeenThePrevailer.class));
-        cards.add(new SetCardInfo("Jungle Hollow", 303, Rarity.COMMON, mage.cards.j.JungleHollow.class));
-        cards.add(new SetCardInfo("Jungle Shrine", 304, Rarity.UNCOMMON, mage.cards.j.JungleShrine.class));
-        cards.add(new SetCardInfo("Juniper Order Ranger", 207, Rarity.UNCOMMON, mage.cards.j.JuniperOrderRanger.class));
-        cards.add(new SetCardInfo("Kalonian Hydra", 154, Rarity.MYTHIC, mage.cards.k.KalonianHydra.class));
-        cards.add(new SetCardInfo("Karplusan Forest", 305, Rarity.RARE, mage.cards.k.KarplusanForest.class));
-        cards.add(new SetCardInfo("Kazuul, Tyrant of the Cliffs", 130, Rarity.RARE, mage.cards.k.KazuulTyrantOfTheCliffs.class));
-        cards.add(new SetCardInfo("Keening Stone", 259, Rarity.RARE, mage.cards.k.KeeningStone.class));
-        cards.add(new SetCardInfo("Kodama's Reach", 155, Rarity.COMMON, mage.cards.k.KodamasReach.class));
-        cards.add(new SetCardInfo("Korozda Guildmage", 208, Rarity.UNCOMMON, mage.cards.k.KorozdaGuildmage.class));
-        cards.add(new SetCardInfo("Kraum, Ludevic's Opus", 34, Rarity.RARE, mage.cards.k.KraumLudevicsOpus.class));
-        cards.add(new SetCardInfo("Krosan Verge", 306, Rarity.UNCOMMON, mage.cards.k.KrosanVerge.class));
-        cards.add(new SetCardInfo("Kydele, Chosen of Kruphix", 35, Rarity.MYTHIC, mage.cards.k.KydeleChosenOfKruphix.class));
-        cards.add(new SetCardInfo("Kynaios and Tiro of Meletis", 36, Rarity.MYTHIC, mage.cards.k.KynaiosAndTiroOfMeletis.class));
-        cards.add(new SetCardInfo("Languish", 114, Rarity.RARE, mage.cards.l.Languish.class));
-        cards.add(new SetCardInfo("Lavalanche", 209, Rarity.RARE, mage.cards.l.Lavalanche.class));
-        cards.add(new SetCardInfo("Lightning Greaves", 260, Rarity.UNCOMMON, mage.cards.l.LightningGreaves.class));
-        cards.add(new SetCardInfo("Loxodon Warhammer", 261, Rarity.UNCOMMON, mage.cards.l.LoxodonWarhammer.class));
-        cards.add(new SetCardInfo("Lurking Predators", 156, Rarity.RARE, mage.cards.l.LurkingPredators.class));
-        cards.add(new SetCardInfo("Magus of the Will", 14, Rarity.RARE, mage.cards.m.MagusOfTheWill.class));
-        cards.add(new SetCardInfo("Managorger Hydra", 157, Rarity.RARE, mage.cards.m.ManagorgerHydra.class));
-        cards.add(new SetCardInfo("Master Biomancer", 210, Rarity.MYTHIC, mage.cards.m.MasterBiomancer.class));
-        cards.add(new SetCardInfo("Master of Etherium", 92, Rarity.RARE, mage.cards.m.MasterOfEtherium.class));
-        cards.add(new SetCardInfo("Mentor of the Meek", 69, Rarity.RARE, mage.cards.m.MentorOfTheMeek.class));
-        cards.add(new SetCardInfo("Merciless Eviction", 211, Rarity.RARE, mage.cards.m.MercilessEviction.class));
-        cards.add(new SetCardInfo("Migratory Route", 38, Rarity.UNCOMMON, mage.cards.m.MigratoryRoute.class));
-        cards.add(new SetCardInfo("Minds Aglow", 93, Rarity.RARE, mage.cards.m.MindsAglow.class));
-        cards.add(new SetCardInfo("Mirror Entity", 70, Rarity.RARE, mage.cards.m.MirrorEntity.class));
-        cards.add(new SetCardInfo("Mirrorweave", 234, Rarity.RARE, mage.cards.m.Mirrorweave.class));
-        cards.add(new SetCardInfo("Mortify", 212, Rarity.UNCOMMON, mage.cards.m.Mortify.class));
-        cards.add(new SetCardInfo("Mosswort Bridge", 307, Rarity.RARE, mage.cards.m.MosswortBridge.class));
-        cards.add(new SetCardInfo("Mountain", 346, Rarity.LAND, mage.cards.basiclands.Mountain.class, new CardGraphicInfo(null, true)));
-        cards.add(new SetCardInfo("Mountain", 347, Rarity.LAND, mage.cards.basiclands.Mountain.class, new CardGraphicInfo(null, true)));
-        cards.add(new SetCardInfo("Mountain", 348, Rarity.LAND, mage.cards.basiclands.Mountain.class, new CardGraphicInfo(null, true)));
-        cards.add(new SetCardInfo("Murmuring Bosk", 308, Rarity.RARE, mage.cards.m.MurmuringBosk.class));
-        cards.add(new SetCardInfo("Mycoloth", 158, Rarity.RARE, mage.cards.m.Mycoloth.class));
-        cards.add(new SetCardInfo("Mycosynth Wellspring", 262, Rarity.COMMON, mage.cards.m.MycosynthWellspring.class));
-        cards.add(new SetCardInfo("Myr Battlesphere", 263, Rarity.RARE, mage.cards.m.MyrBattlesphere.class));
-        cards.add(new SetCardInfo("Myr Retriever", 264, Rarity.UNCOMMON, mage.cards.m.MyrRetriever.class));
-        cards.add(new SetCardInfo("Myriad Landscape", 309, Rarity.UNCOMMON, mage.cards.m.MyriadLandscape.class));
-        cards.add(new SetCardInfo("Mystic Monastery", 310, Rarity.UNCOMMON, mage.cards.m.MysticMonastery.class));
-        cards.add(new SetCardInfo("Nath of the Gilt-Leaf", 213, Rarity.RARE, mage.cards.n.NathOfTheGiltLeaf.class));
-        cards.add(new SetCardInfo("Naya Charm", 214, Rarity.UNCOMMON, mage.cards.n.NayaCharm.class));
-        cards.add(new SetCardInfo("Necrogenesis", 215, Rarity.UNCOMMON, mage.cards.n.Necrogenesis.class));
-        cards.add(new SetCardInfo("Necroplasm", 115, Rarity.RARE, mage.cards.n.Necroplasm.class));
-        cards.add(new SetCardInfo("Nevinyrral's Disk", 265, Rarity.RARE, mage.cards.n.NevinyrralsDisk.class));
-        cards.add(new SetCardInfo("Nomad Outpost", 311, Rarity.UNCOMMON, mage.cards.n.NomadOutpost.class));
-        cards.add(new SetCardInfo("Oath of Druids", 159, Rarity.RARE, mage.cards.o.OathOfDruids.class));
-        cards.add(new SetCardInfo("Oblation", 71, Rarity.RARE, mage.cards.o.Oblation.class));
-        cards.add(new SetCardInfo("Opal Palace", 312, Rarity.COMMON, mage.cards.o.OpalPalace.class));
-        cards.add(new SetCardInfo("Open the Vaults", 72, Rarity.RARE, mage.cards.o.OpenTheVaults.class));
-        cards.add(new SetCardInfo("Opulent Palace", 313, Rarity.UNCOMMON, mage.cards.o.OpulentPalace.class));
-        cards.add(new SetCardInfo("Order // Chaos", 240, Rarity.UNCOMMON, mage.cards.o.OrderChaos.class));
-        cards.add(new SetCardInfo("Orzhov Basilica", 314, Rarity.UNCOMMON, mage.cards.o.OrzhovBasilica.class));
-        cards.add(new SetCardInfo("Orzhov Signet", 266, Rarity.COMMON, mage.cards.o.OrzhovSignet.class));
-        cards.add(new SetCardInfo("Past in Flames", 131, Rarity.MYTHIC, mage.cards.p.PastInFlames.class));
-        cards.add(new SetCardInfo("Phyrexian Rebirth", 73, Rarity.RARE, mage.cards.p.PhyrexianRebirth.class));
-        cards.add(new SetCardInfo("Plains", 337, Rarity.LAND, mage.cards.basiclands.Plains.class, new CardGraphicInfo(null, true)));
-        cards.add(new SetCardInfo("Plains", 338, Rarity.LAND, mage.cards.basiclands.Plains.class, new CardGraphicInfo(null, true)));
-        cards.add(new SetCardInfo("Plains", 339, Rarity.LAND, mage.cards.basiclands.Plains.class, new CardGraphicInfo(null, true)));
-        cards.add(new SetCardInfo("Primeval Protector", 23, Rarity.RARE, mage.cards.p.PrimevalProtector.class));
-        cards.add(new SetCardInfo("Prismatic Geoscope", 55, Rarity.RARE, mage.cards.p.PrismaticGeoscope.class));
-        cards.add(new SetCardInfo("Progenitor Mimic", 216, Rarity.MYTHIC, mage.cards.p.ProgenitorMimic.class));
-        cards.add(new SetCardInfo("Propaganda", 94, Rarity.UNCOMMON, mage.cards.p.Propaganda.class));
-        cards.add(new SetCardInfo("Psychosis Crawler", 267, Rarity.RARE, mage.cards.p.PsychosisCrawler.class));
-        cards.add(new SetCardInfo("Putrefy", 217, Rarity.UNCOMMON, mage.cards.p.Putrefy.class));
-        cards.add(new SetCardInfo("Quirion Explorer", 160, Rarity.COMMON, mage.cards.q.QuirionExplorer.class));
-        cards.add(new SetCardInfo("Rakdos Carnarium", 315, Rarity.UNCOMMON, mage.cards.r.RakdosCarnarium.class));
-        cards.add(new SetCardInfo("Rakdos Charm", 218, Rarity.UNCOMMON, mage.cards.r.RakdosCharm.class));
-        cards.add(new SetCardInfo("Rakdos Signet", 268, Rarity.COMMON, mage.cards.r.RakdosSignet.class));
-        cards.add(new SetCardInfo("Rampant Growth", 161, Rarity.COMMON, mage.cards.r.RampantGrowth.class));
-        cards.add(new SetCardInfo("Read the Runes", 95, Rarity.RARE, mage.cards.r.ReadTheRunes.class));
-        cards.add(new SetCardInfo("Realm Seekers", 162, Rarity.RARE, mage.cards.r.RealmSeekers.class));
-        cards.add(new SetCardInfo("Reforge the Soul", 132, Rarity.RARE, mage.cards.r.ReforgeTheSoul.class));
-        cards.add(new SetCardInfo("Reins of Power", 96, Rarity.RARE, mage.cards.r.ReinsOfPower.class));
-        cards.add(new SetCardInfo("Reliquary Tower", 316, Rarity.UNCOMMON, mage.cards.r.ReliquaryTower.class));
-        cards.add(new SetCardInfo("Reveillark", 74, Rarity.RARE, mage.cards.r.Reveillark.class));
-        cards.add(new SetCardInfo("Reverse the Sands", 75, Rarity.RARE, mage.cards.r.ReverseTheSands.class));
-        cards.add(new SetCardInfo("Rites of Flourishing", 163, Rarity.RARE, mage.cards.r.RitesOfFlourishing.class));
-        cards.add(new SetCardInfo("Rootbound Crag", 317, Rarity.RARE, mage.cards.r.RootboundCrag.class));
-        cards.add(new SetCardInfo("Rubblehulk", 219, Rarity.RARE, mage.cards.r.Rubblehulk.class));
-        cards.add(new SetCardInfo("Rugged Highlands", 318, Rarity.COMMON, mage.cards.r.RuggedHighlands.class));
-        cards.add(new SetCardInfo("Rupture Spire", 319, Rarity.COMMON, mage.cards.r.RuptureSpire.class));
-        cards.add(new SetCardInfo("Sakura-Tribe Elder", 164, Rarity.COMMON, mage.cards.s.SakuraTribeElder.class));
-        cards.add(new SetCardInfo("Sanctum Gargoyle", 76, Rarity.COMMON, mage.cards.s.SanctumGargoyle.class));
-        cards.add(new SetCardInfo("Sandsteppe Citadel", 320, Rarity.UNCOMMON, mage.cards.s.SandsteppeCitadel.class));
-        cards.add(new SetCardInfo("Sangromancer", 116, Rarity.RARE, mage.cards.s.Sangromancer.class));
-        cards.add(new SetCardInfo("Saskia the Unyielding", 41, Rarity.MYTHIC, mage.cards.s.SaskiaTheUnyielding.class));
-        cards.add(new SetCardInfo("Satyr Wayfinder", 165, Rarity.COMMON, mage.cards.s.SatyrWayfinder.class));
-        cards.add(new SetCardInfo("Savage Lands", 321, Rarity.UNCOMMON, mage.cards.s.SavageLands.class));
-        cards.add(new SetCardInfo("Scavenging Ooze", 166, Rarity.RARE, mage.cards.s.ScavengingOoze.class));
-        cards.add(new SetCardInfo("Seaside Citadel", 322, Rarity.UNCOMMON, mage.cards.s.SeasideCitadel.class));
-        cards.add(new SetCardInfo("Seat of the Synod", 323, Rarity.COMMON, mage.cards.s.SeatOfTheSynod.class));
-        cards.add(new SetCardInfo("Seeds of Renewal", 24, Rarity.RARE, mage.cards.s.SeedsOfRenewal.class));
-        cards.add(new SetCardInfo("Selesnya Guildmage", 235, Rarity.UNCOMMON, mage.cards.s.SelesnyaGuildmage.class));
-        cards.add(new SetCardInfo("Selesnya Sanctuary", 324, Rarity.UNCOMMON, mage.cards.s.SelesnyaSanctuary.class));
-        cards.add(new SetCardInfo("Selvala, Explorer Returned", 220, Rarity.RARE, mage.cards.s.SelvalaExplorerReturned.class));
-        cards.add(new SetCardInfo("Shadowblood Ridge", 325, Rarity.RARE, mage.cards.s.ShadowbloodRidge.class));
-        cards.add(new SetCardInfo("Shamanic Revelation", 167, Rarity.RARE, mage.cards.s.ShamanicRevelation.class));
-        cards.add(new SetCardInfo("Sharuum the Hegemon", 221, Rarity.MYTHIC, mage.cards.s.SharuumTheHegemon.class));
-        cards.add(new SetCardInfo("Shimmer Myr", 269, Rarity.RARE, mage.cards.s.ShimmerMyr.class));
-        cards.add(new SetCardInfo("Sidar Kondo of Jamuraa", 42, Rarity.MYTHIC, mage.cards.s.SidarKondoOfJamuraa.class));
-        cards.add(new SetCardInfo("Silas Renn, Seeker Adept", 43, Rarity.MYTHIC, mage.cards.s.SilasRennSeekerAdept.class));
-        cards.add(new SetCardInfo("Simic Growth Chamber", 326, Rarity.UNCOMMON, mage.cards.s.SimicGrowthChamber.class));
-        cards.add(new SetCardInfo("Simic Signet", 270, Rarity.COMMON, mage.cards.s.SimicSignet.class));
-        cards.add(new SetCardInfo("Skullclamp", 271, Rarity.UNCOMMON, mage.cards.s.Skullclamp.class));
-        cards.add(new SetCardInfo("Slobad, Goblin Tinkerer", 133, Rarity.RARE, mage.cards.s.SlobadGoblinTinkerer.class));
-        cards.add(new SetCardInfo("Sol Ring", 272, Rarity.UNCOMMON, mage.cards.s.SolRing.class));
-        cards.add(new SetCardInfo("Solemn Simulacrum", 273, Rarity.RARE, mage.cards.s.SolemnSimulacrum.class));
-        cards.add(new SetCardInfo("Solidarity of Heroes", 168, Rarity.UNCOMMON, mage.cards.s.SolidarityOfHeroes.class));
-        cards.add(new SetCardInfo("Soul of New Phyrexia", 274, Rarity.MYTHIC, mage.cards.s.SoulOfNewPhyrexia.class));
-        cards.add(new SetCardInfo("Spellheart Chimera", 222, Rarity.UNCOMMON, mage.cards.s.SpellheartChimera.class));
-        cards.add(new SetCardInfo("Spelltwine", 97, Rarity.RARE, mage.cards.s.Spelltwine.class));
-        cards.add(new SetCardInfo("Sphere of Safety", 77, Rarity.UNCOMMON, mage.cards.s.SphereOfSafety.class));
-        cards.add(new SetCardInfo("Sphinx Summoner", 223, Rarity.RARE, mage.cards.s.SphinxSummoner.class));
-        cards.add(new SetCardInfo("Spinerock Knoll", 327, Rarity.RARE, mage.cards.s.SpinerockKnoll.class));
-        cards.add(new SetCardInfo("Spitting Image", 236, Rarity.RARE, mage.cards.s.SpittingImage.class));
-        cards.add(new SetCardInfo("Stalking Vengeance", 134, Rarity.RARE, mage.cards.s.StalkingVengeance.class));
-        cards.add(new SetCardInfo("Stonehoof Chieftain", 25, Rarity.RARE, mage.cards.s.StonehoofChieftain.class));
-        cards.add(new SetCardInfo("Sublime Exhalation", 5, Rarity.RARE, mage.cards.s.SublimeExhalation.class));
-        cards.add(new SetCardInfo("Sunforger", 275, Rarity.RARE, mage.cards.s.Sunforger.class));
-        cards.add(new SetCardInfo("Sungrass Prairie", 328, Rarity.RARE, mage.cards.s.SungrassPrairie.class));
-        cards.add(new SetCardInfo("Sunpetal Grove", 329, Rarity.RARE, mage.cards.s.SunpetalGrove.class));
-        cards.add(new SetCardInfo("Swamp", 343, Rarity.LAND, mage.cards.basiclands.Swamp.class, new CardGraphicInfo(null, true)));
-        cards.add(new SetCardInfo("Swamp", 344, Rarity.LAND, mage.cards.basiclands.Swamp.class, new CardGraphicInfo(null, true)));
-        cards.add(new SetCardInfo("Swamp", 345, Rarity.LAND, mage.cards.basiclands.Swamp.class, new CardGraphicInfo(null, true)));
-        cards.add(new SetCardInfo("Swan Song", 98, Rarity.RARE, mage.cards.s.SwanSong.class));
-        cards.add(new SetCardInfo("Swiftfoot Boots", 276, Rarity.UNCOMMON, mage.cards.s.SwiftfootBoots.class));
-        cards.add(new SetCardInfo("Swiftwater Cliffs", 330, Rarity.COMMON, mage.cards.s.SwiftwaterCliffs.class));
-        cards.add(new SetCardInfo("Swords to Plowshares", 78, Rarity.UNCOMMON, mage.cards.s.SwordsToPlowshares.class));
-        cards.add(new SetCardInfo("Sydri, Galvanic Genius", 224, Rarity.MYTHIC, mage.cards.s.SydriGalvanicGenius.class));
-        cards.add(new SetCardInfo("Sylvan Reclamation", 44, Rarity.UNCOMMON, mage.cards.s.SylvanReclamation.class));
-        cards.add(new SetCardInfo("Sylvok Explorer", 169, Rarity.COMMON, mage.cards.s.SylvokExplorer.class));
-        cards.add(new SetCardInfo("Tana, the Bloodsower", 45, Rarity.MYTHIC, mage.cards.t.TanaTheBloodsower.class));
-        cards.add(new SetCardInfo("Taurean Mauler", 135, Rarity.RARE, mage.cards.t.TaureanMauler.class));
-        cards.add(new SetCardInfo("Temple Bell", 277, Rarity.RARE, mage.cards.t.TempleBell.class));
-        cards.add(new SetCardInfo("Temple of the False God", 331, Rarity.UNCOMMON, mage.cards.t.TempleOfTheFalseGod.class));
-        cards.add(new SetCardInfo("Tempt with Discovery", 170, Rarity.RARE, mage.cards.t.TemptWithDiscovery.class));
-        cards.add(new SetCardInfo("Terminate", 225, Rarity.COMMON, mage.cards.t.Terminate.class));
-        cards.add(new SetCardInfo("Terramorphic Expanse", 332, Rarity.COMMON, mage.cards.t.TerramorphicExpanse.class));
-        cards.add(new SetCardInfo("Tezzeret's Gambit", 99, Rarity.UNCOMMON, mage.cards.t.TezzeretsGambit.class));
-        cards.add(new SetCardInfo("Thelonite Hermit", 171, Rarity.RARE, mage.cards.t.TheloniteHermit.class));
-        cards.add(new SetCardInfo("Thopter Foundry", 237, Rarity.UNCOMMON, mage.cards.t.ThopterFoundry.class));
-        cards.add(new SetCardInfo("Thornwood Falls", 333, Rarity.COMMON, mage.cards.t.ThornwoodFalls.class));
-        cards.add(new SetCardInfo("Thrasios, Triton Hero", 46, Rarity.RARE, mage.cards.t.ThrasiosTritonHero.class));
-        cards.add(new SetCardInfo("Thrummingbird", 100, Rarity.UNCOMMON, mage.cards.t.Thrummingbird.class));
-        cards.add(new SetCardInfo("Thunderfoot Baloth", 172, Rarity.RARE, mage.cards.t.ThunderfootBaloth.class));
-        cards.add(new SetCardInfo("Trading Post", 278, Rarity.RARE, mage.cards.t.TradingPost.class));
-        cards.add(new SetCardInfo("Transguild Promenade", 334, Rarity.COMMON, mage.cards.t.TransguildPromenade.class));
-        cards.add(new SetCardInfo("Trash for Treasure", 136, Rarity.RARE, mage.cards.t.TrashForTreasure.class));
-        cards.add(new SetCardInfo("Treacherous Terrain", 47, Rarity.UNCOMMON, mage.cards.t.TreacherousTerrain.class));
-        cards.add(new SetCardInfo("Treasure Cruise", 101, Rarity.COMMON, mage.cards.t.TreasureCruise.class));
-        cards.add(new SetCardInfo("Trial // Error", 239, Rarity.UNCOMMON, mage.cards.t.TrialError.class));
-        cards.add(new SetCardInfo("Trinket Mage", 102, Rarity.COMMON, mage.cards.t.TrinketMage.class));
-        cards.add(new SetCardInfo("Tuskguard Captain", 173, Rarity.UNCOMMON, mage.cards.t.TuskguardCaptain.class));
-        cards.add(new SetCardInfo("Tymna the Weaver", 48, Rarity.RARE, mage.cards.t.TymnaTheWeaver.class));
-        cards.add(new SetCardInfo("Underground River", 335, Rarity.RARE, mage.cards.u.UndergroundRiver.class));
-        cards.add(new SetCardInfo("Utter End", 226, Rarity.RARE, mage.cards.u.UtterEnd.class));
-        cards.add(new SetCardInfo("Vedalken Engineer", 103, Rarity.COMMON, mage.cards.v.VedalkenEngineer.class));
-        cards.add(new SetCardInfo("Venser's Journal", 279, Rarity.RARE, mage.cards.v.VensersJournal.class));
-        cards.add(new SetCardInfo("Veteran Explorer", 174, Rarity.UNCOMMON, mage.cards.v.VeteranExplorer.class));
-        cards.add(new SetCardInfo("Vial Smasher the Fierce", 49, Rarity.MYTHIC, mage.cards.v.VialSmasherTheFierce.class));
-        cards.add(new SetCardInfo("Volcanic Vision", 137, Rarity.RARE, mage.cards.v.VolcanicVision.class));
-        cards.add(new SetCardInfo("Vorel of the Hull Clade", 227, Rarity.RARE, mage.cards.v.VorelOfTheHullClade.class));
-        cards.add(new SetCardInfo("Vulturous Zombie", 228, Rarity.RARE, mage.cards.v.VulturousZombie.class));
-        cards.add(new SetCardInfo("Wall of Blossoms", 175, Rarity.UNCOMMON, mage.cards.w.WallOfBlossoms.class));
-        cards.add(new SetCardInfo("Waste Not", 117, Rarity.RARE, mage.cards.w.WasteNot.class));
-        cards.add(new SetCardInfo("Wave of Reckoning", 79, Rarity.RARE, mage.cards.w.WaveOfReckoning.class));
-        cards.add(new SetCardInfo("Wheel of Fate", 138, Rarity.RARE, mage.cards.w.WheelOfFate.class));
-        cards.add(new SetCardInfo("Whims of the Fates", 139, Rarity.RARE, mage.cards.w.WhimsOfTheFates.class));
-        cards.add(new SetCardInfo("Whipflare", 140, Rarity.UNCOMMON, mage.cards.w.Whipflare.class));
-        cards.add(new SetCardInfo("Whispering Madness", 229, Rarity.RARE, mage.cards.w.WhisperingMadness.class));
-        cards.add(new SetCardInfo("Whispersilk Cloak", 280, Rarity.UNCOMMON, mage.cards.w.WhispersilkCloak.class));
-        cards.add(new SetCardInfo("Wight of Precinct Six", 118, Rarity.UNCOMMON, mage.cards.w.WightOfPrecinctSix.class));
-        cards.add(new SetCardInfo("Wild Beastmaster", 176, Rarity.RARE, mage.cards.w.WildBeastmaster.class));
-        cards.add(new SetCardInfo("Wilderness Elemental", 230, Rarity.UNCOMMON, mage.cards.w.WildernessElemental.class));
-        cards.add(new SetCardInfo("Windborn Muse", 80, Rarity.RARE, mage.cards.w.WindbornMuse.class));
-        cards.add(new SetCardInfo("Windbrisk Heights", 336, Rarity.RARE, mage.cards.w.WindbriskHeights.class));
-        cards.add(new SetCardInfo("Windfall", 104, Rarity.UNCOMMON, mage.cards.w.Windfall.class));
-        cards.add(new SetCardInfo("Worm Harvest", 238, Rarity.RARE, mage.cards.w.WormHarvest.class));
-        cards.add(new SetCardInfo("Yidris, Maelstrom Wielder", 50, Rarity.MYTHIC, mage.cards.y.YidrisMaelstromWielder.class));
-        cards.add(new SetCardInfo("Zedruu the Greathearted", 231, Rarity.MYTHIC, mage.cards.z.ZedruuTheGreathearted.class));
-        cards.add(new SetCardInfo("Zhur-Taa Druid", 232, Rarity.COMMON, mage.cards.z.ZhurTaaDruid.class));
-    }
-
-}
->>>>>>> f0fb0398
+}