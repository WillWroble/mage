/*
 *  Copyright 2010 BetaSteward_at_googlemail.com. All rights reserved.
 *
 *  Redistribution and use in source and binary forms, with or without modification, are
 *  permitted provided that the following conditions are met:
 *
 *     1. Redistributions of source code must retain the above copyright notice, this list of
 *        conditions and the following disclaimer.
 *
 *     2. Redistributions in binary form must reproduce the above copyright notice, this list
 *        of conditions and the following disclaimer in the documentation and/or other materials
 *        provided with the distribution.
 *
 *  THIS SOFTWARE IS PROVIDED BY BetaSteward_at_googlemail.com ``AS IS'' AND ANY EXPRESS OR IMPLIED
 *  WARRANTIES, INCLUDING, BUT NOT LIMITED TO, THE IMPLIED WARRANTIES OF MERCHANTABILITY AND
 *  FITNESS FOR A PARTICULAR PURPOSE ARE DISCLAIMED. IN NO EVENT SHALL BetaSteward_at_googlemail.com OR
 *  CONTRIBUTORS BE LIABLE FOR ANY DIRECT, INDIRECT, INCIDENTAL, SPECIAL, EXEMPLARY, OR
 *  CONSEQUENTIAL DAMAGES (INCLUDING, BUT NOT LIMITED TO, PROCUREMENT OF SUBSTITUTE GOODS OR
 *  SERVICES; LOSS OF USE, DATA, OR PROFITS; OR BUSINESS INTERRUPTION) HOWEVER CAUSED AND ON
 *  ANY THEORY OF LIABILITY, WHETHER IN CONTRACT, STRICT LIABILITY, OR TORT (INCLUDING
 *  NEGLIGENCE OR OTHERWISE) ARISING IN ANY WAY OUT OF THE USE OF THIS SOFTWARE, EVEN IF
 *  ADVISED OF THE POSSIBILITY OF SUCH DAMAGE.
 *
 *  The views and conclusions contained in the software and documentation are those of the
 *  authors and should not be interpreted as representing official policies, either expressed
 *  or implied, of BetaSteward_at_googlemail.com.
 */
package mage.sets.coldsnap;

<<<<<<< HEAD
import java.util.UUID;

=======
>>>>>>> cac6a03e
import mage.abilities.Ability;
import mage.abilities.common.SimpleStaticAbility;
import mage.abilities.effects.ContinuousEffectImpl;
import mage.abilities.keyword.RippleAbility;
import mage.cards.CardImpl;
import mage.constants.CardType;
import mage.constants.Duration;
import mage.constants.Layer;
import mage.constants.Outcome;
import mage.constants.Rarity;
import mage.constants.SubLayer;
import mage.constants.Zone;
import mage.filter.FilterSpell;
import mage.game.Game;
import mage.game.permanent.Permanent;
import mage.game.stack.Spell;
import mage.game.stack.StackObject;
import mage.players.Player;
<<<<<<< HEAD
=======

import java.util.UUID;
>>>>>>> cac6a03e

/**
 * @author klayhamn
 */
public class ThrummingStone extends CardImpl {

<<<<<<< HEAD
    //applies to all spells
    private static final FilterSpell anySpellFilter = new FilterSpell("Spells you cast");
=======
  //applies to all spells
  private static final FilterSpell anySpellFilter = new FilterSpell("Spells you cast");
>>>>>>> cac6a03e

  public ThrummingStone(UUID ownerId) {
    super(ownerId, 142, "Thrumming Stone", Rarity.RARE, new CardType[]{CardType.ARTIFACT}, "{5}");
    this.expansionSetCode = "CSP";
    this.supertype.add("Legendary");

<<<<<<< HEAD
        // spells you cast have Ripple 4
        this.addAbility(new SimpleStaticAbility(Zone.BATTLEFIELD, new ThrummingStoneGainAbilitySpellsEffect(new RippleAbility(4), anySpellFilter)));
    }
=======
    // spells you cast have Ripple 4
    this.addAbility(new SimpleStaticAbility(Zone.BATTLEFIELD, new ThrummingStoneGainAbilitySpellsEffect(new RippleAbility(4), anySpellFilter)));
  }
>>>>>>> cac6a03e

  public ThrummingStone(final ThrummingStone card) {
    super(card);
  }

  @Override
  public ThrummingStone copy() {
    return new ThrummingStone(this);
  }

}

class ThrummingStoneGainAbilitySpellsEffect extends ContinuousEffectImpl {

<<<<<<< HEAD
    private final Ability ability;
    private final FilterSpell filter;


    public ThrummingStoneGainAbilitySpellsEffect(Ability ability, FilterSpell filter) {
        super(Duration.WhileOnBattlefield, Layer.AbilityAddingRemovingEffects_6, SubLayer.NA, Outcome.AddAbility);
        this.ability = ability;
        this.filter = filter;
        staticText = filter.getMessage() + " have " + ability.getRule();
    }

    public ThrummingStoneGainAbilitySpellsEffect(final ThrummingStoneGainAbilitySpellsEffect effect) {
        super(effect);
        this.ability = effect.ability;
        this.filter = effect.filter;
    }

    @Override
    public ThrummingStoneGainAbilitySpellsEffect copy() {
        return new ThrummingStoneGainAbilitySpellsEffect(this);
    }

    @Override
    public boolean apply(Game game, Ability source) {
        Player player = game.getPlayer(source.getControllerId());
        Permanent permanent = game.getPermanent(source.getSourceId());
        if (player != null && permanent != null) {
            for (StackObject stackObject : game.getStack()) {
                // only spells cast, so no copies of spells
                if ((stackObject instanceof Spell) && !stackObject.isCopy() && stackObject.getControllerId().equals(source.getControllerId())) {
                    Spell spell = (Spell) stackObject;
                    if (filter.match(spell, game)) {
                        if (!spell.getAbilities().contains(ability)) {
                            game.getState().addOtherAbility(spell.getCard(), ability);
                        }
                    }
                }
            }
            return true;
        }
        return false;
    }
=======
  private final Ability ability;
  private final FilterSpell filter;


  public ThrummingStoneGainAbilitySpellsEffect(Ability ability, FilterSpell filter) {
    super(Duration.WhileOnBattlefield, Layer.AbilityAddingRemovingEffects_6, SubLayer.NA, Outcome.AddAbility);
    this.ability = ability;
    this.filter = filter;
    staticText = filter.getMessage() + " have " + ability.getRule();
  }

  public ThrummingStoneGainAbilitySpellsEffect(final ThrummingStoneGainAbilitySpellsEffect effect) {
    super(effect);
    this.ability = effect.ability.copy();
    this.filter = effect.filter.copy();
  }

  @Override
  public ThrummingStoneGainAbilitySpellsEffect copy() {
    return new ThrummingStoneGainAbilitySpellsEffect(this);
  }

  @Override
  public boolean apply(Game game, Ability source) {
    Player player = game.getPlayer(source.getControllerId());
    Permanent permanent = game.getPermanent(source.getSourceId());
    if (player != null && permanent != null) {
      for (StackObject stackObject : game.getStack()) {
        // only spells cast, so no copies of spells
        if ((stackObject instanceof Spell) && !stackObject.isCopy() && stackObject.getControllerId().equals(source.getControllerId())) {
          Spell spell = (Spell) stackObject;
          if (filter.match(spell, game)) {
            if (!spell.getAbilities().contains(ability)) {
              game.getState().addOtherAbility(spell.getCard(), ability);
            }
          }
        }
      }
      return true;
    }
    return false;
  }
>>>>>>> cac6a03e
}

<|MERGE_RESOLUTION|>--- conflicted
+++ resolved
@@ -27,11 +27,6 @@
  */
 package mage.sets.coldsnap;
 
-<<<<<<< HEAD
-import java.util.UUID;
-
-=======
->>>>>>> cac6a03e
 import mage.abilities.Ability;
 import mage.abilities.common.SimpleStaticAbility;
 import mage.abilities.effects.ContinuousEffectImpl;
@@ -50,39 +45,25 @@
 import mage.game.stack.Spell;
 import mage.game.stack.StackObject;
 import mage.players.Player;
-<<<<<<< HEAD
-=======
 
 import java.util.UUID;
->>>>>>> cac6a03e
 
 /**
  * @author klayhamn
  */
 public class ThrummingStone extends CardImpl {
 
-<<<<<<< HEAD
-    //applies to all spells
-    private static final FilterSpell anySpellFilter = new FilterSpell("Spells you cast");
-=======
   //applies to all spells
   private static final FilterSpell anySpellFilter = new FilterSpell("Spells you cast");
->>>>>>> cac6a03e
 
   public ThrummingStone(UUID ownerId) {
     super(ownerId, 142, "Thrumming Stone", Rarity.RARE, new CardType[]{CardType.ARTIFACT}, "{5}");
     this.expansionSetCode = "CSP";
     this.supertype.add("Legendary");
 
-<<<<<<< HEAD
-        // spells you cast have Ripple 4
-        this.addAbility(new SimpleStaticAbility(Zone.BATTLEFIELD, new ThrummingStoneGainAbilitySpellsEffect(new RippleAbility(4), anySpellFilter)));
-    }
-=======
     // spells you cast have Ripple 4
     this.addAbility(new SimpleStaticAbility(Zone.BATTLEFIELD, new ThrummingStoneGainAbilitySpellsEffect(new RippleAbility(4), anySpellFilter)));
   }
->>>>>>> cac6a03e
 
   public ThrummingStone(final ThrummingStone card) {
     super(card);
@@ -97,50 +78,6 @@
 
 class ThrummingStoneGainAbilitySpellsEffect extends ContinuousEffectImpl {
 
-<<<<<<< HEAD
-    private final Ability ability;
-    private final FilterSpell filter;
-
-
-    public ThrummingStoneGainAbilitySpellsEffect(Ability ability, FilterSpell filter) {
-        super(Duration.WhileOnBattlefield, Layer.AbilityAddingRemovingEffects_6, SubLayer.NA, Outcome.AddAbility);
-        this.ability = ability;
-        this.filter = filter;
-        staticText = filter.getMessage() + " have " + ability.getRule();
-    }
-
-    public ThrummingStoneGainAbilitySpellsEffect(final ThrummingStoneGainAbilitySpellsEffect effect) {
-        super(effect);
-        this.ability = effect.ability;
-        this.filter = effect.filter;
-    }
-
-    @Override
-    public ThrummingStoneGainAbilitySpellsEffect copy() {
-        return new ThrummingStoneGainAbilitySpellsEffect(this);
-    }
-
-    @Override
-    public boolean apply(Game game, Ability source) {
-        Player player = game.getPlayer(source.getControllerId());
-        Permanent permanent = game.getPermanent(source.getSourceId());
-        if (player != null && permanent != null) {
-            for (StackObject stackObject : game.getStack()) {
-                // only spells cast, so no copies of spells
-                if ((stackObject instanceof Spell) && !stackObject.isCopy() && stackObject.getControllerId().equals(source.getControllerId())) {
-                    Spell spell = (Spell) stackObject;
-                    if (filter.match(spell, game)) {
-                        if (!spell.getAbilities().contains(ability)) {
-                            game.getState().addOtherAbility(spell.getCard(), ability);
-                        }
-                    }
-                }
-            }
-            return true;
-        }
-        return false;
-    }
-=======
   private final Ability ability;
   private final FilterSpell filter;
 
@@ -183,6 +120,5 @@
     }
     return false;
   }
->>>>>>> cac6a03e
 }
 
