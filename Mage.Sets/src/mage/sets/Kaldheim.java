package mage.sets;

import mage.cards.ExpansionSet;
import mage.constants.Rarity;
import mage.constants.SetType;

/**
 * @author TheElk801
 */
public final class Kaldheim extends ExpansionSet {

    private static final Kaldheim instance = new Kaldheim();

    public static Kaldheim getInstance() {
        return instance;
    }

    private Kaldheim() {
        super("Kaldheim", "KHM", ExpansionSet.buildDate(2021, 2, 5), SetType.EXPANSION);
        this.blockName = "Kaldheim";
        this.hasBasicLands = false; // TODO: change after more cards added
        this.hasBoosters = true;
        this.numBoosterLands = 1;
        this.numBoosterCommon = 9;
        this.numBoosterUncommon = 3;
        this.numBoosterRare = 1;
        this.ratioBoosterMythic = 8;
        this.numBoosterDoubleFaced = 1;
        this.maxCardNumberInBooster = 285;

        cards.add(new SetCardInfo("Absorb Identity", 383, Rarity.UNCOMMON, mage.cards.a.AbsorbIdentity.class));
        cards.add(new SetCardInfo("Armed and Armored", 379, Rarity.UNCOMMON, mage.cards.a.ArmedAndArmored.class));
        cards.add(new SetCardInfo("Barkchannel Pathway", 251, Rarity.RARE, mage.cards.b.BarkchannelPathway.class));
        cards.add(new SetCardInfo("Bearded Axe", 388, Rarity.UNCOMMON, mage.cards.b.BeardedAxe.class));
        cards.add(new SetCardInfo("Blightstep Pathway", 252, Rarity.RARE, mage.cards.b.BlightstepPathway.class));
        cards.add(new SetCardInfo("Canopy Tactician", 378, Rarity.RARE, mage.cards.c.CanopyTactician.class));
        cards.add(new SetCardInfo("Cleaving Reaper", 376, Rarity.RARE, mage.cards.c.CleavingReaper.class));
        cards.add(new SetCardInfo("Darkbore Pathway", 254, Rarity.RARE, mage.cards.d.DarkborePathway.class));
        cards.add(new SetCardInfo("Elderfang Ritualist", 385, Rarity.UNCOMMON, mage.cards.e.ElderfangRitualist.class));
        cards.add(new SetCardInfo("Elven Ambush", 391, Rarity.UNCOMMON, mage.cards.e.ElvenAmbush.class));
        cards.add(new SetCardInfo("Fire Giant's Fury", 389, Rarity.UNCOMMON, mage.cards.f.FireGiantsFury.class));
        cards.add(new SetCardInfo("Giant's Grasp", 384, Rarity.UNCOMMON, mage.cards.g.GiantsGrasp.class));
        cards.add(new SetCardInfo("Gilded Assault Cart", 390, Rarity.UNCOMMON, mage.cards.g.GildedAssaultCart.class));
        cards.add(new SetCardInfo("Gladewalker Ritualist", 392, Rarity.UNCOMMON, mage.cards.g.GladewalkerRitualist.class));
        cards.add(new SetCardInfo("Hengegate Pathway", 260, Rarity.RARE, mage.cards.h.HengegatePathway.class));
<<<<<<< HEAD
        cards.add(new SetCardInfo("Pyre of Heroes", 241, Rarity.RARE, mage.cards.p.PyreOfHeroes.class));
=======
        cards.add(new SetCardInfo("Kaya the Inexorable", 218, Rarity.MYTHIC, mage.cards.k.KayaTheInexorable.class));
>>>>>>> 9c83b3bc
        cards.add(new SetCardInfo("Rampage of the Valkyries", 393, Rarity.UNCOMMON, mage.cards.r.RampageOfTheValkyries.class));
        cards.add(new SetCardInfo("Realmwalker", 188, Rarity.RARE, mage.cards.r.Realmwalker.class));
        cards.add(new SetCardInfo("Renegade Reaper", 386, Rarity.UNCOMMON, mage.cards.r.RenegadeReaper.class));
        cards.add(new SetCardInfo("Showdown of the Skalds", 229, Rarity.RARE, mage.cards.s.ShowdownOfTheSkalds.class));
        cards.add(new SetCardInfo("Starnheim Aspirant", 380, Rarity.UNCOMMON, mage.cards.s.StarnheimAspirant.class));
        cards.add(new SetCardInfo("Surtland Elementalist", 375, Rarity.RARE, mage.cards.s.SurtlandElementalist.class));
        cards.add(new SetCardInfo("Surtland Flinger", 377, Rarity.RARE, mage.cards.s.SurtlandFlinger.class));
    }
}<|MERGE_RESOLUTION|>--- conflicted
+++ resolved
@@ -43,11 +43,8 @@
         cards.add(new SetCardInfo("Gilded Assault Cart", 390, Rarity.UNCOMMON, mage.cards.g.GildedAssaultCart.class));
         cards.add(new SetCardInfo("Gladewalker Ritualist", 392, Rarity.UNCOMMON, mage.cards.g.GladewalkerRitualist.class));
         cards.add(new SetCardInfo("Hengegate Pathway", 260, Rarity.RARE, mage.cards.h.HengegatePathway.class));
-<<<<<<< HEAD
         cards.add(new SetCardInfo("Pyre of Heroes", 241, Rarity.RARE, mage.cards.p.PyreOfHeroes.class));
-=======
         cards.add(new SetCardInfo("Kaya the Inexorable", 218, Rarity.MYTHIC, mage.cards.k.KayaTheInexorable.class));
->>>>>>> 9c83b3bc
         cards.add(new SetCardInfo("Rampage of the Valkyries", 393, Rarity.UNCOMMON, mage.cards.r.RampageOfTheValkyries.class));
         cards.add(new SetCardInfo("Realmwalker", 188, Rarity.RARE, mage.cards.r.Realmwalker.class));
         cards.add(new SetCardInfo("Renegade Reaper", 386, Rarity.UNCOMMON, mage.cards.r.RenegadeReaper.class));
