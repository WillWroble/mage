package mage.sets;

import mage.cards.ExpansionSet;
import mage.constants.Rarity;
import mage.constants.SetType;

/**
 * @author TheElk801
 */
public final class Kaldheim extends ExpansionSet {

    private static final Kaldheim instance = new Kaldheim();

    public static Kaldheim getInstance() {
        return instance;
    }

    private Kaldheim() {
        super("Kaldheim", "KHM", ExpansionSet.buildDate(2021, 2, 5), SetType.EXPANSION);
        this.blockName = "Kaldheim";
        this.hasBasicLands = false; // TODO: change after more cards added
        this.hasBoosters = true;
        this.numBoosterLands = 1;
        this.numBoosterCommon = 9;
        this.numBoosterUncommon = 3;
        this.numBoosterRare = 1;
        this.ratioBoosterMythic = 8;
        this.numBoosterDoubleFaced = 1;
        this.maxCardNumberInBooster = 285;

        cards.add(new SetCardInfo("Barkchannel Pathway", 251, Rarity.RARE, mage.cards.b.BarkchannelPathway.class));
        cards.add(new SetCardInfo("Bearded Axe", 388, Rarity.UNCOMMON, mage.cards.b.BeardedAxe.class));
        cards.add(new SetCardInfo("Blightstep Pathway", 252, Rarity.RARE, mage.cards.b.BlightstepPathway.class));
        cards.add(new SetCardInfo("Canopy Tactician", 378, Rarity.RARE, mage.cards.c.CanopyTactician.class));
        cards.add(new SetCardInfo("Darkbore Pathway", 254, Rarity.RARE, mage.cards.d.DarkborePathway.class));
<<<<<<< HEAD
        cards.add(new SetCardInfo("Elven Ambush", 391, Rarity.UNCOMMON, mage.cards.e.ElvenAmbush.class));
=======
        cards.add(new SetCardInfo("Gilded Assault Cart", 390, Rarity.UNCOMMON, mage.cards.g.GildedAssaultCart.class));
        cards.add(new SetCardInfo("Gladewalker Ritualist", 392, Rarity.UNCOMMON, mage.cards.g.GladewalkerRitualist.class));
>>>>>>> bab23c1b
        cards.add(new SetCardInfo("Hengegate Pathway", 260, Rarity.RARE, mage.cards.h.HengegatePathway.class));
        cards.add(new SetCardInfo("Renegade Reaper", 386, Rarity.UNCOMMON, mage.cards.r.RenegadeReaper.class));
        cards.add(new SetCardInfo("Showdown of the Skalds", 229, Rarity.RARE, mage.cards.s.ShowdownOfTheSkalds.class));
    }
}<|MERGE_RESOLUTION|>--- conflicted
+++ resolved
@@ -33,12 +33,9 @@
         cards.add(new SetCardInfo("Blightstep Pathway", 252, Rarity.RARE, mage.cards.b.BlightstepPathway.class));
         cards.add(new SetCardInfo("Canopy Tactician", 378, Rarity.RARE, mage.cards.c.CanopyTactician.class));
         cards.add(new SetCardInfo("Darkbore Pathway", 254, Rarity.RARE, mage.cards.d.DarkborePathway.class));
-<<<<<<< HEAD
         cards.add(new SetCardInfo("Elven Ambush", 391, Rarity.UNCOMMON, mage.cards.e.ElvenAmbush.class));
-=======
         cards.add(new SetCardInfo("Gilded Assault Cart", 390, Rarity.UNCOMMON, mage.cards.g.GildedAssaultCart.class));
         cards.add(new SetCardInfo("Gladewalker Ritualist", 392, Rarity.UNCOMMON, mage.cards.g.GladewalkerRitualist.class));
->>>>>>> bab23c1b
         cards.add(new SetCardInfo("Hengegate Pathway", 260, Rarity.RARE, mage.cards.h.HengegatePathway.class));
         cards.add(new SetCardInfo("Renegade Reaper", 386, Rarity.UNCOMMON, mage.cards.r.RenegadeReaper.class));
         cards.add(new SetCardInfo("Showdown of the Skalds", 229, Rarity.RARE, mage.cards.s.ShowdownOfTheSkalds.class));
