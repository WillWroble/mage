<<<<<<< HEAD
/*
* Copyright 2010 BetaSteward_at_googlemail.com. All rights reserved.
*
* Redistribution and use in source and binary forms, with or without modification, are
* permitted provided that the following conditions are met:
*
*    1. Redistributions of source code must retain the above copyright notice, this list of
*       conditions and the following disclaimer.
*
*    2. Redistributions in binary form must reproduce the above copyright notice, this list
*       of conditions and the following disclaimer in the documentation and/or other materials
*       provided with the distribution.
*
* THIS SOFTWARE IS PROVIDED BY BetaSteward_at_googlemail.com ``AS IS'' AND ANY EXPRESS OR IMPLIED
* WARRANTIES, INCLUDING, BUT NOT LIMITED TO, THE IMPLIED WARRANTIES OF MERCHANTABILITY AND
* FITNESS FOR A PARTICULAR PURPOSE ARE DISCLAIMED. IN NO EVENT SHALL BetaSteward_at_googlemail.com OR
* CONTRIBUTORS BE LIABLE FOR ANY DIRECT, INDIRECT, INCIDENTAL, SPECIAL, EXEMPLARY, OR
* CONSEQUENTIAL DAMAGES (INCLUDING, BUT NOT LIMITED TO, PROCUREMENT OF SUBSTITUTE GOODS OR
* SERVICES; LOSS OF USE, DATA, OR PROFITS; OR BUSINESS INTERRUPTION) HOWEVER CAUSED AND ON
* ANY THEORY OF LIABILITY, WHETHER IN CONTRACT, STRICT LIABILITY, OR TORT (INCLUDING
* NEGLIGENCE OR OTHERWISE) ARISING IN ANY WAY OUT OF THE USE OF THIS SOFTWARE, EVEN IF
* ADVISED OF THE POSSIBILITY OF SUCH DAMAGE.
*
* The views and conclusions contained in the software and documentation are those of the
* authors and should not be interpreted as representing official policies, either expressed
* or implied, of BetaSteward_at_googlemail.com.
 */
package mage.sets;

import mage.cards.ExpansionSet;
import mage.constants.Rarity;
import mage.constants.SetType;

/**
 *
 * @author TheElk801
 */
public final class Battlebond extends ExpansionSet {

    private static final Battlebond instance = new Battlebond();

    public static Battlebond getInstance() {
        return instance;
    }

    private Battlebond() {
        super("Battlebond", "BBD", ExpansionSet.buildDate(2018, 6, 8), SetType.SUPPLEMENTAL);
        this.blockName = "Battlebond";
        this.hasBasicLands = false;
        this.hasBoosters = true;
        this.numBoosterLands = 0;
        this.numBoosterCommon = 11;
        this.numBoosterUncommon = 3;
        this.numBoosterRare = 1;
        this.ratioBoosterMythic = 8;
        cards.add(new SetCardInfo("Bountiful Promenade", 81, Rarity.RARE, mage.cards.b.BountifulPromenade.class));
        cards.add(new SetCardInfo("Luxury Suite", 82, Rarity.RARE, mage.cards.l.LuxurySuite.class));
        cards.add(new SetCardInfo("Morphic Pool", 83, Rarity.RARE, mage.cards.m.MorphicPool.class));
        cards.add(new SetCardInfo("Sea of Clouds", 84, Rarity.RARE, mage.cards.s.SeaOfClouds.class));
        cards.add(new SetCardInfo("Spire Garden", 85, Rarity.RARE, mage.cards.s.SpireGarden.class));
    }
}
=======
/*
* Copyright 2010 BetaSteward_at_googlemail.com. All rights reserved.
*
* Redistribution and use in source and binary forms, with or without modification, are
* permitted provided that the following conditions are met:
*
*    1. Redistributions of source code must retain the above copyright notice, this list of
*       conditions and the following disclaimer.
*
*    2. Redistributions in binary form must reproduce the above copyright notice, this list
*       of conditions and the following disclaimer in the documentation and/or other materials
*       provided with the distribution.
*
* THIS SOFTWARE IS PROVIDED BY BetaSteward_at_googlemail.com ``AS IS'' AND ANY EXPRESS OR IMPLIED
* WARRANTIES, INCLUDING, BUT NOT LIMITED TO, THE IMPLIED WARRANTIES OF MERCHANTABILITY AND
* FITNESS FOR A PARTICULAR PURPOSE ARE DISCLAIMED. IN NO EVENT SHALL BetaSteward_at_googlemail.com OR
* CONTRIBUTORS BE LIABLE FOR ANY DIRECT, INDIRECT, INCIDENTAL, SPECIAL, EXEMPLARY, OR
* CONSEQUENTIAL DAMAGES (INCLUDING, BUT NOT LIMITED TO, PROCUREMENT OF SUBSTITUTE GOODS OR
* SERVICES; LOSS OF USE, DATA, OR PROFITS; OR BUSINESS INTERRUPTION) HOWEVER CAUSED AND ON
* ANY THEORY OF LIABILITY, WHETHER IN CONTRACT, STRICT LIABILITY, OR TORT (INCLUDING
* NEGLIGENCE OR OTHERWISE) ARISING IN ANY WAY OUT OF THE USE OF THIS SOFTWARE, EVEN IF
* ADVISED OF THE POSSIBILITY OF SUCH DAMAGE.
*
* The views and conclusions contained in the software and documentation are those of the
* authors and should not be interpreted as representing official policies, either expressed
* or implied, of BetaSteward_at_googlemail.com.
 */
package mage.sets;

import mage.cards.ExpansionSet;
import mage.constants.Rarity;
import mage.constants.SetType;

/**
 *
 * @author TheElk801
 */
public class Battlebond extends ExpansionSet {

    private static final Battlebond instance = new Battlebond();

    public static Battlebond getInstance() {
        return instance;
    }

    private Battlebond() {
        super("Battlebond", "BBD", ExpansionSet.buildDate(2018, 6, 8), SetType.SUPPLEMENTAL);
        this.blockName = "Battlebond";
        this.hasBasicLands = false;
        this.hasBoosters = true;
        this.numBoosterLands = 0;
        this.numBoosterCommon = 11;
        this.numBoosterUncommon = 3;
        this.numBoosterRare = 1;
        this.ratioBoosterMythic = 8;
        cards.add(new SetCardInfo("Aim High", 189, Rarity.UNCOMMON, mage.cards.a.AimHigh.class));
        cards.add(new SetCardInfo("Angel of Retribution", 86, Rarity.UNCOMMON, mage.cards.a.AngelOfRetribution.class));
        cards.add(new SetCardInfo("Angelic Chorus", 87, Rarity.RARE, mage.cards.a.AngelicChorus.class));
        cards.add(new SetCardInfo("Angelic Gift", 88, Rarity.COMMON, mage.cards.a.AngelicGift.class));
        cards.add(new SetCardInfo("Apocalypse Hydra", 217, Rarity.RARE, mage.cards.a.ApocalypseHydra.class));
        cards.add(new SetCardInfo("Archfiend of Despair", 44, Rarity.MYTHIC, mage.cards.a.ArchfiendOfDespair.class));
        cards.add(new SetCardInfo("Archon of Valor's Reach", 74, Rarity.RARE, mage.cards.a.ArchonOfValorsReach.class));
        cards.add(new SetCardInfo("Arena Rector", 23, Rarity.MYTHIC, mage.cards.a.ArenaRector.class));
        cards.add(new SetCardInfo("Assassin's Strike", 138, Rarity.UNCOMMON, mage.cards.a.AssassinsStrike.class));
        cards.add(new SetCardInfo("Assassinate", 139, Rarity.COMMON, mage.cards.a.Assassinate.class));
        cards.add(new SetCardInfo("Auger Spree", 218, Rarity.COMMON, mage.cards.a.AugerSpree.class));
        cards.add(new SetCardInfo("Aurora Champion", 24, Rarity.COMMON, mage.cards.a.AuroraChampion.class));
        cards.add(new SetCardInfo("Azra Bladeseeker", 55, Rarity.COMMON, mage.cards.a.AzraBladeseeker.class));
        cards.add(new SetCardInfo("Azra Oddsmaker", 75, Rarity.UNCOMMON, mage.cards.a.AzraOddsmaker.class));
        cards.add(new SetCardInfo("Bathe in Dragonfire", 164, Rarity.COMMON, mage.cards.b.BatheInDragonfire.class));
        cards.add(new SetCardInfo("Battle Mastery", 89, Rarity.UNCOMMON, mage.cards.b.BattleMastery.class));
        cards.add(new SetCardInfo("Battle Rampart", 165, Rarity.COMMON, mage.cards.b.BattleRampart.class));
        cards.add(new SetCardInfo("Battle-Rattle Shaman", 166, Rarity.UNCOMMON, mage.cards.b.BattleRattleShaman.class));
        cards.add(new SetCardInfo("Beast Within", 190, Rarity.UNCOMMON, mage.cards.b.BeastWithin.class));
        cards.add(new SetCardInfo("Benthic Giant", 113, Rarity.COMMON, mage.cards.b.BenthicGiant.class));
        cards.add(new SetCardInfo("Blaring Captain", 14, Rarity.UNCOMMON, mage.cards.b.BlaringCaptain.class));
        cards.add(new SetCardInfo("Blaring Recruiter", 13, Rarity.UNCOMMON, mage.cards.b.BlaringRecruiter.class));
        cards.add(new SetCardInfo("Blaze", 167, Rarity.UNCOMMON, mage.cards.b.Blaze.class));
        cards.add(new SetCardInfo("Blood Feud", 168, Rarity.UNCOMMON, mage.cards.b.BloodFeud.class));
        cards.add(new SetCardInfo("Bloodborn Scoundrels", 45, Rarity.COMMON, mage.cards.b.BloodbornScoundrels.class));
        cards.add(new SetCardInfo("Boldwyr Intimidator", 169, Rarity.UNCOMMON, mage.cards.b.BoldwyrIntimidator.class));
        cards.add(new SetCardInfo("Bonus Round", 56, Rarity.RARE, mage.cards.b.BonusRound.class));
        cards.add(new SetCardInfo("Borderland Marauder", 170, Rarity.COMMON, mage.cards.b.BorderlandMarauder.class));
        cards.add(new SetCardInfo("Bountiful Promenade", 81, Rarity.RARE, mage.cards.b.BountifulPromenade.class));
        cards.add(new SetCardInfo("Bramble Sovereign", 65, Rarity.MYTHIC, mage.cards.b.BrambleSovereign.class));
        cards.add(new SetCardInfo("Brightling", 25, Rarity.MYTHIC, mage.cards.b.Brightling.class));
        cards.add(new SetCardInfo("Bring Down", 26, Rarity.UNCOMMON, mage.cards.b.BringDown.class));
        cards.add(new SetCardInfo("Bull-Rush Bruiser", 57, Rarity.COMMON, mage.cards.b.BullRushBruiser.class));
        cards.add(new SetCardInfo("Call to Heel", 114, Rarity.COMMON, mage.cards.c.CallToHeel.class));
        cards.add(new SetCardInfo("Canopy Spider", 191, Rarity.COMMON, mage.cards.c.CanopySpider.class));
        cards.add(new SetCardInfo("Centaur Healer", 219, Rarity.COMMON, mage.cards.c.CentaurHealer.class));
        cards.add(new SetCardInfo("Chain Lightning", 171, Rarity.UNCOMMON, mage.cards.c.ChainLightning.class));
        cards.add(new SetCardInfo("Chakram Retriever", 15, Rarity.UNCOMMON, mage.cards.c.ChakramRetriever.class));
        cards.add(new SetCardInfo("Chakram Slinger", 16, Rarity.UNCOMMON, mage.cards.c.ChakramSlinger.class));
        cards.add(new SetCardInfo("Champion of Arashin", 90, Rarity.COMMON, mage.cards.c.ChampionOfArashin.class));
        cards.add(new SetCardInfo("Charging Binox", 66, Rarity.COMMON, mage.cards.c.ChargingBinox.class));
        cards.add(new SetCardInfo("Charging Rhino", 192, Rarity.COMMON, mage.cards.c.ChargingRhino.class));
        cards.add(new SetCardInfo("Cheering Fanatic", 58, Rarity.UNCOMMON, mage.cards.c.CheeringFanatic.class));
        cards.add(new SetCardInfo("Claustrophobia", 115, Rarity.COMMON, mage.cards.c.Claustrophobia.class));
        cards.add(new SetCardInfo("Consulate Skygate", 232, Rarity.COMMON, mage.cards.c.ConsulateSkygate.class));
        cards.add(new SetCardInfo("Coralhelm Guide", 116, Rarity.COMMON, mage.cards.c.CoralhelmGuide.class));
        cards.add(new SetCardInfo("Cowl Prowler", 193, Rarity.COMMON, mage.cards.c.CowlProwler.class));
        cards.add(new SetCardInfo("Culling Dais", 233, Rarity.UNCOMMON, mage.cards.c.CullingDais.class));
        cards.add(new SetCardInfo("Daggerback Basilisk", 194, Rarity.COMMON, mage.cards.d.DaggerbackBasilisk.class));
        cards.add(new SetCardInfo("Daggerdrome Imp", 140, Rarity.COMMON, mage.cards.d.DaggerdromeImp.class));
        cards.add(new SetCardInfo("Decorated Champion", 69, Rarity.UNCOMMON, mage.cards.d.DecoratedChampion.class));
        cards.add(new SetCardInfo("Diabolic Intent", 141, Rarity.RARE, mage.cards.d.DiabolicIntent.class));
        cards.add(new SetCardInfo("Dinrova Horror", 220, Rarity.UNCOMMON, mage.cards.d.DinrovaHorror.class));
        cards.add(new SetCardInfo("Doomed Dissenter", 142, Rarity.COMMON, mage.cards.d.DoomedDissenter.class));
        cards.add(new SetCardInfo("Doomed Traveler", 91, Rarity.COMMON, mage.cards.d.DoomedTraveler.class));
        cards.add(new SetCardInfo("Doubling Season", 195, Rarity.MYTHIC, mage.cards.d.DoublingSeason.class));
        cards.add(new SetCardInfo("Dragon Breath", 172, Rarity.UNCOMMON, mage.cards.d.DragonBreath.class));
        cards.add(new SetCardInfo("Dragon Hatchling", 173, Rarity.COMMON, mage.cards.d.DragonHatchling.class));
        cards.add(new SetCardInfo("Dwarven Lightsmith", 27, Rarity.COMMON, mage.cards.d.DwarvenLightsmith.class));
        cards.add(new SetCardInfo("Eager Construct", 234, Rarity.COMMON, mage.cards.e.EagerConstruct.class));
        cards.add(new SetCardInfo("Earth Elemental", 174, Rarity.COMMON, mage.cards.e.EarthElemental.class));
        cards.add(new SetCardInfo("Elvish Visionary", 196, Rarity.COMMON, mage.cards.e.ElvishVisionary.class));
        cards.add(new SetCardInfo("Ember Beast", 175, Rarity.COMMON, mage.cards.e.EmberBeast.class));
        cards.add(new SetCardInfo("Enduring Scalelord", 221, Rarity.UNCOMMON, mage.cards.e.EnduringScalelord.class));
        cards.add(new SetCardInfo("Enthralling Victor", 176, Rarity.UNCOMMON, mage.cards.e.EnthrallingVictor.class));
        cards.add(new SetCardInfo("Evil Twin", 222, Rarity.RARE, mage.cards.e.EvilTwin.class));
        cards.add(new SetCardInfo("Expedite", 177, Rarity.COMMON, mage.cards.e.Expedite.class));
        cards.add(new SetCardInfo("Expedition Raptor", 92, Rarity.COMMON, mage.cards.e.ExpeditionRaptor.class));
        cards.add(new SetCardInfo("Eyeblight Assassin", 143, Rarity.COMMON, mage.cards.e.EyeblightAssassin.class));
        cards.add(new SetCardInfo("Fan Favorite", 46, Rarity.COMMON, mage.cards.f.FanFavorite.class));
        cards.add(new SetCardInfo("Feral Hydra", 197, Rarity.UNCOMMON, mage.cards.f.FeralHydra.class));
        cards.add(new SetCardInfo("Fertile Ground", 198, Rarity.COMMON, mage.cards.f.FertileGround.class));
        cards.add(new SetCardInfo("Fertilid", 199, Rarity.COMMON, mage.cards.f.Fertilid.class));
        cards.add(new SetCardInfo("Fill with Fright", 144, Rarity.COMMON, mage.cards.f.FillWithFright.class));
        cards.add(new SetCardInfo("Flamewave Invoker", 178, Rarity.UNCOMMON, mage.cards.f.FlamewaveInvoker.class));
        cards.add(new SetCardInfo("Fog Bank", 117, Rarity.UNCOMMON, mage.cards.f.FogBank.class));
        cards.add(new SetCardInfo("Forest", 254, Rarity.LAND, mage.cards.basiclands.Forest.class, NON_FULL_USE_VARIOUS));
        cards.add(new SetCardInfo("Frost Lynx", 118, Rarity.COMMON, mage.cards.f.FrostLynx.class));
        cards.add(new SetCardInfo("Game Plan", 35, Rarity.RARE, mage.cards.g.GamePlan.class));
        cards.add(new SetCardInfo("Gang Up", 47, Rarity.UNCOMMON, mage.cards.g.GangUp.class));
        cards.add(new SetCardInfo("Generous Patron", 70, Rarity.RARE, mage.cards.g.GenerousPatron.class));
        cards.add(new SetCardInfo("Genesis Chamber", 235, Rarity.UNCOMMON, mage.cards.g.GenesisChamber.class));
        cards.add(new SetCardInfo("Giant Growth", 200, Rarity.COMMON, mage.cards.g.GiantGrowth.class));
        cards.add(new SetCardInfo("Goblin Razerunners", 179, Rarity.RARE, mage.cards.g.GoblinRazerunners.class));
        cards.add(new SetCardInfo("Gold-Forged Sentinel", 236, Rarity.UNCOMMON, mage.cards.g.GoldForgedSentinel.class));
        cards.add(new SetCardInfo("Greater Good", 201, Rarity.RARE, mage.cards.g.GreaterGood.class));
        cards.add(new SetCardInfo("Grotesque Mutation", 145, Rarity.COMMON, mage.cards.g.GrotesqueMutation.class));
        cards.add(new SetCardInfo("Grothama, All-Devouring", 71, Rarity.MYTHIC, mage.cards.g.GrothamaAllDevouring.class));
        cards.add(new SetCardInfo("Gwafa Hazid, Profiteer", 223, Rarity.RARE, mage.cards.g.GwafaHazidProfiteer.class));
        cards.add(new SetCardInfo("Hand of Silumgar", 146, Rarity.COMMON, mage.cards.h.HandOfSilumgar.class));
        cards.add(new SetCardInfo("Hexplate Golem", 237, Rarity.COMMON, mage.cards.h.HexplateGolem.class));
        cards.add(new SetCardInfo("Huddle Up", 36, Rarity.COMMON, mage.cards.h.HuddleUp.class));
        cards.add(new SetCardInfo("Hunted Wumpus", 202, Rarity.UNCOMMON, mage.cards.h.HuntedWumpus.class));
        cards.add(new SetCardInfo("Impetuous Protege", 19, Rarity.UNCOMMON, mage.cards.i.ImpetuousProtege.class));
        cards.add(new SetCardInfo("Impulse", 119, Rarity.COMMON, mage.cards.i.Impulse.class));
        cards.add(new SetCardInfo("Inner Demon", 48, Rarity.UNCOMMON, mage.cards.i.InnerDemon.class));
        cards.add(new SetCardInfo("Island", 251, Rarity.LAND, mage.cards.basiclands.Island.class, NON_FULL_USE_VARIOUS));
        cards.add(new SetCardInfo("Jelenn Sphinx", 224, Rarity.UNCOMMON, mage.cards.j.JelennSphinx.class));
        cards.add(new SetCardInfo("Jubilant Mascot", 28, Rarity.UNCOMMON, mage.cards.j.JubilantMascot.class));
        cards.add(new SetCardInfo("Juggernaut", 238, Rarity.UNCOMMON, mage.cards.j.Juggernaut.class));
        cards.add(new SetCardInfo("Jungle Wayfinder", 72, Rarity.COMMON, mage.cards.j.JungleWayfinder.class));
        cards.add(new SetCardInfo("Karametra's Favor", 203, Rarity.UNCOMMON, mage.cards.k.KarametrasFavor.class));
        cards.add(new SetCardInfo("Khorvath Brightflame", 9, Rarity.RARE, mage.cards.k.KhorvathBrightflame.class));
        cards.add(new SetCardInfo("Khorvath's Fury", 59, Rarity.RARE, mage.cards.k.KhorvathsFury.class));
        cards.add(new SetCardInfo("Kiss of the Amesha", 225, Rarity.UNCOMMON, mage.cards.k.KissOfTheAmesha.class));
        cards.add(new SetCardInfo("Kitesail Corsair", 120, Rarity.COMMON, mage.cards.k.KitesailCorsair.class));
        cards.add(new SetCardInfo("Kor Spiritdancer", 93, Rarity.RARE, mage.cards.k.KorSpiritdancer.class));
        cards.add(new SetCardInfo("Kraken Hatchling", 121, Rarity.COMMON, mage.cards.k.KrakenHatchling.class));
        cards.add(new SetCardInfo("Kraul Warrior", 204, Rarity.COMMON, mage.cards.k.KraulWarrior.class));
        cards.add(new SetCardInfo("Krav, the Unredeemed", 4, Rarity.RARE, mage.cards.k.KravTheUnredeemed.class));
        cards.add(new SetCardInfo("Land Tax", 94, Rarity.MYTHIC, mage.cards.l.LandTax.class));
        cards.add(new SetCardInfo("Last Gasp", 147, Rarity.COMMON, mage.cards.l.LastGasp.class));
        cards.add(new SetCardInfo("Last One Standing", 76, Rarity.RARE, mage.cards.l.LastOneStanding.class));
        cards.add(new SetCardInfo("Lava-Field Overlord", 60, Rarity.UNCOMMON, mage.cards.l.LavaFieldOverlord.class));
        cards.add(new SetCardInfo("Lead by Example", 205, Rarity.COMMON, mage.cards.l.LeadByExample.class));
        cards.add(new SetCardInfo("Ley Weaver", 21, Rarity.UNCOMMON, mage.cards.l.LeyWeaver.class));
        cards.add(new SetCardInfo("Lightning Talons", 180, Rarity.COMMON, mage.cards.l.LightningTalons.class));
        cards.add(new SetCardInfo("Lightwalker", 95, Rarity.COMMON, mage.cards.l.Lightwalker.class));
        cards.add(new SetCardInfo("Liturgy of Blood", 148, Rarity.COMMON, mage.cards.l.LiturgyOfBlood.class));
        cards.add(new SetCardInfo("Long Road Home", 96, Rarity.UNCOMMON, mage.cards.l.LongRoadHome.class));
        cards.add(new SetCardInfo("Lore Weaver", 22, Rarity.UNCOMMON, mage.cards.l.LoreWeaver.class));
        cards.add(new SetCardInfo("Loyal Pegasus", 97, Rarity.UNCOMMON, mage.cards.l.LoyalPegasus.class));
        cards.add(new SetCardInfo("Luxury Suite", 82, Rarity.RARE, mage.cards.l.LuxurySuite.class));
        cards.add(new SetCardInfo("Magma Hellion", 61, Rarity.COMMON, mage.cards.m.MagmaHellion.class));
        cards.add(new SetCardInfo("Magmatic Force", 181, Rarity.RARE, mage.cards.m.MagmaticForce.class));
        cards.add(new SetCardInfo("Magus of the Candelabra", 206, Rarity.RARE, mage.cards.m.MagusOfTheCandelabra.class));
        cards.add(new SetCardInfo("Mangara of Corondor", 98, Rarity.RARE, mage.cards.m.MangaraOfCorondor.class));
        cards.add(new SetCardInfo("Midnight Guard", 99, Rarity.COMMON, mage.cards.m.MidnightGuard.class));
        cards.add(new SetCardInfo("Millennial Gargoyle", 239, Rarity.COMMON, mage.cards.m.MillennialGargoyle.class));
        cards.add(new SetCardInfo("Mind's Eye", 240, Rarity.RARE, mage.cards.m.MindsEye.class));
        cards.add(new SetCardInfo("Mindblade Render", 49, Rarity.RARE, mage.cards.m.MindbladeRender.class));
        cards.add(new SetCardInfo("Morbid Curiosity", 149, Rarity.UNCOMMON, mage.cards.m.MorbidCuriosity.class));
        cards.add(new SetCardInfo("Morphic Pool", 83, Rarity.RARE, mage.cards.m.MorphicPool.class));
        cards.add(new SetCardInfo("Mountain", 253, Rarity.LAND, mage.cards.basiclands.Mountain.class, NON_FULL_USE_VARIOUS));
        cards.add(new SetCardInfo("Mycosynth Lattice", 241, Rarity.MYTHIC, mage.cards.m.MycosynthLattice.class));
        cards.add(new SetCardInfo("Mystic Confluence", 122, Rarity.RARE, mage.cards.m.MysticConfluence.class));
        cards.add(new SetCardInfo("Najeela, the Blade-Blossom", 62, Rarity.MYTHIC, mage.cards.n.NajeelaTheBladeBlossom.class));
        cards.add(new SetCardInfo("Negate", 123, Rarity.COMMON, mage.cards.n.Negate.class));
        cards.add(new SetCardInfo("Night Market Guard", 242, Rarity.COMMON, mage.cards.n.NightMarketGuard.class));
        cards.add(new SetCardInfo("Nimbus Champion", 37, Rarity.UNCOMMON, mage.cards.n.NimbusChampion.class));
        cards.add(new SetCardInfo("Nimbus of the Isles", 124, Rarity.COMMON, mage.cards.n.NimbusOfTheIsles.class));
        cards.add(new SetCardInfo("Nirkana Revenant", 150, Rarity.MYTHIC, mage.cards.n.NirkanaRevenant.class));
        cards.add(new SetCardInfo("Noosegraf Mob", 151, Rarity.RARE, mage.cards.n.NoosegrafMob.class));
        cards.add(new SetCardInfo("Noxious Dragon", 152, Rarity.UNCOMMON, mage.cards.n.NoxiousDragon.class));
        cards.add(new SetCardInfo("Nyxathid", 153, Rarity.RARE, mage.cards.n.Nyxathid.class));
        cards.add(new SetCardInfo("Okaun, Eye of Chaos", 6, Rarity.RARE, mage.cards.o.OkaunEyeOfChaos.class));
        cards.add(new SetCardInfo("Omenspeaker", 125, Rarity.COMMON, mage.cards.o.Omenspeaker.class));
        cards.add(new SetCardInfo("Opportunity", 126, Rarity.UNCOMMON, mage.cards.o.Opportunity.class));
        cards.add(new SetCardInfo("Oracle's Insight", 127, Rarity.UNCOMMON, mage.cards.o.OraclesInsight.class));
        cards.add(new SetCardInfo("Oreskos Explorer", 100, Rarity.UNCOMMON, mage.cards.o.OreskosExplorer.class));
        cards.add(new SetCardInfo("Out of Bounds", 38, Rarity.UNCOMMON, mage.cards.o.OutOfBounds.class));
        cards.add(new SetCardInfo("Pacifism", 101, Rarity.COMMON, mage.cards.p.Pacifism.class));
        cards.add(new SetCardInfo("Painful Lesson", 154, Rarity.COMMON, mage.cards.p.PainfulLesson.class));
        cards.add(new SetCardInfo("Pathmaker Initiate", 182, Rarity.COMMON, mage.cards.p.PathmakerInitiate.class));
        cards.add(new SetCardInfo("Peace Strider", 243, Rarity.COMMON, mage.cards.p.PeaceStrider.class));
        cards.add(new SetCardInfo("Peregrine Drake", 128, Rarity.UNCOMMON, mage.cards.p.PeregrineDrake.class));
        cards.add(new SetCardInfo("Phantom Warrior", 129, Rarity.UNCOMMON, mage.cards.p.PhantomWarrior.class));
        cards.add(new SetCardInfo("Pierce Strider", 244, Rarity.COMMON, mage.cards.p.PierceStrider.class));
        cards.add(new SetCardInfo("Pir's Whim", 73, Rarity.RARE, mage.cards.p.PirsWhim.class));
        cards.add(new SetCardInfo("Pir, Imaginative Rascal", 11, Rarity.RARE, mage.cards.p.PirImaginativeRascal.class));
        cards.add(new SetCardInfo("Plains", 250, Rarity.LAND, mage.cards.basiclands.Plains.class, NON_FULL_USE_VARIOUS));
        cards.add(new SetCardInfo("Plated Crusher", 207, Rarity.UNCOMMON, mage.cards.p.PlatedCrusher.class));
        cards.add(new SetCardInfo("Play of the Game", 29, Rarity.RARE, mage.cards.p.PlayOfTheGame.class));
        cards.add(new SetCardInfo("Prakhata Club Security", 155, Rarity.COMMON, mage.cards.p.PrakhataClubSecurity.class));
        cards.add(new SetCardInfo("Primal Huntbeast", 208, Rarity.COMMON, mage.cards.p.PrimalHuntbeast.class));
        cards.add(new SetCardInfo("Proud Mentor", 20, Rarity.UNCOMMON, mage.cards.p.ProudMentor.class));
        cards.add(new SetCardInfo("Pulse of Murasa", 209, Rarity.UNCOMMON, mage.cards.p.PulseOfMurasa.class));
        cards.add(new SetCardInfo("Quest for the Gravelord", 156, Rarity.UNCOMMON, mage.cards.q.QuestForTheGravelord.class));
        cards.add(new SetCardInfo("Raptor Companion", 102, Rarity.COMMON, mage.cards.r.RaptorCompanion.class));
        cards.add(new SetCardInfo("Rebuke", 103, Rarity.COMMON, mage.cards.r.Rebuke.class));
        cards.add(new SetCardInfo("Reckless Reveler", 183, Rarity.COMMON, mage.cards.r.RecklessReveler.class));
        cards.add(new SetCardInfo("Reckless Scholar", 130, Rarity.UNCOMMON, mage.cards.r.RecklessScholar.class));
        cards.add(new SetCardInfo("Regna's Sanction", 30, Rarity.RARE, mage.cards.r.RegnasSanction.class));
        cards.add(new SetCardInfo("Regna, the Redeemer", 3, Rarity.RARE, mage.cards.r.RegnaTheRedeemer.class));
        cards.add(new SetCardInfo("Relentless Hunter", 226, Rarity.UNCOMMON, mage.cards.r.RelentlessHunter.class));
        cards.add(new SetCardInfo("Return to the Earth", 210, Rarity.COMMON, mage.cards.r.ReturnToTheEarth.class));
        cards.add(new SetCardInfo("Rhox Brute", 227, Rarity.COMMON, mage.cards.r.RhoxBrute.class));
        cards.add(new SetCardInfo("Riptide Crab", 228, Rarity.COMMON, mage.cards.r.RiptideCrab.class));
        cards.add(new SetCardInfo("Rotfeaster Maggot", 157, Rarity.COMMON, mage.cards.r.RotfeasterMaggot.class));
        cards.add(new SetCardInfo("Rowan Kenrith", 2, Rarity.MYTHIC, mage.cards.r.RowanKenrith.class));
        cards.add(new SetCardInfo("Royal Trooper", 104, Rarity.COMMON, mage.cards.r.RoyalTrooper.class));
        cards.add(new SetCardInfo("Rushblade Commander", 77, Rarity.UNCOMMON, mage.cards.r.RushbladeCommander.class));
        cards.add(new SetCardInfo("Saddleback Lagac", 211, Rarity.COMMON, mage.cards.s.SaddlebackLagac.class));
        cards.add(new SetCardInfo("Saltwater Stalwart", 39, Rarity.COMMON, mage.cards.s.SaltwaterStalwart.class));
        cards.add(new SetCardInfo("Savage Ventmaw", 229, Rarity.UNCOMMON, mage.cards.s.SavageVentmaw.class));
        cards.add(new SetCardInfo("Screeching Buzzard", 158, Rarity.COMMON, mage.cards.s.ScreechingBuzzard.class));
        cards.add(new SetCardInfo("Sea of Clouds", 84, Rarity.RARE, mage.cards.s.SeaOfClouds.class));
        cards.add(new SetCardInfo("Seedborn Muse", 212, Rarity.RARE, mage.cards.s.SeedbornMuse.class));
        cards.add(new SetCardInfo("Seer's Lantern", 245, Rarity.COMMON, mage.cards.s.SeersLantern.class));
        cards.add(new SetCardInfo("Sentinel Tower", 79, Rarity.RARE, mage.cards.s.SentinelTower.class));
        cards.add(new SetCardInfo("Shambling Ghoul", 159, Rarity.COMMON, mage.cards.s.ShamblingGhoul.class));
        cards.add(new SetCardInfo("Shock", 184, Rarity.COMMON, mage.cards.s.Shock.class));
        cards.add(new SetCardInfo("Shoulder to Shoulder", 105, Rarity.COMMON, mage.cards.s.ShoulderToShoulder.class));
        cards.add(new SetCardInfo("Sickle Dancer", 50, Rarity.COMMON, mage.cards.s.SickleDancer.class));
        cards.add(new SetCardInfo("Silverchase Fox", 106, Rarity.COMMON, mage.cards.s.SilverchaseFox.class));
        cards.add(new SetCardInfo("Skyshroud Claim", 213, Rarity.COMMON, mage.cards.s.SkyshroudClaim.class));
        cards.add(new SetCardInfo("Skystreamer", 31, Rarity.COMMON, mage.cards.s.Skystreamer.class));
        cards.add(new SetCardInfo("Slum Reaper", 160, Rarity.UNCOMMON, mage.cards.s.SlumReaper.class));
        cards.add(new SetCardInfo("Soaring Show-Off", 40, Rarity.COMMON, mage.cards.s.SoaringShowOff.class));
        cards.add(new SetCardInfo("Solemn Offering", 107, Rarity.UNCOMMON, mage.cards.s.SolemnOffering.class));
        cards.add(new SetCardInfo("Soulblade Corrupter", 17, Rarity.UNCOMMON, mage.cards.s.SoulbladeCorrupter.class));
        cards.add(new SetCardInfo("Soulblade Renewer", 18, Rarity.UNCOMMON, mage.cards.s.SoulbladeRenewer.class));
        cards.add(new SetCardInfo("Sower of Temptation", 131, Rarity.RARE, mage.cards.s.SowerOfTemptation.class));
        cards.add(new SetCardInfo("Sparring Mummy", 108, Rarity.COMMON, mage.cards.s.SparringMummy.class));
        cards.add(new SetCardInfo("Spectral Searchlight", 246, Rarity.UNCOMMON, mage.cards.s.SpectralSearchlight.class));
        cards.add(new SetCardInfo("Spell Snare", 132, Rarity.UNCOMMON, mage.cards.s.SpellSnare.class));
        cards.add(new SetCardInfo("Spellseeker", 41, Rarity.RARE, mage.cards.s.Spellseeker.class));
        cards.add(new SetCardInfo("Spellweaver Duo", 42, Rarity.COMMON, mage.cards.s.SpellweaverDuo.class));
        cards.add(new SetCardInfo("Spire Garden", 85, Rarity.RARE, mage.cards.s.SpireGarden.class));
        cards.add(new SetCardInfo("Stadium Vendors", 63, Rarity.COMMON, mage.cards.s.StadiumVendors.class));
        cards.add(new SetCardInfo("Steppe Glider", 109, Rarity.UNCOMMON, mage.cards.s.SteppeGlider.class));
        cards.add(new SetCardInfo("Stolen Strategy", 64, Rarity.RARE, mage.cards.s.StolenStrategy.class));
        cards.add(new SetCardInfo("Stone Golem", 247, Rarity.COMMON, mage.cards.s.StoneGolem.class));
        cards.add(new SetCardInfo("Stunning Reversal", 51, Rarity.MYTHIC, mage.cards.s.StunningReversal.class));
        cards.add(new SetCardInfo("Swamp", 252, Rarity.LAND, mage.cards.basiclands.Swamp.class, NON_FULL_USE_VARIOUS));
        cards.add(new SetCardInfo("Swarm of Bloodflies", 161, Rarity.UNCOMMON, mage.cards.s.SwarmOfBloodflies.class));
        cards.add(new SetCardInfo("Switcheroo", 133, Rarity.UNCOMMON, mage.cards.s.Switcheroo.class));
        cards.add(new SetCardInfo("Swords to Plowshares", 110, Rarity.UNCOMMON, mage.cards.s.SwordsToPlowshares.class));
        cards.add(new SetCardInfo("Sylvia Brightspear", 10, Rarity.RARE, mage.cards.s.SylviaBrightspear.class));
        cards.add(new SetCardInfo("Take Up Arms", 111, Rarity.UNCOMMON, mage.cards.t.TakeUpArms.class));
        cards.add(new SetCardInfo("Tandem Tactics", 112, Rarity.COMMON, mage.cards.t.TandemTactics.class));
        cards.add(new SetCardInfo("Tavern Swindler", 162, Rarity.UNCOMMON, mage.cards.t.TavernSwindler.class));
        cards.add(new SetCardInfo("Tenacious Dead", 163, Rarity.UNCOMMON, mage.cards.t.TenaciousDead.class));
        cards.add(new SetCardInfo("The Crowd Goes Wild", 68, Rarity.UNCOMMON, mage.cards.t.TheCrowdGoesWild.class));
        cards.add(new SetCardInfo("Thrasher Brute", 52, Rarity.UNCOMMON, mage.cards.t.ThrasherBrute.class));
        cards.add(new SetCardInfo("Thrilling Encore", 53, Rarity.RARE, mage.cards.t.ThrillingEncore.class));
        cards.add(new SetCardInfo("Thunder Strike", 185, Rarity.COMMON, mage.cards.t.ThunderStrike.class));
        cards.add(new SetCardInfo("Tidespout Tyrant", 134, Rarity.RARE, mage.cards.t.TidespoutTyrant.class));
        cards.add(new SetCardInfo("Together Forever", 32, Rarity.RARE, mage.cards.t.TogetherForever.class));
        cards.add(new SetCardInfo("Toothy, Imaginary Friend", 12, Rarity.RARE, mage.cards.t.ToothyImaginaryFriend.class));
        cards.add(new SetCardInfo("Totally Lost", 135, Rarity.COMMON, mage.cards.t.TotallyLost.class));
        cards.add(new SetCardInfo("True-Name Nemesis", 136, Rarity.MYTHIC, mage.cards.t.TrueNameNemesis.class));
        cards.add(new SetCardInfo("Trumpet Blast", 186, Rarity.COMMON, mage.cards.t.TrumpetBlast.class));
        cards.add(new SetCardInfo("Tyrant's Machine", 248, Rarity.COMMON, mage.cards.t.TyrantsMachine.class));
        cards.add(new SetCardInfo("Unflinching Courage", 230, Rarity.UNCOMMON, mage.cards.u.UnflinchingCourage.class));
        cards.add(new SetCardInfo("Urborg Drake", 231, Rarity.COMMON, mage.cards.u.UrborgDrake.class));
        cards.add(new SetCardInfo("Vampire Charmseeker", 78, Rarity.UNCOMMON, mage.cards.v.VampireCharmseeker.class));
        cards.add(new SetCardInfo("Veteran Explorer", 214, Rarity.UNCOMMON, mage.cards.v.VeteranExplorer.class));
        cards.add(new SetCardInfo("Vigor", 215, Rarity.RARE, mage.cards.v.Vigor.class));
        cards.add(new SetCardInfo("Virtus the Veiled", 7, Rarity.RARE, mage.cards.v.VirtusTheVeiled.class));
        cards.add(new SetCardInfo("Wandering Wolf", 216, Rarity.COMMON, mage.cards.w.WanderingWolf.class));
        cards.add(new SetCardInfo("War's Toll", 187, Rarity.RARE, mage.cards.w.WarsToll.class));
        cards.add(new SetCardInfo("Watercourser", 137, Rarity.COMMON, mage.cards.w.Watercourser.class));
        cards.add(new SetCardInfo("Will Kenrith", 1, Rarity.MYTHIC, mage.cards.w.WillKenrith.class));
        cards.add(new SetCardInfo("Wrap in Flames", 188, Rarity.COMMON, mage.cards.w.WrapInFlames.class));
        cards.add(new SetCardInfo("Yotian Soldier", 249, Rarity.COMMON, mage.cards.y.YotianSoldier.class));
        cards.add(new SetCardInfo("Zndrsplt's Judgment", 43, Rarity.RARE, mage.cards.z.ZndrspltsJudgment.class));
        cards.add(new SetCardInfo("Zndrsplt, Eye of Wisdom", 5, Rarity.RARE, mage.cards.z.ZndrspltEyeOfWisdom.class));
    }
}
>>>>>>> 33e03ce0
<|MERGE_RESOLUTION|>--- conflicted
+++ resolved
@@ -1,4 +1,3 @@
-<<<<<<< HEAD
 /*
 * Copyright 2010 BetaSteward_at_googlemail.com. All rights reserved.
 *
@@ -37,69 +36,6 @@
  * @author TheElk801
  */
 public final class Battlebond extends ExpansionSet {
-
-    private static final Battlebond instance = new Battlebond();
-
-    public static Battlebond getInstance() {
-        return instance;
-    }
-
-    private Battlebond() {
-        super("Battlebond", "BBD", ExpansionSet.buildDate(2018, 6, 8), SetType.SUPPLEMENTAL);
-        this.blockName = "Battlebond";
-        this.hasBasicLands = false;
-        this.hasBoosters = true;
-        this.numBoosterLands = 0;
-        this.numBoosterCommon = 11;
-        this.numBoosterUncommon = 3;
-        this.numBoosterRare = 1;
-        this.ratioBoosterMythic = 8;
-        cards.add(new SetCardInfo("Bountiful Promenade", 81, Rarity.RARE, mage.cards.b.BountifulPromenade.class));
-        cards.add(new SetCardInfo("Luxury Suite", 82, Rarity.RARE, mage.cards.l.LuxurySuite.class));
-        cards.add(new SetCardInfo("Morphic Pool", 83, Rarity.RARE, mage.cards.m.MorphicPool.class));
-        cards.add(new SetCardInfo("Sea of Clouds", 84, Rarity.RARE, mage.cards.s.SeaOfClouds.class));
-        cards.add(new SetCardInfo("Spire Garden", 85, Rarity.RARE, mage.cards.s.SpireGarden.class));
-    }
-}
-=======
-/*
-* Copyright 2010 BetaSteward_at_googlemail.com. All rights reserved.
-*
-* Redistribution and use in source and binary forms, with or without modification, are
-* permitted provided that the following conditions are met:
-*
-*    1. Redistributions of source code must retain the above copyright notice, this list of
-*       conditions and the following disclaimer.
-*
-*    2. Redistributions in binary form must reproduce the above copyright notice, this list
-*       of conditions and the following disclaimer in the documentation and/or other materials
-*       provided with the distribution.
-*
-* THIS SOFTWARE IS PROVIDED BY BetaSteward_at_googlemail.com ``AS IS'' AND ANY EXPRESS OR IMPLIED
-* WARRANTIES, INCLUDING, BUT NOT LIMITED TO, THE IMPLIED WARRANTIES OF MERCHANTABILITY AND
-* FITNESS FOR A PARTICULAR PURPOSE ARE DISCLAIMED. IN NO EVENT SHALL BetaSteward_at_googlemail.com OR
-* CONTRIBUTORS BE LIABLE FOR ANY DIRECT, INDIRECT, INCIDENTAL, SPECIAL, EXEMPLARY, OR
-* CONSEQUENTIAL DAMAGES (INCLUDING, BUT NOT LIMITED TO, PROCUREMENT OF SUBSTITUTE GOODS OR
-* SERVICES; LOSS OF USE, DATA, OR PROFITS; OR BUSINESS INTERRUPTION) HOWEVER CAUSED AND ON
-* ANY THEORY OF LIABILITY, WHETHER IN CONTRACT, STRICT LIABILITY, OR TORT (INCLUDING
-* NEGLIGENCE OR OTHERWISE) ARISING IN ANY WAY OUT OF THE USE OF THIS SOFTWARE, EVEN IF
-* ADVISED OF THE POSSIBILITY OF SUCH DAMAGE.
-*
-* The views and conclusions contained in the software and documentation are those of the
-* authors and should not be interpreted as representing official policies, either expressed
-* or implied, of BetaSteward_at_googlemail.com.
- */
-package mage.sets;
-
-import mage.cards.ExpansionSet;
-import mage.constants.Rarity;
-import mage.constants.SetType;
-
-/**
- *
- * @author TheElk801
- */
-public class Battlebond extends ExpansionSet {
 
     private static final Battlebond instance = new Battlebond();
 
@@ -367,4 +303,3 @@
         cards.add(new SetCardInfo("Zndrsplt, Eye of Wisdom", 5, Rarity.RARE, mage.cards.z.ZndrspltEyeOfWisdom.class));
     }
 }
->>>>>>> 33e03ce0
