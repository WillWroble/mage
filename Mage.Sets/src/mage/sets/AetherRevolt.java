/*
 *  Copyright 2010 BetaSteward_at_googlemail.com. All rights reserved.
 *
 *  Redistribution and use in source and binary forms, with or without modification, are
 *  permitted provided that the following conditions are met:
 *
 *     1. Redistributions of source code must retain the above copyright notice, this list of
 *        conditions and the following disclaimer.
 *
 *     2. Redistributions in binary form must reproduce the above copyright notice, this list
 *        of conditions and the following disclaimer in the documentation and/or other materials
 *        provided with the distribution.
 *
 *  THIS SOFTWARE IS PROVIDED BY BetaSteward_at_googlemail.com ``AS IS'' AND ANY EXPRESS OR IMPLIED
 *  WARRANTIES, INCLUDING, BUT NOT LIMITED TO, THE IMPLIED WARRANTIES OF MERCHANTABILITY AND
 *  FITNESS FOR A PARTICULAR PURPOSE ARE DISCLAIMED. IN NO EVENT SHALL BetaSteward_at_googlemail.com OR
 *  CONTRIBUTORS BE LIABLE FOR ANY DIRECT, INDIRECT, INCIDENTAL, SPECIAL, EXEMPLARY, OR
 *  CONSEQUENTIAL DAMAGES (INCLUDING, BUT NOT LIMITED TO, PROCUREMENT OF SUBSTITUTE GOODS OR
 *  SERVICES; LOSS OF USE, DATA, OR PROFITS; OR BUSINESS INTERRUPTION) HOWEVER CAUSED AND ON
 *  ANY THEORY OF LIABILITY, WHETHER IN CONTRACT, STRICT LIABILITY, OR TORT (INCLUDING
 *  NEGLIGENCE OR OTHERWISE) ARISING IN ANY WAY OUT OF THE USE OF THIS SOFTWARE, EVEN IF
 *  ADVISED OF THE POSSIBILITY OF SUCH DAMAGE.
 *
 *  The views and conclusions contained in the software and documentation are those of the
 *  authors and should not be interpreted as representing official policies, either expressed
 *  or implied, of BetaSteward_at_googlemail.com.
 */
package mage.sets;

import java.util.ArrayList;
import java.util.List;
import mage.cards.ExpansionSet;
import mage.cards.repository.CardCriteria;
import mage.cards.repository.CardInfo;
import mage.cards.repository.CardRepository;
import mage.constants.Rarity;
import mage.constants.SetType;

/**
 *
 * @author fireshoes
 */
public class AetherRevolt extends ExpansionSet {

    private static final AetherRevolt fINSTANCE = new AetherRevolt();

    public static AetherRevolt getInstance() {
        return fINSTANCE;
    }

    protected final List<CardInfo> savedSpecialLand = new ArrayList<>();

    private AetherRevolt() {
        super("Aether Revolt", "AER", ExpansionSet.buildDate(2017, 1, 20), SetType.EXPANSION);
        this.blockName = "Kaladesh";
        this.hasBoosters = true;
        this.hasBasicLands = false;
        this.numBoosterLands = 1;
        this.numBoosterCommon = 10;
        this.numBoosterUncommon = 3;
        this.numBoosterRare = 1;
        this.ratioBoosterMythic = 8;
        this.maxCardNumberInBooster = 184;
        this.ratioBoosterSpecialLand = 144;
        this.parentSet = Kaladesh.getInstance();
        cards.add(new SetCardInfo("Aeronaut Admiral", 2, Rarity.UNCOMMON, mage.cards.a.AeronautAdmiral.class));
        cards.add(new SetCardInfo("Ajani Unyielding", 127, Rarity.MYTHIC, mage.cards.a.AjaniUnyielding.class));
        cards.add(new SetCardInfo("Ajani, Valiant Protector", 185, Rarity.MYTHIC, mage.cards.a.AjaniValiantProtector.class));
        cards.add(new SetCardInfo("Battle at the Bridge", 53, Rarity.RARE, mage.cards.b.BattleAtTheBridge.class));
        cards.add(new SetCardInfo("Consulate Crackdown", 11, Rarity.RARE, mage.cards.c.ConsulateCrackdown.class));
        cards.add(new SetCardInfo("Consulate Dreadnought", 146, Rarity.UNCOMMON, mage.cards.c.ConsulateDreadnought.class));
        cards.add(new SetCardInfo("Dark Intimations", 128, Rarity.RARE, mage.cards.d.DarkIntimations.class));
        cards.add(new SetCardInfo("Disallow", 31, Rarity.RARE, mage.cards.d.Disallow.class));
        cards.add(new SetCardInfo("Foundry Assembler", 151, Rarity.COMMON, mage.cards.f.FoundryAssembler.class));
        cards.add(new SetCardInfo("Gonti's Aether Heart", 152, Rarity.MYTHIC, mage.cards.g.GontisAetherHeart.class));
        cards.add(new SetCardInfo("Heart of Kiran", 153, Rarity.MYTHIC, mage.cards.h.HeartOfKiran.class));
        cards.add(new SetCardInfo("Oath of Ajani", 131, Rarity.RARE, mage.cards.o.OathOfAjani.class));
<<<<<<< HEAD
        // Check card # 169 it's just a guess
        cards.add(new SetCardInfo("Paradox Engine", 169, Rarity.MYTHIC, mage.cards.p.ParadoxEngine.class));
=======
        cards.add(new SetCardInfo("Paradox Engine", 169, Rarity.MYTHIC, mage.cards.p.ParadoxEngine.class));
        cards.add(new SetCardInfo("Peacekeeper Colossus", 170, Rarity.RARE, mage.cards.p.PeacekeeperColossus.class));
>>>>>>> 86ed3e20
        cards.add(new SetCardInfo("Pia's Revolution", 91, Rarity.RARE, mage.cards.p.PiasRevolution.class));
        cards.add(new SetCardInfo("Planar Bridge", 171, Rarity.MYTHIC, mage.cards.p.PlanarBridge.class));
        cards.add(new SetCardInfo("Quicksmith Rebel", 93, Rarity.RARE, mage.cards.q.QuicksmithRebel.class));
        cards.add(new SetCardInfo("Quicksmith Spy", 41, Rarity.RARE, mage.cards.q.QuicksmithSpy.class));
        cards.add(new SetCardInfo("Scrap Trawler", 175, Rarity.RARE, mage.cards.s.ScrapTrawler.class));
<<<<<<< HEAD
        cards.add(new SetCardInfo("Sram's Expertise", 24, Rarity.RARE, mage.cards.s.SramsExpertise.class));
        cards.add(new SetCardInfo("Sram, Senior Edificer", 23, Rarity.RARE, mage.cards.s.SramSeniorEdificer.class));
        cards.add(new SetCardInfo("Sweatworks Brawler", 100, Rarity.COMMON, mage.cards.s.SweatworksBrawler.class));
=======
        cards.add(new SetCardInfo("Shipwreck Moray", 45, Rarity.COMMON, mage.cards.s.ShipwreckMoray.class));
>>>>>>> 86ed3e20
        cards.add(new SetCardInfo("Tezzeret the Schemer", 137, Rarity.MYTHIC, mage.cards.t.TezzeretTheSchemer.class));
        cards.add(new SetCardInfo("Tezzeret, Master of Metal", 190, Rarity.MYTHIC, mage.cards.t.TezzeretMasterOfMetal.class));
        cards.add(new SetCardInfo("Trophy Mage", 48, Rarity.UNCOMMON, mage.cards.t.TrophyMage.class));
        cards.add(new SetCardInfo("Whir of Invention", 49, Rarity.RARE, mage.cards.w.WhirOfInvention.class));
        cards.add(new SetCardInfo("Yahenni's Expertise", 75, Rarity.RARE, mage.cards.y.YahennisExpertise.class));
    }

    @Override
    public List<CardInfo> getSpecialLand() {
        if (savedSpecialLand.isEmpty()) {
            CardCriteria criteria = new CardCriteria();
            criteria.setCodes("MPS");
            criteria.minCardNumber(31);
            criteria.maxCardNumber(54);
            savedSpecialLand.addAll(CardRepository.instance.findCards(criteria));
        }

        return new ArrayList<>(savedSpecialLand);
    }
}<|MERGE_RESOLUTION|>--- conflicted
+++ resolved
@@ -75,25 +75,18 @@
         cards.add(new SetCardInfo("Gonti's Aether Heart", 152, Rarity.MYTHIC, mage.cards.g.GontisAetherHeart.class));
         cards.add(new SetCardInfo("Heart of Kiran", 153, Rarity.MYTHIC, mage.cards.h.HeartOfKiran.class));
         cards.add(new SetCardInfo("Oath of Ajani", 131, Rarity.RARE, mage.cards.o.OathOfAjani.class));
-<<<<<<< HEAD
         // Check card # 169 it's just a guess
         cards.add(new SetCardInfo("Paradox Engine", 169, Rarity.MYTHIC, mage.cards.p.ParadoxEngine.class));
-=======
-        cards.add(new SetCardInfo("Paradox Engine", 169, Rarity.MYTHIC, mage.cards.p.ParadoxEngine.class));
         cards.add(new SetCardInfo("Peacekeeper Colossus", 170, Rarity.RARE, mage.cards.p.PeacekeeperColossus.class));
->>>>>>> 86ed3e20
         cards.add(new SetCardInfo("Pia's Revolution", 91, Rarity.RARE, mage.cards.p.PiasRevolution.class));
         cards.add(new SetCardInfo("Planar Bridge", 171, Rarity.MYTHIC, mage.cards.p.PlanarBridge.class));
         cards.add(new SetCardInfo("Quicksmith Rebel", 93, Rarity.RARE, mage.cards.q.QuicksmithRebel.class));
         cards.add(new SetCardInfo("Quicksmith Spy", 41, Rarity.RARE, mage.cards.q.QuicksmithSpy.class));
         cards.add(new SetCardInfo("Scrap Trawler", 175, Rarity.RARE, mage.cards.s.ScrapTrawler.class));
-<<<<<<< HEAD
+        cards.add(new SetCardInfo("Shipwreck Moray", 45, Rarity.COMMON, mage.cards.s.ShipwreckMoray.class));
         cards.add(new SetCardInfo("Sram's Expertise", 24, Rarity.RARE, mage.cards.s.SramsExpertise.class));
         cards.add(new SetCardInfo("Sram, Senior Edificer", 23, Rarity.RARE, mage.cards.s.SramSeniorEdificer.class));
         cards.add(new SetCardInfo("Sweatworks Brawler", 100, Rarity.COMMON, mage.cards.s.SweatworksBrawler.class));
-=======
-        cards.add(new SetCardInfo("Shipwreck Moray", 45, Rarity.COMMON, mage.cards.s.ShipwreckMoray.class));
->>>>>>> 86ed3e20
         cards.add(new SetCardInfo("Tezzeret the Schemer", 137, Rarity.MYTHIC, mage.cards.t.TezzeretTheSchemer.class));
         cards.add(new SetCardInfo("Tezzeret, Master of Metal", 190, Rarity.MYTHIC, mage.cards.t.TezzeretMasterOfMetal.class));
         cards.add(new SetCardInfo("Trophy Mage", 48, Rarity.UNCOMMON, mage.cards.t.TrophyMage.class));
