--- conflicted
+++ resolved
@@ -1,4 +1,3 @@
-<<<<<<< HEAD
 /*
  *  Copyright 2010 BetaSteward_at_googlemail.com. All rights reserved.
  *
@@ -133,7 +132,7 @@
         cards.add(new SetCardInfo("Implement of Examination", 156, Rarity.COMMON, mage.cards.i.ImplementOfExamination.class));
         cards.add(new SetCardInfo("Implement of Ferocity", 157, Rarity.COMMON, mage.cards.i.ImplementOfFerocity.class));
         cards.add(new SetCardInfo("Implement of Improvement", 158, Rarity.COMMON, mage.cards.i.ImplementOfImprovement.class));
-        cards.add(new SetCardInfo("Implement of Maliace", 159, Rarity.COMMON, mage.cards.i.ImplementOfMaliace.class));
+        cards.add(new SetCardInfo("Implement of Malice", 159, Rarity.COMMON, mage.cards.i.ImplementOfMalice.class));
         cards.add(new SetCardInfo("Inspiring Roar", 186, Rarity.COMMON, mage.cards.i.InspiringRoar.class));
         cards.add(new SetCardInfo("Inspiring Statuary", 160, Rarity.RARE, mage.cards.i.InspiringStatuary.class));
         cards.add(new SetCardInfo("Ironclad Revolutionary", 65, Rarity.UNCOMMON, mage.cards.i.IroncladRevolutionary.class));
@@ -149,8 +148,9 @@
         cards.add(new SetCardInfo("Maverick Thopterist", 130, Rarity.UNCOMMON, mage.cards.m.MaverickThopterist.class));
         cards.add(new SetCardInfo("Metallic Rebuke", 39, Rarity.COMMON, mage.cards.m.MetallicRebuke.class));
         cards.add(new SetCardInfo("Midnight Entourage", 66, Rarity.RARE, mage.cards.m.MidnightEntourage.class));
+        cards.add(new SetCardInfo("Monstrous Onslaught", 116, Rarity.UNCOMMON, mage.cards.m.MonstrousOnslaught.class));
         cards.add(new SetCardInfo("Narnam Renegade", 117, Rarity.UNCOMMON, mage.cards.n.NarnamRenegade.class));
-        cards.add(new SetCardInfo("Natural Obsolesence", 118, Rarity.COMMON, mage.cards.n.NaturalObsolesence.class));
+        cards.add(new SetCardInfo("Natural Obsolescence", 118, Rarity.COMMON, mage.cards.n.NaturalObsolescence.class));
         cards.add(new SetCardInfo("Negate", 40, Rarity.COMMON, mage.cards.n.Negate.class));
         cards.add(new SetCardInfo("Night Market Aeronaut", 67, Rarity.COMMON, mage.cards.n.NightMarketAeronaut.class));
         cards.add(new SetCardInfo("Oath of Ajani", 131, Rarity.RARE, mage.cards.o.OathOfAjani.class));
@@ -183,6 +183,7 @@
         cards.add(new SetCardInfo("Rishkar, Peema Renegade", 122, Rarity.RARE, mage.cards.r.RishkarPeemaRenegade.class));
         cards.add(new SetCardInfo("Rogue Refiner", 135, Rarity.UNCOMMON, mage.cards.r.RogueRefiner.class));
         cards.add(new SetCardInfo("Scrap Trawler", 175, Rarity.RARE, mage.cards.s.ScrapTrawler.class));
+        cards.add(new SetCardInfo("Scrounging Bandar", 124, Rarity.COMMON, mage.cards.s.ScroungingBandar.class));
         cards.add(new SetCardInfo("Secret Salvage", 71, Rarity.RARE, mage.cards.s.SecretSalvage.class));
         cards.add(new SetCardInfo("Shipwreck Moray", 45, Rarity.COMMON, mage.cards.s.ShipwreckMoray.class));
         cards.add(new SetCardInfo("Shock", 98, Rarity.COMMON, mage.cards.s.Shock.class));
@@ -228,225 +229,4 @@
 
         return new ArrayList<>(savedSpecialLand);
     }
-}
-=======
-/*
- *  Copyright 2010 BetaSteward_at_googlemail.com. All rights reserved.
- *
- *  Redistribution and use in source and binary forms, with or without modification, are
- *  permitted provided that the following conditions are met:
- *
- *     1. Redistributions of source code must retain the above copyright notice, this list of
- *        conditions and the following disclaimer.
- *
- *     2. Redistributions in binary form must reproduce the above copyright notice, this list
- *        of conditions and the following disclaimer in the documentation and/or other materials
- *        provided with the distribution.
- *
- *  THIS SOFTWARE IS PROVIDED BY BetaSteward_at_googlemail.com ``AS IS'' AND ANY EXPRESS OR IMPLIED
- *  WARRANTIES, INCLUDING, BUT NOT LIMITED TO, THE IMPLIED WARRANTIES OF MERCHANTABILITY AND
- *  FITNESS FOR A PARTICULAR PURPOSE ARE DISCLAIMED. IN NO EVENT SHALL BetaSteward_at_googlemail.com OR
- *  CONTRIBUTORS BE LIABLE FOR ANY DIRECT, INDIRECT, INCIDENTAL, SPECIAL, EXEMPLARY, OR
- *  CONSEQUENTIAL DAMAGES (INCLUDING, BUT NOT LIMITED TO, PROCUREMENT OF SUBSTITUTE GOODS OR
- *  SERVICES; LOSS OF USE, DATA, OR PROFITS; OR BUSINESS INTERRUPTION) HOWEVER CAUSED AND ON
- *  ANY THEORY OF LIABILITY, WHETHER IN CONTRACT, STRICT LIABILITY, OR TORT (INCLUDING
- *  NEGLIGENCE OR OTHERWISE) ARISING IN ANY WAY OUT OF THE USE OF THIS SOFTWARE, EVEN IF
- *  ADVISED OF THE POSSIBILITY OF SUCH DAMAGE.
- *
- *  The views and conclusions contained in the software and documentation are those of the
- *  authors and should not be interpreted as representing official policies, either expressed
- *  or implied, of BetaSteward_at_googlemail.com.
- */
-package mage.sets;
-
-import java.util.ArrayList;
-import java.util.List;
-import mage.cards.ExpansionSet;
-import mage.cards.repository.CardCriteria;
-import mage.cards.repository.CardInfo;
-import mage.cards.repository.CardRepository;
-import mage.constants.Rarity;
-import mage.constants.SetType;
-
-/**
- *
- * @author fireshoes
- */
-public class AetherRevolt extends ExpansionSet {
-
-    private static final AetherRevolt fINSTANCE = new AetherRevolt();
-
-    public static AetherRevolt getInstance() {
-        return fINSTANCE;
-    }
-
-    protected final List<CardInfo> savedSpecialLand = new ArrayList<>();
-
-    private AetherRevolt() {
-        super("Aether Revolt", "AER", ExpansionSet.buildDate(2017, 1, 20), SetType.EXPANSION);
-        this.blockName = "Kaladesh";
-        this.hasBoosters = true;
-        this.hasBasicLands = false;
-        this.numBoosterLands = 1;
-        this.numBoosterCommon = 10;
-        this.numBoosterUncommon = 3;
-        this.numBoosterRare = 1;
-        this.ratioBoosterMythic = 8;
-        this.maxCardNumberInBooster = 184;
-        this.ratioBoosterSpecialLand = 144;
-        this.parentSet = Kaladesh.getInstance();
-        cards.add(new SetCardInfo("Aegis Automaton", 141, Rarity.COMMON, mage.cards.a.AegisAutomaton.class));
-        cards.add(new SetCardInfo("Aerial Modification", 1, Rarity.UNCOMMON, mage.cards.a.AerialModification.class));
-        cards.add(new SetCardInfo("Aeronaut Admiral", 2, Rarity.UNCOMMON, mage.cards.a.AeronautAdmiral.class));
-        cards.add(new SetCardInfo("Aether Chaser", 76, Rarity.COMMON, mage.cards.a.AetherChaser.class));
-        cards.add(new SetCardInfo("Aether Herder", 102, Rarity.COMMON, mage.cards.a.AetherHerder.class));
-        cards.add(new SetCardInfo("Aether Inspector", 3, Rarity.COMMON, mage.cards.a.AetherInspector.class));
-        cards.add(new SetCardInfo("Aether Poisoner", 51, Rarity.COMMON, mage.cards.a.AetherPoisoner.class));
-        cards.add(new SetCardInfo("Aether Swooper", 26, Rarity.COMMON, mage.cards.a.AetherSwooper.class));
-        cards.add(new SetCardInfo("Aethergeode Miner", 4, Rarity.RARE, mage.cards.a.AethergeodeMiner.class));
-        cards.add(new SetCardInfo("Aethersphere Harvester", 142, Rarity.RARE, mage.cards.a.AethersphereHarvester.class));
-        cards.add(new SetCardInfo("Aetherstream Leopard", 103, Rarity.COMMON, mage.cards.a.AetherstreamLeopard.class));
-        cards.add(new SetCardInfo("Aethertide Whale", 27, Rarity.RARE, mage.cards.a.AethertideWhale.class));
-        cards.add(new SetCardInfo("Aetherwind Basker", 104, Rarity.MYTHIC, mage.cards.a.AetherwindBasker.class));
-        cards.add(new SetCardInfo("Aid from the Cowl", 105, Rarity.RARE, mage.cards.a.AidFromTheCowl.class));
-        cards.add(new SetCardInfo("Airdrop Aeronauts", 5, Rarity.UNCOMMON, mage.cards.a.AirdropAeronauts.class));
-        cards.add(new SetCardInfo("Ajani Unyielding", 127, Rarity.MYTHIC, mage.cards.a.AjaniUnyielding.class));
-        cards.add(new SetCardInfo("Ajani's Aid", 188, Rarity.RARE, mage.cards.a.AjanisAid.class));
-        cards.add(new SetCardInfo("Ajani's Comrade", 187, Rarity.UNCOMMON, mage.cards.a.AjanisComrade.class));
-        cards.add(new SetCardInfo("Ajani, Valiant Protector", 185, Rarity.MYTHIC, mage.cards.a.AjaniValiantProtector.class));
-        cards.add(new SetCardInfo("Alley Evasion", 6, Rarity.COMMON, mage.cards.a.AlleyEvasion.class));
-        cards.add(new SetCardInfo("Alley Strangler", 52, Rarity.COMMON, mage.cards.a.AlleyStrangler.class));
-        cards.add(new SetCardInfo("Audacious Infiltrator", 7, Rarity.COMMON, mage.cards.a.AudaciousInfiltrator.class));
-        cards.add(new SetCardInfo("Baral's Expertise", 29, Rarity.RARE, mage.cards.b.BaralsExpertise.class));
-        cards.add(new SetCardInfo("Baral, Chief of Compliance", 28, Rarity.RARE, mage.cards.b.BaralChiefOfCompliance.class));
-        cards.add(new SetCardInfo("Bastion Enforcer", 8, Rarity.COMMON, mage.cards.b.BastionEnforcer.class));
-        cards.add(new SetCardInfo("Battle at the Bridge", 53, Rarity.RARE, mage.cards.b.BattleAtTheBridge.class));
-        cards.add(new SetCardInfo("Call for Unity", 9, Rarity.RARE, mage.cards.c.CallForUnity.class));
-        cards.add(new SetCardInfo("Caught in the Brights", 10, Rarity.COMMON, mage.cards.c.CaughtInTheBrights.class));
-        cards.add(new SetCardInfo("Consulate Crackdown", 11, Rarity.RARE, mage.cards.c.ConsulateCrackdown.class));
-        cards.add(new SetCardInfo("Consulate Dreadnought", 146, Rarity.UNCOMMON, mage.cards.c.ConsulateDreadnought.class));
-        cards.add(new SetCardInfo("Conviction", 12, Rarity.COMMON, mage.cards.c.Conviction.class));
-        cards.add(new SetCardInfo("Countless Gears Renegade", 13, Rarity.COMMON, mage.cards.c.CountlessGearsRenegade.class));
-        cards.add(new SetCardInfo("Dark Intimations", 128, Rarity.RARE, mage.cards.d.DarkIntimations.class));
-        cards.add(new SetCardInfo("Dawnfeather Eagle", 14, Rarity.COMMON, mage.cards.d.DawnfeatherEagle.class));
-        cards.add(new SetCardInfo("Deadeye Harpooner", 15, Rarity.UNCOMMON, mage.cards.d.DeadeyeHarpooner.class));
-        cards.add(new SetCardInfo("Decommission", 16, Rarity.COMMON, mage.cards.d.Decommission.class));
-        cards.add(new SetCardInfo("Deft Dismissal", 17, Rarity.UNCOMMON, mage.cards.d.DeftDismissal.class));
-        cards.add(new SetCardInfo("Disallow", 31, Rarity.RARE, mage.cards.d.Disallow.class));
-        cards.add(new SetCardInfo("Druid of the Cowl", 106, Rarity.COMMON, mage.cards.d.DruidOfTheCowl.class));
-        cards.add(new SetCardInfo("Efficient Construction", 33, Rarity.UNCOMMON, mage.cards.e.EfficientConstruction.class));
-        cards.add(new SetCardInfo("Exquisite Archangel", 18, Rarity.MYTHIC, mage.cards.e.ExquisiteArchangel.class));
-        cards.add(new SetCardInfo("Fatal Push", 57, Rarity.UNCOMMON, mage.cards.f.FatalPush.class));
-        cards.add(new SetCardInfo("Felidar Guardian", 19, Rarity.UNCOMMON, mage.cards.f.FelidarGuardian.class));
-        cards.add(new SetCardInfo("Foundry Assembler", 151, Rarity.COMMON, mage.cards.f.FoundryAssembler.class));
-        cards.add(new SetCardInfo("Freejam Regent", 81, Rarity.RARE, mage.cards.f.FreejamRegent.class));
-        cards.add(new SetCardInfo("Ghirapur Osprey", 20, Rarity.COMMON, mage.cards.g.GhirapurOsprey.class));
-        cards.add(new SetCardInfo("Gifted Aetherborn", 61, Rarity.UNCOMMON, mage.cards.g.GiftedAetherborn.class));
-        cards.add(new SetCardInfo("Glint-Sleeve Siphoner", 62, Rarity.RARE, mage.cards.g.GlintSleeveSiphoner.class));
-        cards.add(new SetCardInfo("Gonti's Aether Heart", 152, Rarity.MYTHIC, mage.cards.g.GontisAetherHeart.class));
-        cards.add(new SetCardInfo("Greenbelt Rampager", 107, Rarity.RARE, mage.cards.g.GreenbeltRampager.class));
-        cards.add(new SetCardInfo("Greenwheel Liberator", 108, Rarity.RARE, mage.cards.g.GreenwheelLiberator.class));
-        cards.add(new SetCardInfo("Heart of Kiran", 153, Rarity.MYTHIC, mage.cards.h.HeartOfKiran.class));
-        cards.add(new SetCardInfo("Herald of Anguish", 64, Rarity.MYTHIC, mage.cards.h.HeraldOfAnguish.class));
-        cards.add(new SetCardInfo("Heroic Intervention", 109, Rarity.RARE, mage.cards.h.HeroicIntervention.class));
-        cards.add(new SetCardInfo("Hidden Herbalists", 118, Rarity.UNCOMMON, mage.cards.h.HiddenHerbalists.class));
-        cards.add(new SetCardInfo("Hidden Stockpile", 129, Rarity.UNCOMMON, mage.cards.h.HiddenStockpile.class));
-        cards.add(new SetCardInfo("Highspire Infusion", 111, Rarity.COMMON, mage.cards.h.HighspireInfusion.class));
-        cards.add(new SetCardInfo("Hungry Flames", 84, Rarity.UNCOMMON, mage.cards.h.HungryFlames.class));
-        cards.add(new SetCardInfo("Implement of Combustion", 155, Rarity.COMMON, mage.cards.i.ImplementOfCombustion.class));
-        cards.add(new SetCardInfo("Implement of Examination", 156, Rarity.COMMON, mage.cards.i.ImplementOfExamination.class));
-        cards.add(new SetCardInfo("Implement of Ferocity", 157, Rarity.COMMON, mage.cards.i.ImplementOfFerocity.class));
-        cards.add(new SetCardInfo("Implement of Improvement", 158, Rarity.COMMON, mage.cards.i.ImplementOfImprovement.class));
-        cards.add(new SetCardInfo("Implement of Malice", 159, Rarity.COMMON, mage.cards.i.ImplementOfMalice.class));
-        cards.add(new SetCardInfo("Inspiring Roar", 186, Rarity.COMMON, mage.cards.i.InspiringRoar.class));
-        cards.add(new SetCardInfo("Inspiring Statuary", 160, Rarity.RARE, mage.cards.i.InspiringStatuary.class));
-        cards.add(new SetCardInfo("Kari Zev's Expertise", 88, Rarity.RARE, mage.cards.k.KariZevsExpertise.class));
-        cards.add(new SetCardInfo("Kari Zev, Skyship Raider", 87, Rarity.RARE, mage.cards.k.KariZevSkyshipRaider.class));
-        cards.add(new SetCardInfo("Lathnu Sailback", 89, Rarity.COMMON, mage.cards.l.LathnuSailback.class));
-        cards.add(new SetCardInfo("Lifecraft Awakening", 112, Rarity.UNCOMMON, mage.cards.l.LifecraftAwakening.class));
-        cards.add(new SetCardInfo("Lifecraft Cavalry", 113, Rarity.COMMON, mage.cards.l.LifecraftCavalry.class));
-        cards.add(new SetCardInfo("Lifecrafter's Bestiary", 162, Rarity.RARE, mage.cards.l.LifecraftersBestiary.class));
-        cards.add(new SetCardInfo("Lifecrafter's Gift", 114, Rarity.UNCOMMON, mage.cards.l.LifecraftersGift.class));
-        cards.add(new SetCardInfo("Lightning Runner", 90, Rarity.MYTHIC, mage.cards.l.LightningRunner.class));
-        cards.add(new SetCardInfo("Maulfist Revolutionary", 115, Rarity.UNCOMMON, mage.cards.m.MaulfistRevolutionary.class));
-        cards.add(new SetCardInfo("Maverick Thopterist", 130, Rarity.UNCOMMON, mage.cards.m.MaverickThopterist.class));
-        cards.add(new SetCardInfo("Metallic Rebuke", 39, Rarity.COMMON, mage.cards.m.MetallicRebuke.class));
-        cards.add(new SetCardInfo("Midnight Entourage", 66, Rarity.RARE, mage.cards.m.MidnightEntourage.class));
-        cards.add(new SetCardInfo("Monstrous Onslaught", 116, Rarity.UNCOMMON, mage.cards.m.MonstrousOnslaught.class));
-        cards.add(new SetCardInfo("Narnam Renegade", 117, Rarity.UNCOMMON, mage.cards.n.NarnamRenegade.class));
-        cards.add(new SetCardInfo("Natural Obsolescence", 118, Rarity.COMMON, mage.cards.n.NaturalObsolescence.class));
-        cards.add(new SetCardInfo("Negate", 40, Rarity.COMMON, mage.cards.n.Negate.class));
-        cards.add(new SetCardInfo("Night Market Aeronaut", 67, Rarity.COMMON, mage.cards.n.NightMarketAeronaut.class));
-        cards.add(new SetCardInfo("Oath of Ajani", 131, Rarity.RARE, mage.cards.o.OathOfAjani.class));
-        cards.add(new SetCardInfo("Ornithopter", 167, Rarity.UNCOMMON, mage.cards.o.Ornithopter.class));
-        cards.add(new SetCardInfo("Outland Boar", 132, Rarity.UNCOMMON, mage.cards.o.OutlandBoar.class));
-        cards.add(new SetCardInfo("Pacification Array", 168, Rarity.UNCOMMON, mage.cards.p.PacificationArray.class));
-        cards.add(new SetCardInfo("Paradox Engine", 169, Rarity.MYTHIC, mage.cards.p.ParadoxEngine.class));
-        cards.add(new SetCardInfo("Peacewalker Colossus", 170, Rarity.RARE, mage.cards.p.PeacewalkerColossus.class));
-        cards.add(new SetCardInfo("Peema Aether-Seer", 119, Rarity.UNCOMMON, mage.cards.p.PeemaAetherSeer.class));
-        cards.add(new SetCardInfo("Pendulum of Patterns", 192, Rarity.COMMON, mage.cards.p.PendulumOfPatterns.class));
-        cards.add(new SetCardInfo("Pia's Revolution", 91, Rarity.RARE, mage.cards.p.PiasRevolution.class));
-        cards.add(new SetCardInfo("Planar Bridge", 171, Rarity.MYTHIC, mage.cards.p.PlanarBridge.class));
-        cards.add(new SetCardInfo("Precise Strike", 92, Rarity.COMMON, mage.cards.p.PreciseStrike.class));
-        cards.add(new SetCardInfo("Prey Upon", 120, Rarity.COMMON, mage.cards.p.PreyUpon.class));
-        cards.add(new SetCardInfo("Prizefighter Construct", 172, Rarity.COMMON, mage.cards.p.PrizefighterConstruct.class));
-        cards.add(new SetCardInfo("Quicksmith Rebel", 93, Rarity.RARE, mage.cards.q.QuicksmithRebel.class));
-        cards.add(new SetCardInfo("Quicksmith Spy", 41, Rarity.RARE, mage.cards.q.QuicksmithSpy.class));
-        cards.add(new SetCardInfo("Ravenous Intruder", 94, Rarity.UNCOMMON, mage.cards.r.RavenousIntruder.class));
-        cards.add(new SetCardInfo("Release the Gremlins", 96, Rarity.RARE, mage.cards.r.ReleaseTheGremlins.class));
-        cards.add(new SetCardInfo("Renegade Map", 173, Rarity.COMMON, mage.cards.r.RenegadeMap.class));
-        cards.add(new SetCardInfo("Renegade Rallier", 133, Rarity.UNCOMMON, mage.cards.r.RenegadeRallier.class));
-        cards.add(new SetCardInfo("Renegade Wheelsmith", 134, Rarity.UNCOMMON, mage.cards.r.RenegadeWheelsmith.class));
-        cards.add(new SetCardInfo("Restoration Specialist", 21, Rarity.UNCOMMON, mage.cards.r.RestorationSpecialist.class));
-        cards.add(new SetCardInfo("Reverse Engineer", 42, Rarity.UNCOMMON, mage.cards.r.ReverseEngineer.class));
-        cards.add(new SetCardInfo("Ridgescale Tusker", 121, Rarity.UNCOMMON, mage.cards.r.RidgescaleTusker.class));
-        cards.add(new SetCardInfo("Rishkar's Expertise", 123, Rarity.RARE, mage.cards.r.RishkarsExpertise.class));
-        cards.add(new SetCardInfo("Rishkar, Peema Renegade", 122, Rarity.RARE, mage.cards.r.RishkarPeemaRenegade.class));
-        cards.add(new SetCardInfo("Rogue Refiner", 135, Rarity.UNCOMMON, mage.cards.r.RogueRefiner.class));
-        cards.add(new SetCardInfo("Scrap Trawler", 175, Rarity.RARE, mage.cards.s.ScrapTrawler.class));
-        cards.add(new SetCardInfo("Scrounging Bandar", 124, Rarity.COMMON, mage.cards.s.ScroungingBandar.class));
-        cards.add(new SetCardInfo("Shipwreck Moray", 45, Rarity.COMMON, mage.cards.s.ShipwreckMoray.class));
-        cards.add(new SetCardInfo("Shock", 98, Rarity.COMMON, mage.cards.s.Shock.class));
-        cards.add(new SetCardInfo("Siege Modification", 99, Rarity.UNCOMMON, mage.cards.s.SiegeModification.class));
-        cards.add(new SetCardInfo("Silkweaver Elite", 125, Rarity.COMMON, mage.cards.s.SilkweaverElite.class));
-        cards.add(new SetCardInfo("Skyship Plunderer", 46, Rarity.UNCOMMON, mage.cards.s.SkyshipPlunderer.class));
-        cards.add(new SetCardInfo("Solemn Recruit", 22, Rarity.RARE, mage.cards.s.SolemnRecruit.class));
-        cards.add(new SetCardInfo("Spire Patrol", 136, Rarity.UNCOMMON, mage.cards.s.SpirePatrol.class));
-        cards.add(new SetCardInfo("Spire of Industry", 184, Rarity.RARE, mage.cards.s.SpireOfIndustry.class));
-        cards.add(new SetCardInfo("Sram's Expertise", 24, Rarity.RARE, mage.cards.s.SramsExpertise.class));
-        cards.add(new SetCardInfo("Sram, Senior Edificer", 23, Rarity.RARE, mage.cards.s.SramSeniorEdificer.class));
-        cards.add(new SetCardInfo("Submerged Boneyard", 194, Rarity.COMMON, mage.cards.s.SubmergedBoneyard.class));
-        cards.add(new SetCardInfo("Sweatworks Brawler", 100, Rarity.COMMON, mage.cards.s.SweatworksBrawler.class));
-        cards.add(new SetCardInfo("Tezzeret the Schemer", 137, Rarity.MYTHIC, mage.cards.t.TezzeretTheSchemer.class));
-        cards.add(new SetCardInfo("Tezzeret's Betrayal", 191, Rarity.RARE, mage.cards.t.TezzeretsBetrayal.class));
-        cards.add(new SetCardInfo("Tezzeret's Touch", 138, Rarity.UNCOMMON, mage.cards.t.TezzeretsTouch.class));
-        cards.add(new SetCardInfo("Tezzeret, Master of Metal", 190, Rarity.MYTHIC, mage.cards.t.TezzeretMasterOfMetal.class));
-        cards.add(new SetCardInfo("Thopter Arrest", 25, Rarity.UNCOMMON, mage.cards.t.ThopterArrest.class));
-        cards.add(new SetCardInfo("Tranquil Expanse", 189, Rarity.COMMON, mage.cards.t.TranquilExpanse.class));
-        cards.add(new SetCardInfo("Treasure Keeper", 177, Rarity.UNCOMMON, mage.cards.t.TreasureKeeper.class));
-        cards.add(new SetCardInfo("Trophy Mage", 48, Rarity.UNCOMMON, mage.cards.t.TrophyMage.class));
-        cards.add(new SetCardInfo("Unbridled Growth", 126, Rarity.COMMON, mage.cards.u.UnbridledGrowth.class));
-        cards.add(new SetCardInfo("Universal Solvent", 178, Rarity.COMMON, mage.cards.u.UniversalSolvent.class));
-        cards.add(new SetCardInfo("Untethered Express", 179, Rarity.UNCOMMON, mage.cards.u.UntetheredExpress.class));
-        cards.add(new SetCardInfo("Vengeful Rebel", 73, Rarity.UNCOMMON, mage.cards.v.VengefulRebel.class));
-        cards.add(new SetCardInfo("Weldfast Engineer", 139, Rarity.UNCOMMON, mage.cards.w.WeldfastEngineer.class));
-        cards.add(new SetCardInfo("Whir of Invention", 49, Rarity.RARE, mage.cards.w.WhirOfInvention.class));
-        cards.add(new SetCardInfo("Winding Constrictor", 140, Rarity.UNCOMMON, mage.cards.w.WindingConstrictor.class));
-        cards.add(new SetCardInfo("Yahenni's Expertise", 75, Rarity.RARE, mage.cards.y.YahennisExpertise.class));
-        cards.add(new SetCardInfo("Yahenni, Undying Partisan", 74, Rarity.RARE, mage.cards.y.YahenniUndyingPartisan.class));
-    }
-
-    @Override
-    public List<CardInfo> getSpecialLand() {
-        if (savedSpecialLand.isEmpty()) {
-            CardCriteria criteria = new CardCriteria();
-            criteria.setCodes("MPS");
-            criteria.minCardNumber(31);
-            criteria.maxCardNumber(54);
-            savedSpecialLand.addAll(CardRepository.instance.findCards(criteria));
-        }
-
-        return new ArrayList<>(savedSpecialLand);
-    }
-}
->>>>>>> 90b3bacf
+}