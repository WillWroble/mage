/*
* Copyright 2010 BetaSteward_at_googlemail.com. All rights reserved.
*
* Redistribution and use in source and binary forms, with or without modification, are
* permitted provided that the following conditions are met:
*
*    1. Redistributions of source code must retain the above copyright notice, this list of
*       conditions and the following disclaimer.
*
*    2. Redistributions in binary form must reproduce the above copyright notice, this list
*       of conditions and the following disclaimer in the documentation and/or other materials
*       provided with the distribution.
*
* THIS SOFTWARE IS PROVIDED BY BetaSteward_at_googlemail.com ``AS IS'' AND ANY EXPRESS OR IMPLIED
* WARRANTIES, INCLUDING, BUT NOT LIMITED TO, THE IMPLIED WARRANTIES OF MERCHANTABILITY AND
* FITNESS FOR A PARTICULAR PURPOSE ARE DISCLAIMED. IN NO EVENT SHALL BetaSteward_at_googlemail.com OR
* CONTRIBUTORS BE LIABLE FOR ANY DIRECT, INDIRECT, INCIDENTAL, SPECIAL, EXEMPLARY, OR
* CONSEQUENTIAL DAMAGES (INCLUDING, BUT NOT LIMITED TO, PROCUREMENT OF SUBSTITUTE GOODS OR
* SERVICES; LOSS OF USE, DATA, OR PROFITS; OR BUSINESS INTERRUPTION) HOWEVER CAUSED AND ON
* ANY THEORY OF LIABILITY, WHETHER IN CONTRACT, STRICT LIABILITY, OR TORT (INCLUDING
* NEGLIGENCE OR OTHERWISE) ARISING IN ANY WAY OUT OF THE USE OF THIS SOFTWARE, EVEN IF
* ADVISED OF THE POSSIBILITY OF SUCH DAMAGE.
*
* The views and conclusions contained in the software and documentation are those of the
* authors and should not be interpreted as representing official policies, either expressed
* or implied, of BetaSteward_at_googlemail.com.
 */
package mage.sets;

import java.util.ArrayList;
import java.util.List;
import mage.cards.ExpansionSet;
import mage.constants.Rarity;
<<<<<<< HEAD
=======
import mage.cards.repository.CardCriteria;
import mage.cards.repository.CardInfo;
import mage.cards.repository.CardRepository;

>>>>>>> 63f952a5
import mage.constants.SetType;

/**
 *
 * @author fireshoes
 */
public class HourOfDevastation extends ExpansionSet {

    private static final HourOfDevastation instance = new HourOfDevastation();

    public static HourOfDevastation getInstance() {
        return instance;
    }

    protected final List<CardInfo> savedSpecialLand = new ArrayList<>();

    private HourOfDevastation() {
        super("Hour of Devastation", "HOU", ExpansionSet.buildDate(2017, 7, 14), SetType.EXPANSION);
        this.blockName = "Amonkhet";
        this.parentSet = Amonkhet.getInstance();
        this.hasBasicLands = false;
        this.hasBoosters = true;
        this.numBoosterLands = 1;
        this.numBoosterCommon = 10;
        this.numBoosterUncommon = 3;
        this.numBoosterRare = 1;
        this.ratioBoosterMythic = 8;
<<<<<<< HEAD
        
        cards.add(new SetCardInfo("Samut, the Tested", 144, Rarity.MYTHIC, mage.cards.s.SamutTheTested.class));
=======
        this.ratioBoosterSpecialLand = 144;
      
        cards.add(new SetCardInfo("Nicol Bolas, God-Pharoh", 140, Rarity.MYTHIC, mage.cards.n.NicolBolasGodPharoh.class));
>>>>>>> 63f952a5

    }

    @Override
    public List<CardInfo> getSpecialLand() {
        if (savedSpecialLand.isEmpty()) {
            CardCriteria criteria = new CardCriteria();
            criteria.setCodes("MPS-AKH");
            criteria.minCardNumber(31);
            criteria.maxCardNumber(54);
            savedSpecialLand.addAll(CardRepository.instance.findCards(criteria));
        }

        return new ArrayList<>(savedSpecialLand);
    }
}<|MERGE_RESOLUTION|>--- conflicted
+++ resolved
@@ -31,13 +31,9 @@
 import java.util.List;
 import mage.cards.ExpansionSet;
 import mage.constants.Rarity;
-<<<<<<< HEAD
-=======
 import mage.cards.repository.CardCriteria;
 import mage.cards.repository.CardInfo;
 import mage.cards.repository.CardRepository;
-
->>>>>>> 63f952a5
 import mage.constants.SetType;
 
 /**
@@ -65,14 +61,10 @@
         this.numBoosterUncommon = 3;
         this.numBoosterRare = 1;
         this.ratioBoosterMythic = 8;
-<<<<<<< HEAD
+        this.ratioBoosterSpecialLand = 144;
         
-        cards.add(new SetCardInfo("Samut, the Tested", 144, Rarity.MYTHIC, mage.cards.s.SamutTheTested.class));
-=======
-        this.ratioBoosterSpecialLand = 144;
-      
+        cards.add(new SetCardInfo("Samut, the Tested", 144, Rarity.MYTHIC, mage.cards.s.SamutTheTested.class));      
         cards.add(new SetCardInfo("Nicol Bolas, God-Pharoh", 140, Rarity.MYTHIC, mage.cards.n.NicolBolasGodPharoh.class));
->>>>>>> 63f952a5
 
     }
 
