/*
* Copyright 2010 BetaSteward_at_googlemail.com. All rights reserved.
*
* Redistribution and use in source and binary forms, with or without modification, are
* permitted provided that the following conditions are met:
*
*    1. Redistributions of source code must retain the above copyright notice, this list of
*       conditions and the following disclaimer.
*
*    2. Redistributions in binary form must reproduce the above copyright notice, this list
*       of conditions and the following disclaimer in the documentation and/or other materials
*       provided with the distribution.
*
* THIS SOFTWARE IS PROVIDED BY BetaSteward_at_googlemail.com ``AS IS'' AND ANY EXPRESS OR IMPLIED
* WARRANTIES, INCLUDING, BUT NOT LIMITED TO, THE IMPLIED WARRANTIES OF MERCHANTABILITY AND
* FITNESS FOR A PARTICULAR PURPOSE ARE DISCLAIMED. IN NO EVENT SHALL BetaSteward_at_googlemail.com OR
* CONTRIBUTORS BE LIABLE FOR ANY DIRECT, INDIRECT, INCIDENTAL, SPECIAL, EXEMPLARY, OR
* CONSEQUENTIAL DAMAGES (INCLUDING, BUT NOT LIMITED TO, PROCUREMENT OF SUBSTITUTE GOODS OR
* SERVICES; LOSS OF USE, DATA, OR PROFITS; OR BUSINESS INTERRUPTION) HOWEVER CAUSED AND ON
* ANY THEORY OF LIABILITY, WHETHER IN CONTRACT, STRICT LIABILITY, OR TORT (INCLUDING
* NEGLIGENCE OR OTHERWISE) ARISING IN ANY WAY OUT OF THE USE OF THIS SOFTWARE, EVEN IF
* ADVISED OF THE POSSIBILITY OF SUCH DAMAGE.
*
* The views and conclusions contained in the software and documentation are those of the
* authors and should not be interpreted as representing official policies, either expressed
* or implied, of BetaSteward_at_googlemail.com.
 */
package mage.sets;

import java.util.ArrayList;
import java.util.List;
import mage.cards.ExpansionSet;
import mage.cards.repository.CardCriteria;
import mage.cards.repository.CardInfo;
import mage.cards.repository.CardRepository;
import mage.constants.Rarity;
import mage.constants.SetType;

/**
 * @author fireshoes
 */
public class HourOfDevastation extends ExpansionSet {

    private static final HourOfDevastation instance = new HourOfDevastation();

    public static HourOfDevastation getInstance() {
        return instance;
    }

    protected final List<CardInfo> savedSpecialLand = new ArrayList<>();

    private HourOfDevastation() {
        super("Hour of Devastation", "HOU", ExpansionSet.buildDate(2017, 7, 14), SetType.EXPANSION);
        this.blockName = "Amonkhet";
        this.parentSet = Amonkhet.getInstance();
        this.hasBasicLands = true;
        this.hasBoosters = true;
        this.numBoosterLands = 1;
        this.numBoosterCommon = 10;
        this.numBoosterUncommon = 3;
        this.numBoosterRare = 1;
        this.ratioBoosterMythic = 8;
        this.ratioBoosterSpecialLand = 144;

        cards.add(new SetCardInfo("Abrade", 83, Rarity.UNCOMMON, mage.cards.a.Abrade.class));
        cards.add(new SetCardInfo("Accursed Horde", 56, Rarity.UNCOMMON, mage.cards.a.AccursedHorde.class));
        cards.add(new SetCardInfo("Adorned Pouncer", 2, Rarity.RARE, mage.cards.a.AdornedPouncer.class));
        cards.add(new SetCardInfo("Angel of the God-Pharaoh", 4, Rarity.UNCOMMON, mage.cards.a.AngelOfTheGodPharaoh.class));
        cards.add(new SetCardInfo("Bontu's Last Reckoning", 60, Rarity.RARE, mage.cards.b.BontusLastReckoning.class));
        cards.add(new SetCardInfo("Carrion Screecher", 61, Rarity.COMMON, mage.cards.c.CarrionScreecher.class));
        cards.add(new SetCardInfo("Chandra's Defeat", 86, Rarity.UNCOMMON, mage.cards.c.ChandrasDefeat.class));
        cards.add(new SetCardInfo("Cinder Barrens", 209, Rarity.COMMON, mage.cards.c.CinderBarrens.class));
        cards.add(new SetCardInfo("Defiant Khenra", 89, Rarity.COMMON, mage.cards.d.DefiantKhenra.class));
        cards.add(new SetCardInfo("Desert of the Fervent", 170, Rarity.COMMON, mage.cards.d.DesertOfTheFervent.class));
        cards.add(new SetCardInfo("Desert of the Glorified", 171, Rarity.COMMON, mage.cards.d.DesertOfTheGlorified.class));
        cards.add(new SetCardInfo("Desert of the Indomitable", 172, Rarity.COMMON, mage.cards.d.DesertOfTheIndomitable.class));
        cards.add(new SetCardInfo("Desert of the Mindful", 173, Rarity.COMMON, mage.cards.d.DesertOfTheMindful.class));
        cards.add(new SetCardInfo("Desert of the True", 174, Rarity.COMMON, mage.cards.d.DesertOfTheTrue.class));
        cards.add(new SetCardInfo("Doomfall", 62, Rarity.UNCOMMON, mage.cards.d.Doomfall.class));
        cards.add(new SetCardInfo("Dreamstealer", 63, Rarity.RARE, mage.cards.d.Dreamstealer.class));
        cards.add(new SetCardInfo("Hour of Glory", 65, Rarity.RARE, mage.cards.h.HourOfGlory.class));
        cards.add(new SetCardInfo("Hour of Revelation", 15, Rarity.RARE, mage.cards.h.HourOfRevelation.class));
        cards.add(new SetCardInfo("Inferno Jet", 99, Rarity.UNCOMMON, mage.cards.i.InfernoJet.class));
        cards.add(new SetCardInfo("Khenra Eternal", 66, Rarity.COMMON, mage.cards.k.KhenraEternal.class));
        cards.add(new SetCardInfo("Khenra Scrapper", 100, Rarity.COMMON, mage.cards.k.KhenraScrapper.class));
        cards.add(new SetCardInfo("Liliana's Defeat", 68, Rarity.UNCOMMON, mage.cards.l.LilianasDefeat.class));
        cards.add(new SetCardInfo("Marauding Boneslasher", 70, Rarity.COMMON, mage.cards.m.MaraudingBoneslasher.class));
        cards.add(new SetCardInfo("Nicol Bolas, God-Pharaoh", 140, Rarity.MYTHIC, mage.cards.n.NicolBolasGodPharaoh.class));
        cards.add(new SetCardInfo("Open Fire", 105, Rarity.COMMON, mage.cards.o.OpenFire.class));
        cards.add(new SetCardInfo("Proven Combatant", 42, Rarity.COMMON, mage.cards.p.ProvenCombatant.class));
        cards.add(new SetCardInfo("Ramunap Excavator", 129, Rarity.RARE, mage.cards.r.RamunapExcavator.class));
        cards.add(new SetCardInfo("Razaketh, the Foulblooded", 73, Rarity.MYTHIC, mage.cards.r.RazakethTheFoulblooded.class));
        cards.add(new SetCardInfo("Samut, the Tested", 144, Rarity.MYTHIC, mage.cards.s.SamutTheTested.class));
        cards.add(new SetCardInfo("Sinuous Striker", 45, Rarity.UNCOMMON, mage.cards.s.SinuousStriker.class));
        cards.add(new SetCardInfo("Solemnity", 22, Rarity.RARE, mage.cards.s.Solemnity.class));
        cards.add(new SetCardInfo("Steadfast Sentinel", 24, Rarity.COMMON, mage.cards.s.SteadfastSentinel.class));
        cards.add(new SetCardInfo("Supreme Will", 49, Rarity.UNCOMMON, mage.cards.s.SupremeWill.class));
<<<<<<< HEAD
        cards.add(new SetCardInfo("Unesh, Criosphinx Sovereign", 52, Rarity.MYTHIC, mage.cards.u.UneshCriosphinxSovereign.class));
        cards.add(new SetCardInfo("Visage of Bolas", 208, Rarity.RARE, mage.cards.v.VisageOfBolas.class));
        cards.add(new SetCardInfo("Vizier of the True", 28, Rarity.UNCOMMON, mage.cards.v.VizierOfTheTrue.class));
=======
        cards.add(new SetCardInfo("Torment of Hailfire", 77, Rarity.RARE, mage.cards.t.TormentOfHailfire.class));
        cards.add(new SetCardInfo("Torment of Scarabs", 78, Rarity.UNCOMMON, mage.cards.t.TormentOfScarabs.class));
        cards.add(new SetCardInfo("Torment of Venom", 79, Rarity.COMMON, mage.cards.t.TormentOfVenom.class));
        cards.add(new SetCardInfo("Wasp of the Bitter End", 206, Rarity.UNCOMMON, mage.cards.w.WaspOfTheBitterEnd.class));
>>>>>>> e5611d15
        cards.add(new SetCardInfo("Wildfire Eternal", 109, Rarity.RARE, mage.cards.w.WildfireEternal.class));
        cards.add(new SetCardInfo("Woodland Stream", 204, Rarity.COMMON, mage.cards.w.WoodlandStream.class));
        cards.add(new SetCardInfo("Zealot of the God-Pharaoh", 207, Rarity.COMMON, mage.cards.z.ZealotOfTheGodPharaoh.class));
    }

    @Override
    public List<CardInfo> getSpecialLand() {
        if (savedSpecialLand.isEmpty()) {
            CardCriteria criteria = new CardCriteria();
            criteria.setCodes("MPS-AKH");
            criteria.minCardNumber(31);
            criteria.maxCardNumber(54);
            savedSpecialLand.addAll(CardRepository.instance.findCards(criteria));
        }

        return new ArrayList<>(savedSpecialLand);
    }
}<|MERGE_RESOLUTION|>--- conflicted
+++ resolved
@@ -95,16 +95,13 @@
         cards.add(new SetCardInfo("Solemnity", 22, Rarity.RARE, mage.cards.s.Solemnity.class));
         cards.add(new SetCardInfo("Steadfast Sentinel", 24, Rarity.COMMON, mage.cards.s.SteadfastSentinel.class));
         cards.add(new SetCardInfo("Supreme Will", 49, Rarity.UNCOMMON, mage.cards.s.SupremeWill.class));
-<<<<<<< HEAD
+        cards.add(new SetCardInfo("Torment of Hailfire", 77, Rarity.RARE, mage.cards.t.TormentOfHailfire.class));
+        cards.add(new SetCardInfo("Torment of Scarabs", 78, Rarity.UNCOMMON, mage.cards.t.TormentOfScarabs.class));
+        cards.add(new SetCardInfo("Torment of Venom", 79, Rarity.COMMON, mage.cards.t.TormentOfVenom.class));
         cards.add(new SetCardInfo("Unesh, Criosphinx Sovereign", 52, Rarity.MYTHIC, mage.cards.u.UneshCriosphinxSovereign.class));
         cards.add(new SetCardInfo("Visage of Bolas", 208, Rarity.RARE, mage.cards.v.VisageOfBolas.class));
         cards.add(new SetCardInfo("Vizier of the True", 28, Rarity.UNCOMMON, mage.cards.v.VizierOfTheTrue.class));
-=======
-        cards.add(new SetCardInfo("Torment of Hailfire", 77, Rarity.RARE, mage.cards.t.TormentOfHailfire.class));
-        cards.add(new SetCardInfo("Torment of Scarabs", 78, Rarity.UNCOMMON, mage.cards.t.TormentOfScarabs.class));
-        cards.add(new SetCardInfo("Torment of Venom", 79, Rarity.COMMON, mage.cards.t.TormentOfVenom.class));
         cards.add(new SetCardInfo("Wasp of the Bitter End", 206, Rarity.UNCOMMON, mage.cards.w.WaspOfTheBitterEnd.class));
->>>>>>> e5611d15
         cards.add(new SetCardInfo("Wildfire Eternal", 109, Rarity.RARE, mage.cards.w.WildfireEternal.class));
         cards.add(new SetCardInfo("Woodland Stream", 204, Rarity.COMMON, mage.cards.w.WoodlandStream.class));
         cards.add(new SetCardInfo("Zealot of the God-Pharaoh", 207, Rarity.COMMON, mage.cards.z.ZealotOfTheGodPharaoh.class));
