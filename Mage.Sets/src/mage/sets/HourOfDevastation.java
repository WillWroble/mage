--- conflicted
+++ resolved
@@ -1,4 +1,3 @@
-<<<<<<< HEAD
 /*
 * Copyright 2010 BetaSteward_at_googlemail.com. All rights reserved.
 *
@@ -171,6 +170,7 @@
         cards.add(new SetCardInfo("Neheb, the Eternal", 104, Rarity.MYTHIC, mage.cards.n.NehebTheEternal.class));
         cards.add(new SetCardInfo("Nicol Bolas, God-Pharaoh", 140, Rarity.MYTHIC, mage.cards.n.NicolBolasGodPharaoh.class));
         cards.add(new SetCardInfo("Nicol Bolas, the Deceiver", 205, Rarity.MYTHIC, mage.cards.n.NicolBolasTheDeceiver.class));
+        cards.add(new SetCardInfo("Nimble Obstructionist", 40, Rarity.RARE, mage.cards.n.NimbleObstructionist.class));
         cards.add(new SetCardInfo("Nissa's Defeat", 123, Rarity.UNCOMMON, mage.cards.n.NissasDefeat.class));
         cards.add(new SetCardInfo("Nissa's Encouragement", 203, Rarity.RARE, mage.cards.n.NissasEncouragement.class));
         cards.add(new SetCardInfo("Nissa, Genesis Mage", 200, Rarity.MYTHIC, mage.cards.n.NissaGenesisMage.class));
@@ -272,270 +272,4 @@
 
         return new ArrayList<>(savedSpecialLand);
     }
-}
-=======
-/*
-* Copyright 2010 BetaSteward_at_googlemail.com. All rights reserved.
-*
-* Redistribution and use in source and binary forms, with or without modification, are
-* permitted provided that the following conditions are met:
-*
-*    1. Redistributions of source code must retain the above copyright notice, this list of
-*       conditions and the following disclaimer.
-*
-*    2. Redistributions in binary form must reproduce the above copyright notice, this list
-*       of conditions and the following disclaimer in the documentation and/or other materials
-*       provided with the distribution.
-*
-* THIS SOFTWARE IS PROVIDED BY BetaSteward_at_googlemail.com ``AS IS'' AND ANY EXPRESS OR IMPLIED
-* WARRANTIES, INCLUDING, BUT NOT LIMITED TO, THE IMPLIED WARRANTIES OF MERCHANTABILITY AND
-* FITNESS FOR A PARTICULAR PURPOSE ARE DISCLAIMED. IN NO EVENT SHALL BetaSteward_at_googlemail.com OR
-* CONTRIBUTORS BE LIABLE FOR ANY DIRECT, INDIRECT, INCIDENTAL, SPECIAL, EXEMPLARY, OR
-* CONSEQUENTIAL DAMAGES (INCLUDING, BUT NOT LIMITED TO, PROCUREMENT OF SUBSTITUTE GOODS OR
-* SERVICES; LOSS OF USE, DATA, OR PROFITS; OR BUSINESS INTERRUPTION) HOWEVER CAUSED AND ON
-* ANY THEORY OF LIABILITY, WHETHER IN CONTRACT, STRICT LIABILITY, OR TORT (INCLUDING
-* NEGLIGENCE OR OTHERWISE) ARISING IN ANY WAY OUT OF THE USE OF THIS SOFTWARE, EVEN IF
-* ADVISED OF THE POSSIBILITY OF SUCH DAMAGE.
-*
-* The views and conclusions contained in the software and documentation are those of the
-* authors and should not be interpreted as representing official policies, either expressed
-* or implied, of BetaSteward_at_googlemail.com.
- */
-package mage.sets;
-
-import java.util.ArrayList;
-import java.util.List;
-import mage.cards.CardGraphicInfo;
-import mage.cards.ExpansionSet;
-import mage.cards.FrameStyle;
-import mage.cards.repository.CardCriteria;
-import mage.cards.repository.CardInfo;
-import mage.cards.repository.CardRepository;
-import mage.constants.Rarity;
-import mage.constants.SetType;
-
-/**
- * @author fireshoes
- */
-public class HourOfDevastation extends ExpansionSet {
-
-    private static final HourOfDevastation instance = new HourOfDevastation();
-
-    public static HourOfDevastation getInstance() {
-        return instance;
-    }
-
-    protected final List<CardInfo> savedSpecialLand = new ArrayList<>();
-
-    private HourOfDevastation() {
-        super("Hour of Devastation", "HOU", ExpansionSet.buildDate(2017, 7, 14), SetType.EXPANSION);
-        this.blockName = "Amonkhet";
-        this.parentSet = Amonkhet.getInstance();
-        this.hasBasicLands = true;
-        this.hasBoosters = true;
-        this.numBoosterLands = 1;
-        this.numBoosterCommon = 10;
-        this.numBoosterUncommon = 3;
-        this.numBoosterRare = 1;
-        this.ratioBoosterMythic = 8;
-        this.ratioBoosterSpecialLand = 144;
-
-        cards.add(new SetCardInfo("Abrade", 83, Rarity.UNCOMMON, mage.cards.a.Abrade.class));
-        cards.add(new SetCardInfo("Accursed Horde", 56, Rarity.UNCOMMON, mage.cards.a.AccursedHorde.class));
-        cards.add(new SetCardInfo("Act of Heroism", 1, Rarity.COMMON, mage.cards.a.ActOfHeroism.class));
-        cards.add(new SetCardInfo("Adorned Pouncer", 2, Rarity.RARE, mage.cards.a.AdornedPouncer.class));
-        cards.add(new SetCardInfo("Aerial Guide", 29, Rarity.COMMON, mage.cards.a.AerialGuide.class));
-        cards.add(new SetCardInfo("Ambuscade", 110, Rarity.COMMON, mage.cards.a.Ambuscade.class));
-        cards.add(new SetCardInfo("Ammit Eternal", 57, Rarity.RARE, mage.cards.a.AmmitEternal.class));
-        cards.add(new SetCardInfo("Angel of Condemnation", 3, Rarity.RARE, mage.cards.a.AngelOfCondemnation.class));
-        cards.add(new SetCardInfo("Angel of the God-Pharaoh", 4, Rarity.UNCOMMON, mage.cards.a.AngelOfTheGodPharaoh.class));
-        cards.add(new SetCardInfo("Aven Reedstalker", 30, Rarity.COMMON, mage.cards.a.AvenReedstalker.class));
-        cards.add(new SetCardInfo("Aven of Enduring Hope", 5, Rarity.COMMON, mage.cards.a.AvenOfEnduringHope.class));
-        cards.add(new SetCardInfo("Appeal // Authority", 152, Rarity.UNCOMMON, mage.cards.a.AppealAuthority.class));
-        cards.add(new SetCardInfo("Aven Reedstalker", 30, Rarity.COMMON, mage.cards.a.AvenReedstalker.class));
-        cards.add(new SetCardInfo("Avid Reclaimer", 201, Rarity.UNCOMMON, mage.cards.a.AvidReclaimer.class));
-        cards.add(new SetCardInfo("Banewhip Punisher", 59, Rarity.UNCOMMON, mage.cards.b.BanewhipPunisher.class));
-        cards.add(new SetCardInfo("Beneath The Sands", 111, Rarity.COMMON, mage.cards.b.BeneathTheSands.class));
-        cards.add(new SetCardInfo("Bitterbow Sharpshooters", 112, Rarity.COMMON, mage.cards.b.BitterbowSharpshooters.class));
-        cards.add(new SetCardInfo("Blur of Blades", 84, Rarity.COMMON, mage.cards.b.BlurOfBlades.class));
-        cards.add(new SetCardInfo("Bontu's Last Reckoning", 60, Rarity.RARE, mage.cards.b.BontusLastReckoning.class));
-        cards.add(new SetCardInfo("Brambleweft Behemoth", 202, Rarity.COMMON, mage.cards.b.BrambleweftBehemoth.class));
-        cards.add(new SetCardInfo("Burning-Fist Minotaur", 85, Rarity.UNCOMMON, mage.cards.b.BurningFistMinotaur.class));
-        cards.add(new SetCardInfo("Carrion Screecher", 61, Rarity.COMMON, mage.cards.c.CarrionScreecher.class));
-        cards.add(new SetCardInfo("Champion of Wits", 31, Rarity.RARE, mage.cards.c.ChampionOfWits.class));
-        cards.add(new SetCardInfo("Chandra's Defeat", 86, Rarity.UNCOMMON, mage.cards.c.ChandrasDefeat.class));
-        cards.add(new SetCardInfo("Chaos Maw", 87, Rarity.RARE, mage.cards.c.ChaosMaw.class));
-        cards.add(new SetCardInfo("Cinder Barrens", 209, Rarity.COMMON, mage.cards.c.CinderBarrens.class));
-        cards.add(new SetCardInfo("Claim // Fame", 150, Rarity.UNCOMMON, mage.cards.c.ClaimFame.class));
-        cards.add(new SetCardInfo("Consign // Oblivion", 149, Rarity.UNCOMMON, mage.cards.c.ConsignOblivion.class));
-        cards.add(new SetCardInfo("Countervailing Winds", 32, Rarity.COMMON, mage.cards.c.CountervailingWinds.class));
-        cards.add(new SetCardInfo("Crash Through", 88, Rarity.COMMON, mage.cards.c.CrashThrough.class));
-        cards.add(new SetCardInfo("Crested Sunmare", 6, Rarity.MYTHIC, mage.cards.c.CrestedSunmare.class));
-        cards.add(new SetCardInfo("Crook of Condemnation", 159, Rarity.UNCOMMON, mage.cards.c.CrookOfCondemnation.class));
-        cards.add(new SetCardInfo("Cunning Survivor", 33, Rarity.COMMON, mage.cards.c.CunningSurvivor.class));
-        cards.add(new SetCardInfo("Dauntless Aven", 7, Rarity.COMMON, mage.cards.d.DauntlessAven.class));
-        cards.add(new SetCardInfo("Defiant Khenra", 89, Rarity.COMMON, mage.cards.d.DefiantKhenra.class));
-        cards.add(new SetCardInfo("Desert of the Fervent", 170, Rarity.COMMON, mage.cards.d.DesertOfTheFervent.class));
-        cards.add(new SetCardInfo("Desert of the Glorified", 171, Rarity.COMMON, mage.cards.d.DesertOfTheGlorified.class));
-        cards.add(new SetCardInfo("Desert of the Indomitable", 172, Rarity.COMMON, mage.cards.d.DesertOfTheIndomitable.class));
-        cards.add(new SetCardInfo("Desert of the Mindful", 173, Rarity.COMMON, mage.cards.d.DesertOfTheMindful.class));
-        cards.add(new SetCardInfo("Desert of the True", 174, Rarity.COMMON, mage.cards.d.DesertOfTheTrue.class));
-        cards.add(new SetCardInfo("Desert's Hold", 8, Rarity.UNCOMMON, mage.cards.d.DesertsHold.class));
-        cards.add(new SetCardInfo("Devotee of Strength", 113, Rarity.UNCOMMON, mage.cards.d.DevoteeOfStrength.class));
-        cards.add(new SetCardInfo("Disposal Mummy", 9, Rarity.COMMON, mage.cards.d.DisposalMummy.class));
-        cards.add(new SetCardInfo("Djeru's Renunciation", 11, Rarity.COMMON, mage.cards.d.DjerusRenunciation.class));
-        cards.add(new SetCardInfo("Djeru, With Eyes Open", 10, Rarity.RARE, mage.cards.d.DjeruWithEyesOpen.class));
-        cards.add(new SetCardInfo("Doomfall", 62, Rarity.UNCOMMON, mage.cards.d.Doomfall.class));
-        cards.add(new SetCardInfo("Dreamstealer", 63, Rarity.RARE, mage.cards.d.Dreamstealer.class));
-        cards.add(new SetCardInfo("Dunes of the Dead", 175, Rarity.UNCOMMON, mage.cards.d.DunesOfTheDead.class));
-        cards.add(new SetCardInfo("Driven // Despair", 157, Rarity.RARE, mage.cards.d.DrivenDespair.class));
-        cards.add(new SetCardInfo("Dutiful Servants", 12, Rarity.COMMON, mage.cards.d.DutifulServants.class));
-        cards.add(new SetCardInfo("Earthshaker Khenra", 90, Rarity.RARE, mage.cards.e.EarthshakerKhenra.class));
-        cards.add(new SetCardInfo("Eternal of Harsh Truths", 34, Rarity.UNCOMMON, mage.cards.e.EternalOfHarshTruths.class));
-        cards.add(new SetCardInfo("Farm // Market", 148, Rarity.UNCOMMON, mage.cards.f.FarmMarket.class));
-        cards.add(new SetCardInfo("Feral Prowler", 115, Rarity.COMMON, mage.cards.f.FeralProwler.class));
-        cards.add(new SetCardInfo("Fervent Paincaster", 91, Rarity.UNCOMMON, mage.cards.f.FerventPaincaster.class));
-        cards.add(new SetCardInfo("Forest", 189, Rarity.LAND, mage.cards.basiclands.Forest.class, new CardGraphicInfo(FrameStyle.BFZ_FULL_ART_BASIC, true)));
-        cards.add(new SetCardInfo("Forest", 198, Rarity.LAND, mage.cards.basiclands.Forest.class));
-        cards.add(new SetCardInfo("Forest", 199, Rarity.LAND, mage.cards.basiclands.Forest.class));
-        cards.add(new SetCardInfo("Fraying Sanity", 35, Rarity.UNCOMMON, mage.cards.f.FrayingSanity.class));
-        cards.add(new SetCardInfo("Gideon's Defeat", 13, Rarity.UNCOMMON, mage.cards.g.GideonsDefeat.class));
-        cards.add(new SetCardInfo("Gift of Strength", 117, Rarity.COMMON, mage.cards.g.GiftOfStrength.class));
-        cards.add(new SetCardInfo("Gilded Cerodon", 94, Rarity.COMMON, mage.cards.g.GildedCerodon.class));
-        cards.add(new SetCardInfo("God-Pharaoh's Faithful", 14, Rarity.COMMON, mage.cards.g.GodPharaohsFaithful.class));
-        cards.add(new SetCardInfo("God-Pharaoh's Gift", 161, Rarity.RARE, mage.cards.g.GodPharaohsGift.class));
-        cards.add(new SetCardInfo("Granitic Titan", 95, Rarity.COMMON, mage.cards.g.GraniticTitan.class));
-        cards.add(new SetCardInfo("Graven Abomination", 162, Rarity.COMMON, mage.cards.g.GravenAbomination.class));
-        cards.add(new SetCardInfo("Grind // Dust", 155, Rarity.RARE, mage.cards.g.GrindDust.class));
-        cards.add(new SetCardInfo("Harrier Naga", 118, Rarity.COMMON, mage.cards.h.HarrierNaga.class));
-        cards.add(new SetCardInfo("Hollow One", 163, Rarity.RARE, mage.cards.h.HollowOne.class));
-        cards.add(new SetCardInfo("Hour of Eternity", 36, Rarity.RARE, mage.cards.h.HourOfEternity.class));
-        cards.add(new SetCardInfo("Hour of Glory", 65, Rarity.RARE, mage.cards.h.HourOfGlory.class));
-        cards.add(new SetCardInfo("Hour of Promise", 120, Rarity.RARE, mage.cards.h.HourOfPromise.class));
-        cards.add(new SetCardInfo("Hour of Revelation", 15, Rarity.RARE, mage.cards.h.HourOfRevelation.class));
-        cards.add(new SetCardInfo("Ifnir Deadlands", 179, Rarity.UNCOMMON, mage.cards.i.IfnirDeadlands.class));
-        cards.add(new SetCardInfo("Imaginary Threats", 37, Rarity.UNCOMMON, mage.cards.i.ImaginaryThreats.class));
-        cards.add(new SetCardInfo("Inferno Jet", 99, Rarity.UNCOMMON, mage.cards.i.InfernoJet.class));
-        cards.add(new SetCardInfo("Island", 186, Rarity.LAND, mage.cards.basiclands.Island.class, new CardGraphicInfo(FrameStyle.BFZ_FULL_ART_BASIC, true)));
-        cards.add(new SetCardInfo("Island", 192, Rarity.LAND, mage.cards.basiclands.Island.class));
-        cards.add(new SetCardInfo("Island", 193, Rarity.LAND, mage.cards.basiclands.Island.class));
-        cards.add(new SetCardInfo("Khenra Eternal", 66, Rarity.COMMON, mage.cards.k.KhenraEternal.class));
-        cards.add(new SetCardInfo("Khenra Scrapper", 100, Rarity.COMMON, mage.cards.k.KhenraScrapper.class));
-        cards.add(new SetCardInfo("Kindled Fury", 101, Rarity.COMMON, mage.cards.k.KindledFury.class));
-        cards.add(new SetCardInfo("Life Goes On", 121, Rarity.COMMON, mage.cards.l.LifeGoesOn.class));
-        cards.add(new SetCardInfo("Leave // Chance", 153, Rarity.RARE, mage.cards.l.LeaveChance.class));
-        cards.add(new SetCardInfo("Liliana's Defeat", 68, Rarity.UNCOMMON, mage.cards.l.LilianasDefeat.class));
-        cards.add(new SetCardInfo("Lurching Rotbeast", 69, Rarity.COMMON, mage.cards.l.LurchingRotbeast.class));
-        cards.add(new SetCardInfo("Magmaroth", 102, Rarity.UNCOMMON, mage.cards.m.Magmaroth.class));
-        cards.add(new SetCardInfo("Manalith", 164, Rarity.COMMON, mage.cards.m.Manalith.class));
-        cards.add(new SetCardInfo("Manticore Elemental", 103, Rarity.UNCOMMON, mage.cards.m.ManticoreElemental.class));
-        cards.add(new SetCardInfo("Marauding Boneslasher", 70, Rarity.COMMON, mage.cards.m.MaraudingBoneslasher.class));
-        cards.add(new SetCardInfo("Moaning Wall", 72, Rarity.COMMON, mage.cards.m.MoaningWall.class));
-        cards.add(new SetCardInfo("Mountain", 188, Rarity.LAND, mage.cards.basiclands.Mountain.class, new CardGraphicInfo(FrameStyle.BFZ_FULL_ART_BASIC, true)));
-        cards.add(new SetCardInfo("Mountain", 196, Rarity.LAND, mage.cards.basiclands.Mountain.class));
-        cards.add(new SetCardInfo("Mountain", 197, Rarity.LAND, mage.cards.basiclands.Mountain.class));
-        cards.add(new SetCardInfo("Mummy Paramount", 16, Rarity.COMMON, mage.cards.m.MummyParamount.class));
-        cards.add(new SetCardInfo("Neheb, the Eternal", 104, Rarity.MYTHIC, mage.cards.n.NehebTheEternal.class));
-        cards.add(new SetCardInfo("Nicol Bolas, God-Pharaoh", 140, Rarity.MYTHIC, mage.cards.n.NicolBolasGodPharaoh.class));
-        cards.add(new SetCardInfo("Nicol Bolas, the Deceiver", 205, Rarity.MYTHIC, mage.cards.n.NicolBolasTheDeceiver.class));
-        cards.add(new SetCardInfo("Nimble Obstructionist", 40, Rarity.RARE, mage.cards.n.NimbleObstructionist.class));
-        cards.add(new SetCardInfo("Nissa's Encouragement", 203, Rarity.RARE, mage.cards.n.NissasEncouragement.class));
-        cards.add(new SetCardInfo("Nissa, Genesis Mage", 200, Rarity.MYTHIC, mage.cards.n.NissaGenesisMage.class));
-        cards.add(new SetCardInfo("Oasis Ritualist", 124, Rarity.COMMON, mage.cards.o.OasisRitualist.class));
-        cards.add(new SetCardInfo("Oketra's Avenger", 17, Rarity.COMMON, mage.cards.o.OketrasAvenger.class));
-        cards.add(new SetCardInfo("Oketra's Last Mercy", 18, Rarity.RARE, mage.cards.o.OketrasLastMercy.class));
-        cards.add(new SetCardInfo("Ominous Sphinx", 41, Rarity.UNCOMMON, mage.cards.o.OminousSphinx.class));
-        cards.add(new SetCardInfo("Open Fire", 105, Rarity.COMMON, mage.cards.o.OpenFire.class));
-        cards.add(new SetCardInfo("Overwhelming Splendor", 19, Rarity.MYTHIC, mage.cards.o.OverwhelmingSplendor.class));
-        cards.add(new SetCardInfo("Overcome", 125, Rarity.UNCOMMON, mage.cards.o.Overcome.class));
-        cards.add(new SetCardInfo("Plains", 185, Rarity.LAND, mage.cards.basiclands.Plains.class, new CardGraphicInfo(FrameStyle.BFZ_FULL_ART_BASIC, true)));
-        cards.add(new SetCardInfo("Plains", 190, Rarity.LAND, mage.cards.basiclands.Plains.class));
-        cards.add(new SetCardInfo("Plains", 191, Rarity.LAND, mage.cards.basiclands.Plains.class));
-        cards.add(new SetCardInfo("Pride Sovereign", 126, Rarity.RARE, mage.cards.p.PrideSovereign.class));
-        cards.add(new SetCardInfo("Proven Combatant", 42, Rarity.COMMON, mage.cards.p.ProvenCombatant.class));
-        cards.add(new SetCardInfo("Puncturing Blow", 106, Rarity.COMMON, mage.cards.p.PuncturingBlow.class));
-        cards.add(new SetCardInfo("Quarry Beetle", 127, Rarity.UNCOMMON, mage.cards.q.QuarryBeetle.class));
-        cards.add(new SetCardInfo("Rampaging Hippo", 128, Rarity.COMMON, mage.cards.r.RampagingHippo.class));
-        cards.add(new SetCardInfo("Ramunap Excavator", 129, Rarity.RARE, mage.cards.r.RamunapExcavator.class));
-        cards.add(new SetCardInfo("Ramunap Hydra", 130, Rarity.RARE, mage.cards.r.RamunapHydra.class));
-        cards.add(new SetCardInfo("Razaketh, the Foulblooded", 73, Rarity.MYTHIC, mage.cards.r.RazakethTheFoulblooded.class));
-        cards.add(new SetCardInfo("Razaketh's Rite", 74, Rarity.UNCOMMON, mage.cards.r.RazakethsRite.class));
-        cards.add(new SetCardInfo("Reason // Believe", 154, Rarity.RARE, mage.cards.r.ReasonBelieve.class));
-        cards.add(new SetCardInfo("Refuse // Cooperate", 156, Rarity.RARE, mage.cards.r.RefuseCooperate.class));
-        cards.add(new SetCardInfo("Resilient Khenra", 131, Rarity.RARE, mage.cards.r.ResilientKhenra.class));
-        cards.add(new SetCardInfo("Resolute Survivors", 142, Rarity.UNCOMMON, mage.cards.r.ResoluteSurvivors.class));
-        cards.add(new SetCardInfo("Rhonas's Last Stand", 132, Rarity.RARE, mage.cards.r.RhonassLastStand.class));
-        cards.add(new SetCardInfo("Rhonas's Stalwart", 133, Rarity.COMMON, mage.cards.r.RhonassStalwart.class));
-        cards.add(new SetCardInfo("Riddleform", 43, Rarity.UNCOMMON, mage.cards.r.Riddleform.class));
-        cards.add(new SetCardInfo("River Hoopoe", 143, Rarity.UNCOMMON, mage.cards.r.RiverHoopoe.class));
-        cards.add(new SetCardInfo("Ruin Rat", 75, Rarity.COMMON, mage.cards.r.RuinRat.class));
-        cards.add(new SetCardInfo("Samut, the Tested", 144, Rarity.MYTHIC, mage.cards.s.SamutTheTested.class));
-        cards.add(new SetCardInfo("Sand Strangler", 107, Rarity.UNCOMMON, mage.cards.s.SandStrangler.class));
-        cards.add(new SetCardInfo("Sandblast", 20, Rarity.COMMON, mage.cards.s.Sandblast.class));
-        cards.add(new SetCardInfo("Saving Grace", 21, Rarity.UNCOMMON, mage.cards.s.SavingGrace.class));
-        cards.add(new SetCardInfo("Scavenger Grounds", 182, Rarity.RARE, mage.cards.s.ScavengerGrounds.class));
-        cards.add(new SetCardInfo("Seer of the Last Tomorrow", 44, Rarity.COMMON, mage.cards.s.SeerOfTheLastTomorrow.class));
-        cards.add(new SetCardInfo("Shefet Dunes", 183, Rarity.UNCOMMON, mage.cards.s.ShefetDunes.class));
-        cards.add(new SetCardInfo("Scrounger of Souls", 76, Rarity.COMMON, mage.cards.s.ScroungerOfSouls.class));
-        cards.add(new SetCardInfo("Sidewinder Naga", 134, Rarity.COMMON, mage.cards.s.SidewinderNaga.class));
-        cards.add(new SetCardInfo("Sifter Wurm", 135, Rarity.UNCOMMON, mage.cards.s.SifterWurm.class));
-        cards.add(new SetCardInfo("Sinuous Striker", 45, Rarity.UNCOMMON, mage.cards.s.SinuousStriker.class));
-        cards.add(new SetCardInfo("Solemnity", 22, Rarity.RARE, mage.cards.s.Solemnity.class));
-        cards.add(new SetCardInfo("Solitary Camel", 23, Rarity.COMMON, mage.cards.s.SolitaryCamel.class));
-        cards.add(new SetCardInfo("Spellweaver Eternal", 46, Rarity.COMMON, mage.cards.s.SpellweaverEternal.class));
-        cards.add(new SetCardInfo("Steadfast Sentinel", 24, Rarity.COMMON, mage.cards.s.SteadfastSentinel.class));
-        cards.add(new SetCardInfo("Steward of Solidarity", 25, Rarity.UNCOMMON, mage.cards.s.StewardOfSolidarity.class));
-        cards.add(new SetCardInfo("Strategic Planning", 47, Rarity.COMMON, mage.cards.s.StrategicPlanning.class));
-        cards.add(new SetCardInfo("Striped Riverwinder", 48, Rarity.COMMON, mage.cards.s.StripedRiverwinder.class));
-        cards.add(new SetCardInfo("Struggle // Survive", 151, Rarity.UNCOMMON, mage.cards.s.StruggleSurvive.class));
-        cards.add(new SetCardInfo("Sunscourge Champion", 26, Rarity.UNCOMMON, mage.cards.s.SunscourgeChampion.class));
-        cards.add(new SetCardInfo("Sunset Pyramid", 166, Rarity.UNCOMMON, mage.cards.s.SunsetPyramid.class));
-        cards.add(new SetCardInfo("Supreme Will", 49, Rarity.UNCOMMON, mage.cards.s.SupremeWill.class));
-        cards.add(new SetCardInfo("Survivors' Encampment", 184, Rarity.COMMON, mage.cards.s.SurvivorsEncampment.class));
-        cards.add(new SetCardInfo("Swamp", 187, Rarity.LAND, mage.cards.basiclands.Swamp.class, new CardGraphicInfo(FrameStyle.BFZ_FULL_ART_BASIC, true)));
-        cards.add(new SetCardInfo("Swamp", 194, Rarity.LAND, mage.cards.basiclands.Swamp.class));
-        cards.add(new SetCardInfo("Swamp", 195, Rarity.LAND, mage.cards.basiclands.Swamp.class));
-        cards.add(new SetCardInfo("Swarm Intelligence", 50, Rarity.RARE, mage.cards.s.SwarmIntelligence.class));
-        cards.add(new SetCardInfo("Tenacious Hunter", 136, Rarity.UNCOMMON, mage.cards.t.TenaciousHunter.class));
-        cards.add(new SetCardInfo("The Locust God", 139, Rarity.MYTHIC, mage.cards.t.TheLocustGod.class));
-        cards.add(new SetCardInfo("The Scarab God", 145, Rarity.MYTHIC, mage.cards.t.TheScarabGod.class));
-        cards.add(new SetCardInfo("The Scorpion God", 146, Rarity.MYTHIC, mage.cards.t.TheScorpionGod.class));
-        cards.add(new SetCardInfo("Thorned Moloch", 108, Rarity.COMMON, mage.cards.t.ThornedMoloch.class));
-        cards.add(new SetCardInfo("Torment of Hailfire", 77, Rarity.RARE, mage.cards.t.TormentOfHailfire.class));
-        cards.add(new SetCardInfo("Torment of Scarabs", 78, Rarity.UNCOMMON, mage.cards.t.TormentOfScarabs.class));
-        cards.add(new SetCardInfo("Torment of Venom", 79, Rarity.COMMON, mage.cards.t.TormentOfVenom.class));
-        cards.add(new SetCardInfo("Tragic Lesson", 51, Rarity.COMMON, mage.cards.t.TragicLesson.class));
-        cards.add(new SetCardInfo("Traveler's Amulet", 167, Rarity.COMMON, mage.cards.t.TravelersAmulet.class));
-        cards.add(new SetCardInfo("Uncage the Menagerie", 137, Rarity.MYTHIC, mage.cards.u.UncageTheMenagerie.class));
-        cards.add(new SetCardInfo("Unconventional Tactics", 27, Rarity.UNCOMMON, mage.cards.u.UnconventionalTactics.class));
-        cards.add(new SetCardInfo("Unesh, Criosphinx Sovereign", 52, Rarity.MYTHIC, mage.cards.u.UneshCriosphinxSovereign.class));
-        cards.add(new SetCardInfo("Unquenchable Thirst", 53, Rarity.COMMON, mage.cards.u.UnquenchableThirst.class));
-        cards.add(new SetCardInfo("Unraveling Mummy", 147, Rarity.UNCOMMON, mage.cards.u.UnravelingMummy.class));
-        cards.add(new SetCardInfo("Unsummon", 54, Rarity.COMMON, mage.cards.u.Unsummon.class));
-        cards.add(new SetCardInfo("Vile Manifestation", 80, Rarity.UNCOMMON, mage.cards.v.VileManifestation.class));
-        cards.add(new SetCardInfo("Visage of Bolas", 208, Rarity.RARE, mage.cards.v.VisageOfBolas.class));
-        cards.add(new SetCardInfo("Vizier of the Anointed", 55, Rarity.UNCOMMON, mage.cards.v.VizierOfTheAnointed.class));
-        cards.add(new SetCardInfo("Vizier of the True", 28, Rarity.UNCOMMON, mage.cards.v.VizierOfTheTrue.class));
-        cards.add(new SetCardInfo("Wall of Forgotten Pharaohs", 168, Rarity.COMMON, mage.cards.w.WallOfForgottenPharaohs.class));
-        cards.add(new SetCardInfo("Wasp of the Bitter End", 206, Rarity.UNCOMMON, mage.cards.w.WaspOfTheBitterEnd.class));
-        cards.add(new SetCardInfo("Wildfire Eternal", 109, Rarity.RARE, mage.cards.w.WildfireEternal.class));
-        cards.add(new SetCardInfo("Without Weakness", 81, Rarity.COMMON, mage.cards.w.WithoutWeakness.class));
-        cards.add(new SetCardInfo("Woodland Stream", 204, Rarity.COMMON, mage.cards.w.WoodlandStream.class));
-        cards.add(new SetCardInfo("Wretched Camel", 82, Rarity.COMMON, mage.cards.w.WretchedCamel.class));
-        cards.add(new SetCardInfo("Zealot of the God-Pharaoh", 207, Rarity.COMMON, mage.cards.z.ZealotOfTheGodPharaoh.class));
-    }
-
-    @Override
-    public List<CardInfo> getSpecialLand() {
-        if (savedSpecialLand.isEmpty()) {
-            CardCriteria criteria = new CardCriteria();
-            criteria.setCodes("MPS-AKH");
-            criteria.minCardNumber(31);
-            criteria.maxCardNumber(54);
-            savedSpecialLand.addAll(CardRepository.instance.findCards(criteria));
-        }
-
-        return new ArrayList<>(savedSpecialLand);
-    }
-}
->>>>>>> e8c1def9
+}