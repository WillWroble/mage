/*
* Copyright 2010 BetaSteward_at_googlemail.com. All rights reserved.
*
* Redistribution and use in source and binary forms, with or without modification, are
* permitted provided that the following conditions are met:
*
*    1. Redistributions of source code must retain the above copyright notice, this list of
*       conditions and the following disclaimer.
*
*    2. Redistributions in binary form must reproduce the above copyright notice, this list
*       of conditions and the following disclaimer in the documentation and/or other materials
*       provided with the distribution.
*
* THIS SOFTWARE IS PROVIDED BY BetaSteward_at_googlemail.com ``AS IS'' AND ANY EXPRESS OR IMPLIED
* WARRANTIES, INCLUDING, BUT NOT LIMITED TO, THE IMPLIED WARRANTIES OF MERCHANTABILITY AND
* FITNESS FOR A PARTICULAR PURPOSE ARE DISCLAIMED. IN NO EVENT SHALL BetaSteward_at_googlemail.com OR
* CONTRIBUTORS BE LIABLE FOR ANY DIRECT, INDIRECT, INCIDENTAL, SPECIAL, EXEMPLARY, OR
* CONSEQUENTIAL DAMAGES (INCLUDING, BUT NOT LIMITED TO, PROCUREMENT OF SUBSTITUTE GOODS OR
* SERVICES; LOSS OF USE, DATA, OR PROFITS; OR BUSINESS INTERRUPTION) HOWEVER CAUSED AND ON
* ANY THEORY OF LIABILITY, WHETHER IN CONTRACT, STRICT LIABILITY, OR TORT (INCLUDING
* NEGLIGENCE OR OTHERWISE) ARISING IN ANY WAY OUT OF THE USE OF THIS SOFTWARE, EVEN IF
* ADVISED OF THE POSSIBILITY OF SUCH DAMAGE.
*
* The views and conclusions contained in the software and documentation are those of the
* authors and should not be interpreted as representing official policies, either expressed
* or implied, of BetaSteward_at_googlemail.com.
 */
package mage.sets;

import java.util.ArrayList;
import java.util.List;
import mage.cards.ExpansionSet;
<<<<<<< HEAD
import mage.constants.Rarity;
=======
import mage.cards.repository.CardCriteria;
import mage.cards.repository.CardInfo;
import mage.cards.repository.CardRepository;
>>>>>>> e762812a
import mage.constants.SetType;

/**
 *
 * @author fireshoes
 */
public class HourOfDevastation extends ExpansionSet {

    private static final HourOfDevastation instance = new HourOfDevastation();

    public static HourOfDevastation getInstance() {
        return instance;
    }

    protected final List<CardInfo> savedSpecialLand = new ArrayList<>();

    private HourOfDevastation() {
        super("Hour of Devastation", "HOU", ExpansionSet.buildDate(2017, 7, 14), SetType.EXPANSION);
        this.blockName = "Amonkhet";
        this.parentSet = Amonkhet.getInstance();
        this.hasBasicLands = false;
        this.hasBoosters = true;
        this.numBoosterLands = 1;
        this.numBoosterCommon = 10;
        this.numBoosterUncommon = 3;
        this.numBoosterRare = 1;
        this.ratioBoosterMythic = 8;
<<<<<<< HEAD
        
        cards.add(new SetCardInfo("Nicol Bolas, God-Pharoh", 140, Rarity.MYTHIC, mage.cards.n.NicolBolasGodPharoh.class));
=======
        this.ratioBoosterSpecialLand = 144;
>>>>>>> e762812a
    }

    @Override
    public List<CardInfo> getSpecialLand() {
        if (savedSpecialLand.isEmpty()) {
            CardCriteria criteria = new CardCriteria();
            criteria.setCodes("MPS-AKH");
            criteria.minCardNumber(31);
            criteria.maxCardNumber(54);
            savedSpecialLand.addAll(CardRepository.instance.findCards(criteria));
        }

        return new ArrayList<>(savedSpecialLand);
    }
}<|MERGE_RESOLUTION|>--- conflicted
+++ resolved
@@ -30,13 +30,11 @@
 import java.util.ArrayList;
 import java.util.List;
 import mage.cards.ExpansionSet;
-<<<<<<< HEAD
 import mage.constants.Rarity;
-=======
 import mage.cards.repository.CardCriteria;
 import mage.cards.repository.CardInfo;
 import mage.cards.repository.CardRepository;
->>>>>>> e762812a
+
 import mage.constants.SetType;
 
 /**
@@ -64,12 +62,10 @@
         this.numBoosterUncommon = 3;
         this.numBoosterRare = 1;
         this.ratioBoosterMythic = 8;
-<<<<<<< HEAD
-        
+        this.ratioBoosterSpecialLand = 144;
+      
         cards.add(new SetCardInfo("Nicol Bolas, God-Pharoh", 140, Rarity.MYTHIC, mage.cards.n.NicolBolasGodPharoh.class));
-=======
-        this.ratioBoosterSpecialLand = 144;
->>>>>>> e762812a
+
     }
 
     @Override
