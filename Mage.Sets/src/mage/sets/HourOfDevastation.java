--- conflicted
+++ resolved
@@ -1,149 +1,3 @@
-<<<<<<< HEAD
-/*
-* Copyright 2010 BetaSteward_at_googlemail.com. All rights reserved.
-*
-* Redistribution and use in source and binary forms, with or without modification, are
-* permitted provided that the following conditions are met:
-*
-*    1. Redistributions of source code must retain the above copyright notice, this list of
-*       conditions and the following disclaimer.
-*
-*    2. Redistributions in binary form must reproduce the above copyright notice, this list
-*       of conditions and the following disclaimer in the documentation and/or other materials
-*       provided with the distribution.
-*
-* THIS SOFTWARE IS PROVIDED BY BetaSteward_at_googlemail.com ``AS IS'' AND ANY EXPRESS OR IMPLIED
-* WARRANTIES, INCLUDING, BUT NOT LIMITED TO, THE IMPLIED WARRANTIES OF MERCHANTABILITY AND
-* FITNESS FOR A PARTICULAR PURPOSE ARE DISCLAIMED. IN NO EVENT SHALL BetaSteward_at_googlemail.com OR
-* CONTRIBUTORS BE LIABLE FOR ANY DIRECT, INDIRECT, INCIDENTAL, SPECIAL, EXEMPLARY, OR
-* CONSEQUENTIAL DAMAGES (INCLUDING, BUT NOT LIMITED TO, PROCUREMENT OF SUBSTITUTE GOODS OR
-* SERVICES; LOSS OF USE, DATA, OR PROFITS; OR BUSINESS INTERRUPTION) HOWEVER CAUSED AND ON
-* ANY THEORY OF LIABILITY, WHETHER IN CONTRACT, STRICT LIABILITY, OR TORT (INCLUDING
-* NEGLIGENCE OR OTHERWISE) ARISING IN ANY WAY OUT OF THE USE OF THIS SOFTWARE, EVEN IF
-* ADVISED OF THE POSSIBILITY OF SUCH DAMAGE.
-*
-* The views and conclusions contained in the software and documentation are those of the
-* authors and should not be interpreted as representing official policies, either expressed
-* or implied, of BetaSteward_at_googlemail.com.
- */
-package mage.sets;
-
-import java.util.ArrayList;
-import java.util.List;
-import mage.cards.CardGraphicInfo;
-import mage.cards.ExpansionSet;
-import mage.cards.FrameStyle;
-import mage.cards.repository.CardCriteria;
-import mage.cards.repository.CardInfo;
-import mage.cards.repository.CardRepository;
-import mage.constants.Rarity;
-import mage.constants.SetType;
-
-/**
- * @author fireshoes
- */
-public class HourOfDevastation extends ExpansionSet {
-
-    private static final HourOfDevastation instance = new HourOfDevastation();
-
-    public static HourOfDevastation getInstance() {
-        return instance;
-    }
-
-    protected final List<CardInfo> savedSpecialLand = new ArrayList<>();
-
-    private HourOfDevastation() {
-        super("Hour of Devastation", "HOU", ExpansionSet.buildDate(2017, 7, 14), SetType.EXPANSION);
-        this.blockName = "Amonkhet";
-        this.parentSet = Amonkhet.getInstance();
-        this.hasBasicLands = true;
-        this.hasBoosters = true;
-        this.numBoosterLands = 1;
-        this.numBoosterCommon = 10;
-        this.numBoosterUncommon = 3;
-        this.numBoosterRare = 1;
-        this.ratioBoosterMythic = 8;
-        this.ratioBoosterSpecialLand = 144;
-
-        cards.add(new SetCardInfo("Abrade", 83, Rarity.UNCOMMON, mage.cards.a.Abrade.class));
-        cards.add(new SetCardInfo("Accursed Horde", 56, Rarity.UNCOMMON, mage.cards.a.AccursedHorde.class));
-        cards.add(new SetCardInfo("Adorned Pouncer", 2, Rarity.RARE, mage.cards.a.AdornedPouncer.class));
-        cards.add(new SetCardInfo("Angel of Condemnation", 3, Rarity.RARE, mage.cards.a.AngelOfCondemnation.class));
-        cards.add(new SetCardInfo("Angel of the God-Pharaoh", 4, Rarity.UNCOMMON, mage.cards.a.AngelOfTheGodPharaoh.class));
-        cards.add(new SetCardInfo("Avid Reclaimer", 201, Rarity.UNCOMMON, mage.cards.a.AvidReclaimer.class));
-        cards.add(new SetCardInfo("Bontu's Last Reckoning", 60, Rarity.RARE, mage.cards.b.BontusLastReckoning.class));
-        cards.add(new SetCardInfo("Carrion Screecher", 61, Rarity.COMMON, mage.cards.c.CarrionScreecher.class));
-        cards.add(new SetCardInfo("Chandra's Defeat", 86, Rarity.UNCOMMON, mage.cards.c.ChandrasDefeat.class));
-        cards.add(new SetCardInfo("Cinder Barrens", 209, Rarity.COMMON, mage.cards.c.CinderBarrens.class));
-        cards.add(new SetCardInfo("Defiant Khenra", 89, Rarity.COMMON, mage.cards.d.DefiantKhenra.class));
-        cards.add(new SetCardInfo("Desert of the Fervent", 170, Rarity.COMMON, mage.cards.d.DesertOfTheFervent.class));
-        cards.add(new SetCardInfo("Desert of the Glorified", 171, Rarity.COMMON, mage.cards.d.DesertOfTheGlorified.class));
-        cards.add(new SetCardInfo("Desert of the Indomitable", 172, Rarity.COMMON, mage.cards.d.DesertOfTheIndomitable.class));
-        cards.add(new SetCardInfo("Desert of the Mindful", 173, Rarity.COMMON, mage.cards.d.DesertOfTheMindful.class));
-        cards.add(new SetCardInfo("Desert of the True", 174, Rarity.COMMON, mage.cards.d.DesertOfTheTrue.class));
-        cards.add(new SetCardInfo("Desert's Hold", 8, Rarity.UNCOMMON, mage.cards.d.DesertsHold.class));
-        cards.add(new SetCardInfo("Djeru, With Eyes Open", 10, Rarity.RARE, mage.cards.d.DjeruWithEyesOpen.class));
-        cards.add(new SetCardInfo("Doomfall", 62, Rarity.UNCOMMON, mage.cards.d.Doomfall.class));
-        cards.add(new SetCardInfo("Dreamstealer", 63, Rarity.RARE, mage.cards.d.Dreamstealer.class));
-        cards.add(new SetCardInfo("Forest", 189, Rarity.LAND, mage.cards.basiclands.Forest.class, new CardGraphicInfo(FrameStyle.BFZ_FULL_ART_BASIC, true)));
-        cards.add(new SetCardInfo("Gideon's Defeat", 13, Rarity.UNCOMMON, mage.cards.g.GideonsDefeat.class));
-        cards.add(new SetCardInfo("Hour of Glory", 65, Rarity.RARE, mage.cards.h.HourOfGlory.class));
-        cards.add(new SetCardInfo("Hour of Revelation", 15, Rarity.RARE, mage.cards.h.HourOfRevelation.class));
-        cards.add(new SetCardInfo("Inferno Jet", 99, Rarity.UNCOMMON, mage.cards.i.InfernoJet.class));
-        cards.add(new SetCardInfo("Island", 186, Rarity.LAND, mage.cards.basiclands.Island.class, new CardGraphicInfo(FrameStyle.BFZ_FULL_ART_BASIC, true)));
-        cards.add(new SetCardInfo("Khenra Eternal", 66, Rarity.COMMON, mage.cards.k.KhenraEternal.class));
-        cards.add(new SetCardInfo("Khenra Scrapper", 100, Rarity.COMMON, mage.cards.k.KhenraScrapper.class));
-        cards.add(new SetCardInfo("Liliana's Defeat", 68, Rarity.UNCOMMON, mage.cards.l.LilianasDefeat.class));
-        cards.add(new SetCardInfo("Marauding Boneslasher", 70, Rarity.COMMON, mage.cards.m.MaraudingBoneslasher.class));
-        cards.add(new SetCardInfo("Mountain", 188, Rarity.LAND, mage.cards.basiclands.Mountain.class, new CardGraphicInfo(FrameStyle.BFZ_FULL_ART_BASIC, true)));
-        cards.add(new SetCardInfo("Nicol Bolas, God-Pharaoh", 140, Rarity.MYTHIC, mage.cards.n.NicolBolasGodPharaoh.class));
-        cards.add(new SetCardInfo("Nissa, Genesis Mage", 200, Rarity.MYTHIC, mage.cards.n.NissaGenesisMage.class));
-        cards.add(new SetCardInfo("Oasis Ritualist", 124, Rarity.COMMON, mage.cards.o.OasisRitualist.class));
-        cards.add(new SetCardInfo("Oketra's Last Mercy", 18, Rarity.RARE, mage.cards.o.OketrasLastMercy.class));
-        cards.add(new SetCardInfo("Open Fire", 105, Rarity.COMMON, mage.cards.o.OpenFire.class));
-        cards.add(new SetCardInfo("Overwhelming Splendor", 19, Rarity.MYTHIC, mage.cards.o.OverwhelmingSplendor.class));
-        cards.add(new SetCardInfo("Plains", 185, Rarity.LAND, mage.cards.basiclands.Plains.class, new CardGraphicInfo(FrameStyle.BFZ_FULL_ART_BASIC, true)));
-        cards.add(new SetCardInfo("Pride Sovereign", 126, Rarity.RARE, mage.cards.p.PrideSovereign.class));
-        cards.add(new SetCardInfo("Proven Combatant", 42, Rarity.COMMON, mage.cards.p.ProvenCombatant.class));
-        cards.add(new SetCardInfo("Ramunap Excavator", 129, Rarity.RARE, mage.cards.r.RamunapExcavator.class));
-        cards.add(new SetCardInfo("Ramunap Hydra", 130, Rarity.RARE, mage.cards.r.RamunapHydra.class));
-        cards.add(new SetCardInfo("Razaketh, the Foulblooded", 73, Rarity.MYTHIC, mage.cards.r.RazakethTheFoulblooded.class));
-        cards.add(new SetCardInfo("Samut, the Tested", 144, Rarity.MYTHIC, mage.cards.s.SamutTheTested.class));
-        cards.add(new SetCardInfo("Sinuous Striker", 45, Rarity.UNCOMMON, mage.cards.s.SinuousStriker.class));
-        cards.add(new SetCardInfo("Solemnity", 22, Rarity.RARE, mage.cards.s.Solemnity.class));
-        cards.add(new SetCardInfo("Steadfast Sentinel", 24, Rarity.COMMON, mage.cards.s.SteadfastSentinel.class));
-        cards.add(new SetCardInfo("Supreme Will", 49, Rarity.UNCOMMON, mage.cards.s.SupremeWill.class));
-        cards.add(new SetCardInfo("Swamp", 187, Rarity.LAND, mage.cards.basiclands.Swamp.class, new CardGraphicInfo(FrameStyle.BFZ_FULL_ART_BASIC, true)));
-        cards.add(new SetCardInfo("The Locust God", 139, Rarity.MYTHIC, mage.cards.t.TheLocustGod.class));
-        cards.add(new SetCardInfo("The Scarab God", 145, Rarity.MYTHIC, mage.cards.t.TheScarabGod.class));
-        cards.add(new SetCardInfo("The Scorpion God", 146, Rarity.MYTHIC, mage.cards.t.TheScorpionGod.class));
-        cards.add(new SetCardInfo("Torment of Hailfire", 77, Rarity.RARE, mage.cards.t.TormentOfHailfire.class));
-        cards.add(new SetCardInfo("Torment of Scarabs", 78, Rarity.UNCOMMON, mage.cards.t.TormentOfScarabs.class));
-        cards.add(new SetCardInfo("Torment of Venom", 79, Rarity.COMMON, mage.cards.t.TormentOfVenom.class));
-        cards.add(new SetCardInfo("Unesh, Criosphinx Sovereign", 52, Rarity.MYTHIC, mage.cards.u.UneshCriosphinxSovereign.class));
-        cards.add(new SetCardInfo("Unraveling Mummy", 147, Rarity.UNCOMMON, mage.cards.u.UnravelingMummy.class));
-        cards.add(new SetCardInfo("Visage of Bolas", 208, Rarity.RARE, mage.cards.v.VisageOfBolas.class));
-        cards.add(new SetCardInfo("Vizier of the True", 28, Rarity.UNCOMMON, mage.cards.v.VizierOfTheTrue.class));
-        cards.add(new SetCardInfo("Wasp of the Bitter End", 206, Rarity.UNCOMMON, mage.cards.w.WaspOfTheBitterEnd.class));
-        cards.add(new SetCardInfo("Wildfire Eternal", 109, Rarity.RARE, mage.cards.w.WildfireEternal.class));
-        cards.add(new SetCardInfo("Woodland Stream", 204, Rarity.COMMON, mage.cards.w.WoodlandStream.class));
-        cards.add(new SetCardInfo("Zealot of the God-Pharaoh", 207, Rarity.COMMON, mage.cards.z.ZealotOfTheGodPharaoh.class));
-    }
-
-    @Override
-    public List<CardInfo> getSpecialLand() {
-        if (savedSpecialLand.isEmpty()) {
-            CardCriteria criteria = new CardCriteria();
-            criteria.setCodes("MPS-AKH");
-            criteria.minCardNumber(31);
-            criteria.maxCardNumber(54);
-            savedSpecialLand.addAll(CardRepository.instance.findCards(criteria));
-        }
-
-        return new ArrayList<>(savedSpecialLand);
-    }
-}
-=======
 /*
 * Copyright 2010 BetaSteward_at_googlemail.com. All rights reserved.
 *
@@ -244,12 +98,16 @@
         cards.add(new SetCardInfo("Marauding Boneslasher", 70, Rarity.COMMON, mage.cards.m.MaraudingBoneslasher.class));
         cards.add(new SetCardInfo("Mountain", 188, Rarity.LAND, mage.cards.basiclands.Mountain.class, new CardGraphicInfo(FrameStyle.BFZ_FULL_ART_BASIC, true)));
         cards.add(new SetCardInfo("Nicol Bolas, God-Pharaoh", 140, Rarity.MYTHIC, mage.cards.n.NicolBolasGodPharaoh.class));
+        cards.add(new SetCardInfo("Nissa, Genesis Mage", 200, Rarity.MYTHIC, mage.cards.n.NissaGenesisMage.class));
+        cards.add(new SetCardInfo("Oasis Ritualist", 124, Rarity.COMMON, mage.cards.o.OasisRitualist.class));
         cards.add(new SetCardInfo("Oketra's Last Mercy", 18, Rarity.RARE, mage.cards.o.OketrasLastMercy.class));
         cards.add(new SetCardInfo("Open Fire", 105, Rarity.COMMON, mage.cards.o.OpenFire.class));
         cards.add(new SetCardInfo("Overwhelming Splendor", 19, Rarity.MYTHIC, mage.cards.o.OverwhelmingSplendor.class));
         cards.add(new SetCardInfo("Plains", 185, Rarity.LAND, mage.cards.basiclands.Plains.class, new CardGraphicInfo(FrameStyle.BFZ_FULL_ART_BASIC, true)));
+        cards.add(new SetCardInfo("Pride Sovereign", 126, Rarity.RARE, mage.cards.p.PrideSovereign.class));
         cards.add(new SetCardInfo("Proven Combatant", 42, Rarity.COMMON, mage.cards.p.ProvenCombatant.class));
         cards.add(new SetCardInfo("Ramunap Excavator", 129, Rarity.RARE, mage.cards.r.RamunapExcavator.class));
+        cards.add(new SetCardInfo("Ramunap Hydra", 130, Rarity.RARE, mage.cards.r.RamunapHydra.class));
         cards.add(new SetCardInfo("Razaketh, the Foulblooded", 73, Rarity.MYTHIC, mage.cards.r.RazakethTheFoulblooded.class));
         cards.add(new SetCardInfo("Samut, the Tested", 144, Rarity.MYTHIC, mage.cards.s.SamutTheTested.class));
         cards.add(new SetCardInfo("Sinuous Striker", 45, Rarity.UNCOMMON, mage.cards.s.SinuousStriker.class));
@@ -264,6 +122,7 @@
         cards.add(new SetCardInfo("Torment of Scarabs", 78, Rarity.UNCOMMON, mage.cards.t.TormentOfScarabs.class));
         cards.add(new SetCardInfo("Torment of Venom", 79, Rarity.COMMON, mage.cards.t.TormentOfVenom.class));
         cards.add(new SetCardInfo("Unesh, Criosphinx Sovereign", 52, Rarity.MYTHIC, mage.cards.u.UneshCriosphinxSovereign.class));
+        cards.add(new SetCardInfo("Unraveling Mummy", 147, Rarity.UNCOMMON, mage.cards.u.UnravelingMummy.class));
         cards.add(new SetCardInfo("Visage of Bolas", 208, Rarity.RARE, mage.cards.v.VisageOfBolas.class));
         cards.add(new SetCardInfo("Vizier of the True", 28, Rarity.UNCOMMON, mage.cards.v.VizierOfTheTrue.class));
         cards.add(new SetCardInfo("Wasp of the Bitter End", 206, Rarity.UNCOMMON, mage.cards.w.WaspOfTheBitterEnd.class));
@@ -284,5 +143,4 @@
 
         return new ArrayList<>(savedSpecialLand);
     }
-}
->>>>>>> 54c8c867
+}