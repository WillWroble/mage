/*
 *  Copyright 2010 BetaSteward_at_googlemail.com. All rights reserved.
 *
 *  Redistribution and use in source and binary forms, with or without modification, are
 *  permitted provided that the following conditions are met:
 *
 *     1. Redistributions of source code must retain the above copyright notice, this list of
 *        conditions and the following disclaimer.
 *
 *     2. Redistributions in binary form must reproduce the above copyright notice, this list
 *        of conditions and the following disclaimer in the documentation and/or other materials
 *        provided with the distribution.
 *
 *  THIS SOFTWARE IS PROVIDED BY BetaSteward_at_googlemail.com ``AS IS'' AND ANY EXPRESS OR IMPLIED
 *  WARRANTIES, INCLUDING, BUT NOT LIMITED TO, THE IMPLIED WARRANTIES OF MERCHANTABILITY AND
 *  FITNESS FOR A PARTICULAR PURPOSE ARE DISCLAIMED. IN NO EVENT SHALL BetaSteward_at_googlemail.com OR
 *  CONTRIBUTORS BE LIABLE FOR ANY DIRECT, INDIRECT, INCIDENTAL, SPECIAL, EXEMPLARY, OR
 *  CONSEQUENTIAL DAMAGES (INCLUDING, BUT NOT LIMITED TO, PROCUREMENT OF SUBSTITUTE GOODS OR
 *  SERVICES; LOSS OF USE, DATA, OR PROFITS; OR BUSINESS INTERRUPTION) HOWEVER CAUSED AND ON
 *  ANY THEORY OF LIABILITY, WHETHER IN CONTRACT, STRICT LIABILITY, OR TORT (INCLUDING
 *  NEGLIGENCE OR OTHERWISE) ARISING IN ANY WAY OUT OF THE USE OF THIS SOFTWARE, EVEN IF
 *  ADVISED OF THE POSSIBILITY OF SUCH DAMAGE.
 *
 *  The views and conclusions contained in the software and documentation are those of the
 *  authors and should not be interpreted as representing official policies, either expressed
 *  or implied, of BetaSteward_at_googlemail.com.
 */
package mage.sets.shadowsoverinnistrad;

import java.util.UUID;
import mage.MageInt;
import mage.abilities.common.EntersBattlefieldAllTriggeredAbility;
import mage.abilities.common.delayed.AtTheBeginOfNextEndStepDelayedTriggeredAbility;
import mage.abilities.effects.Effect;
import mage.abilities.effects.common.CreateDelayedTriggeredAbilityEffect;
import mage.abilities.effects.common.ReturnSourceFromGraveyardToBattlefieldEffect;
import mage.cards.CardImpl;
import mage.constants.CardType;
import mage.constants.Rarity;
import mage.constants.TargetController;
import mage.constants.Zone;
import mage.filter.FilterPermanent;
import mage.filter.common.FilterCreaturePermanent;
<<<<<<< HEAD
import mage.filter.predicate.permanent.ControllerPredicate;
=======
import mage.filter.predicate.other.OwnerPredicate;
>>>>>>> ebac7426
import mage.game.Game;
import mage.game.events.EntersTheBattlefieldEvent;
import mage.game.events.GameEvent;
import mage.watchers.common.CastFromGraveyardWatcher;

/**
 *
 * @author LevelX2
 */
public class PrizedAmalgam extends CardImpl {
    
    private static final FilterCreaturePermanent filter = new FilterCreaturePermanent("a creature");
    static {
        filter.add(new ControllerPredicate(TargetController.YOU));
    }

    private static final FilterCreaturePermanent filter = new FilterCreaturePermanent("a creature");

    static {
        filter.add(new OwnerPredicate(TargetController.YOU));
    }

    public PrizedAmalgam(UUID ownerId) {
        super(ownerId, 249, "Prized Amalgam", Rarity.RARE, new CardType[]{CardType.CREATURE}, "{1}{U}{B}");
        this.expansionSetCode = "SOI";
        this.subtype.add("Zombie");
        this.power = new MageInt(3);
        this.toughness = new MageInt(3);

        // Whenever a creature enters the battlefield, if it entered from your graveyard or you cast it from your graveyard, return Prized Amalgam from your graveyard to the battlefield tapped at the beginning of the next end step.
        this.addAbility(new PrizedAmalgamTriggerdAbility(new CreateDelayedTriggeredAbilityEffect(
<<<<<<< HEAD
                new AtTheBeginOfNextEndStepDelayedTriggeredAbility(new ReturnSourceFromGraveyardToBattlefieldEffect(true))), filter));
=======
                new AtTheBeginOfNextEndStepDelayedTriggeredAbility(new ReturnSourceFromGraveyardToBattlefieldEffect(true))), filter),
                new CastFromGraveyardWatcher());
>>>>>>> ebac7426
    }

    public PrizedAmalgam(final PrizedAmalgam card) {
        super(card);
    }

    @Override
    public PrizedAmalgam copy() {
        return new PrizedAmalgam(this);
    }
}

class PrizedAmalgamTriggerdAbility extends EntersBattlefieldAllTriggeredAbility {

    public PrizedAmalgamTriggerdAbility(Effect effect, FilterPermanent filter) {
        super(Zone.GRAVEYARD, effect, filter, false);
    }

    public PrizedAmalgamTriggerdAbility(EntersBattlefieldAllTriggeredAbility ability) {
        super(ability);
    }

    @Override
    public EntersBattlefieldAllTriggeredAbility copy() {
        return new PrizedAmalgamTriggerdAbility(this);
    }

    @Override
    public boolean checkTrigger(GameEvent event, Game game) {
        if (super.checkTrigger(event, game)) {
            EntersTheBattlefieldEvent entersEvent = (EntersTheBattlefieldEvent) event;
            if (entersEvent.getFromZone().equals(Zone.GRAVEYARD)) {
                return true;
            }
            if (entersEvent.getFromZone().equals(Zone.STACK) && entersEvent.getTarget().getControllerId().equals(getControllerId())) {
                CastFromGraveyardWatcher watcher = (CastFromGraveyardWatcher) game.getState().getWatchers().get(CastFromGraveyardWatcher.class.getName());
                if (watcher != null) {
                    int zcc = game.getState().getZoneChangeCounter(event.getSourceId());
                    return watcher.spellWasCastFromGraveyard(event.getSourceId(), zcc - 1);
                }
            }
        }
        return false;
    }

    @Override
    public String getRule() {
        return "Whenever a creature enters the battlefield, if it entered from your graveyard or you cast it from your graveyard, return {this} from your graveyard to the battlefield tapped at the beginning of the next end step.";
    }

}
<|MERGE_RESOLUTION|>--- conflicted
+++ resolved
@@ -1,136 +1,123 @@
-/*
- *  Copyright 2010 BetaSteward_at_googlemail.com. All rights reserved.
- *
- *  Redistribution and use in source and binary forms, with or without modification, are
- *  permitted provided that the following conditions are met:
- *
- *     1. Redistributions of source code must retain the above copyright notice, this list of
- *        conditions and the following disclaimer.
- *
- *     2. Redistributions in binary form must reproduce the above copyright notice, this list
- *        of conditions and the following disclaimer in the documentation and/or other materials
- *        provided with the distribution.
- *
- *  THIS SOFTWARE IS PROVIDED BY BetaSteward_at_googlemail.com ``AS IS'' AND ANY EXPRESS OR IMPLIED
- *  WARRANTIES, INCLUDING, BUT NOT LIMITED TO, THE IMPLIED WARRANTIES OF MERCHANTABILITY AND
- *  FITNESS FOR A PARTICULAR PURPOSE ARE DISCLAIMED. IN NO EVENT SHALL BetaSteward_at_googlemail.com OR
- *  CONTRIBUTORS BE LIABLE FOR ANY DIRECT, INDIRECT, INCIDENTAL, SPECIAL, EXEMPLARY, OR
- *  CONSEQUENTIAL DAMAGES (INCLUDING, BUT NOT LIMITED TO, PROCUREMENT OF SUBSTITUTE GOODS OR
- *  SERVICES; LOSS OF USE, DATA, OR PROFITS; OR BUSINESS INTERRUPTION) HOWEVER CAUSED AND ON
- *  ANY THEORY OF LIABILITY, WHETHER IN CONTRACT, STRICT LIABILITY, OR TORT (INCLUDING
- *  NEGLIGENCE OR OTHERWISE) ARISING IN ANY WAY OUT OF THE USE OF THIS SOFTWARE, EVEN IF
- *  ADVISED OF THE POSSIBILITY OF SUCH DAMAGE.
- *
- *  The views and conclusions contained in the software and documentation are those of the
- *  authors and should not be interpreted as representing official policies, either expressed
- *  or implied, of BetaSteward_at_googlemail.com.
- */
-package mage.sets.shadowsoverinnistrad;
-
-import java.util.UUID;
-import mage.MageInt;
-import mage.abilities.common.EntersBattlefieldAllTriggeredAbility;
-import mage.abilities.common.delayed.AtTheBeginOfNextEndStepDelayedTriggeredAbility;
-import mage.abilities.effects.Effect;
-import mage.abilities.effects.common.CreateDelayedTriggeredAbilityEffect;
-import mage.abilities.effects.common.ReturnSourceFromGraveyardToBattlefieldEffect;
-import mage.cards.CardImpl;
-import mage.constants.CardType;
-import mage.constants.Rarity;
-import mage.constants.TargetController;
-import mage.constants.Zone;
-import mage.filter.FilterPermanent;
-import mage.filter.common.FilterCreaturePermanent;
-<<<<<<< HEAD
-import mage.filter.predicate.permanent.ControllerPredicate;
-=======
-import mage.filter.predicate.other.OwnerPredicate;
->>>>>>> ebac7426
-import mage.game.Game;
-import mage.game.events.EntersTheBattlefieldEvent;
-import mage.game.events.GameEvent;
-import mage.watchers.common.CastFromGraveyardWatcher;
-
-/**
- *
- * @author LevelX2
- */
-public class PrizedAmalgam extends CardImpl {
-    
-    private static final FilterCreaturePermanent filter = new FilterCreaturePermanent("a creature");
-    static {
-        filter.add(new ControllerPredicate(TargetController.YOU));
-    }
-
-    private static final FilterCreaturePermanent filter = new FilterCreaturePermanent("a creature");
-
-    static {
-        filter.add(new OwnerPredicate(TargetController.YOU));
-    }
-
-    public PrizedAmalgam(UUID ownerId) {
-        super(ownerId, 249, "Prized Amalgam", Rarity.RARE, new CardType[]{CardType.CREATURE}, "{1}{U}{B}");
-        this.expansionSetCode = "SOI";
-        this.subtype.add("Zombie");
-        this.power = new MageInt(3);
-        this.toughness = new MageInt(3);
-
-        // Whenever a creature enters the battlefield, if it entered from your graveyard or you cast it from your graveyard, return Prized Amalgam from your graveyard to the battlefield tapped at the beginning of the next end step.
-        this.addAbility(new PrizedAmalgamTriggerdAbility(new CreateDelayedTriggeredAbilityEffect(
-<<<<<<< HEAD
-                new AtTheBeginOfNextEndStepDelayedTriggeredAbility(new ReturnSourceFromGraveyardToBattlefieldEffect(true))), filter));
-=======
-                new AtTheBeginOfNextEndStepDelayedTriggeredAbility(new ReturnSourceFromGraveyardToBattlefieldEffect(true))), filter),
-                new CastFromGraveyardWatcher());
->>>>>>> ebac7426
-    }
-
-    public PrizedAmalgam(final PrizedAmalgam card) {
-        super(card);
-    }
-
-    @Override
-    public PrizedAmalgam copy() {
-        return new PrizedAmalgam(this);
-    }
-}
-
-class PrizedAmalgamTriggerdAbility extends EntersBattlefieldAllTriggeredAbility {
-
-    public PrizedAmalgamTriggerdAbility(Effect effect, FilterPermanent filter) {
-        super(Zone.GRAVEYARD, effect, filter, false);
-    }
-
-    public PrizedAmalgamTriggerdAbility(EntersBattlefieldAllTriggeredAbility ability) {
-        super(ability);
-    }
-
-    @Override
-    public EntersBattlefieldAllTriggeredAbility copy() {
-        return new PrizedAmalgamTriggerdAbility(this);
-    }
-
-    @Override
-    public boolean checkTrigger(GameEvent event, Game game) {
-        if (super.checkTrigger(event, game)) {
-            EntersTheBattlefieldEvent entersEvent = (EntersTheBattlefieldEvent) event;
-            if (entersEvent.getFromZone().equals(Zone.GRAVEYARD)) {
-                return true;
-            }
-            if (entersEvent.getFromZone().equals(Zone.STACK) && entersEvent.getTarget().getControllerId().equals(getControllerId())) {
-                CastFromGraveyardWatcher watcher = (CastFromGraveyardWatcher) game.getState().getWatchers().get(CastFromGraveyardWatcher.class.getName());
-                if (watcher != null) {
-                    int zcc = game.getState().getZoneChangeCounter(event.getSourceId());
-                    return watcher.spellWasCastFromGraveyard(event.getSourceId(), zcc - 1);
-                }
-            }
-        }
-        return false;
-    }
-
-    @Override
-    public String getRule() {
-        return "Whenever a creature enters the battlefield, if it entered from your graveyard or you cast it from your graveyard, return {this} from your graveyard to the battlefield tapped at the beginning of the next end step.";
-    }
-
-}
+/*
+ *  Copyright 2010 BetaSteward_at_googlemail.com. All rights reserved.
+ *
+ *  Redistribution and use in source and binary forms, with or without modification, are
+ *  permitted provided that the following conditions are met:
+ *
+ *     1. Redistributions of source code must retain the above copyright notice, this list of
+ *        conditions and the following disclaimer.
+ *
+ *     2. Redistributions in binary form must reproduce the above copyright notice, this list
+ *        of conditions and the following disclaimer in the documentation and/or other materials
+ *        provided with the distribution.
+ *
+ *  THIS SOFTWARE IS PROVIDED BY BetaSteward_at_googlemail.com ``AS IS'' AND ANY EXPRESS OR IMPLIED
+ *  WARRANTIES, INCLUDING, BUT NOT LIMITED TO, THE IMPLIED WARRANTIES OF MERCHANTABILITY AND
+ *  FITNESS FOR A PARTICULAR PURPOSE ARE DISCLAIMED. IN NO EVENT SHALL BetaSteward_at_googlemail.com OR
+ *  CONTRIBUTORS BE LIABLE FOR ANY DIRECT, INDIRECT, INCIDENTAL, SPECIAL, EXEMPLARY, OR
+ *  CONSEQUENTIAL DAMAGES (INCLUDING, BUT NOT LIMITED TO, PROCUREMENT OF SUBSTITUTE GOODS OR
+ *  SERVICES; LOSS OF USE, DATA, OR PROFITS; OR BUSINESS INTERRUPTION) HOWEVER CAUSED AND ON
+ *  ANY THEORY OF LIABILITY, WHETHER IN CONTRACT, STRICT LIABILITY, OR TORT (INCLUDING
+ *  NEGLIGENCE OR OTHERWISE) ARISING IN ANY WAY OUT OF THE USE OF THIS SOFTWARE, EVEN IF
+ *  ADVISED OF THE POSSIBILITY OF SUCH DAMAGE.
+ *
+ *  The views and conclusions contained in the software and documentation are those of the
+ *  authors and should not be interpreted as representing official policies, either expressed
+ *  or implied, of BetaSteward_at_googlemail.com.
+ */
+package mage.sets.shadowsoverinnistrad;
+
+import java.util.UUID;
+import mage.MageInt;
+import mage.abilities.common.EntersBattlefieldAllTriggeredAbility;
+import mage.abilities.common.delayed.AtTheBeginOfNextEndStepDelayedTriggeredAbility;
+import mage.abilities.effects.Effect;
+import mage.abilities.effects.common.CreateDelayedTriggeredAbilityEffect;
+import mage.abilities.effects.common.ReturnSourceFromGraveyardToBattlefieldEffect;
+import mage.cards.CardImpl;
+import mage.constants.CardType;
+import mage.constants.Rarity;
+import mage.constants.TargetController;
+import mage.constants.Zone;
+import mage.filter.FilterPermanent;
+import mage.filter.common.FilterCreaturePermanent;
+import mage.filter.predicate.other.OwnerPredicate;
+import mage.game.Game;
+import mage.game.events.EntersTheBattlefieldEvent;
+import mage.game.events.GameEvent;
+import mage.watchers.common.CastFromGraveyardWatcher;
+
+/**
+ *
+ * @author LevelX2
+ */
+public class PrizedAmalgam extends CardImpl {
+
+    private static final FilterCreaturePermanent filter = new FilterCreaturePermanent("a creature");
+
+    static {
+        filter.add(new OwnerPredicate(TargetController.YOU));
+    }
+
+    public PrizedAmalgam(UUID ownerId) {
+        super(ownerId, 249, "Prized Amalgam", Rarity.RARE, new CardType[]{CardType.CREATURE}, "{1}{U}{B}");
+        this.expansionSetCode = "SOI";
+        this.subtype.add("Zombie");
+        this.power = new MageInt(3);
+        this.toughness = new MageInt(3);
+
+        // Whenever a creature enters the battlefield, if it entered from your graveyard or you cast it from your graveyard, return Prized Amalgam from your graveyard to the battlefield tapped at the beginning of the next end step.
+        this.addAbility(new PrizedAmalgamTriggerdAbility(new CreateDelayedTriggeredAbilityEffect(
+                new AtTheBeginOfNextEndStepDelayedTriggeredAbility(new ReturnSourceFromGraveyardToBattlefieldEffect(true))), filter),
+                new CastFromGraveyardWatcher());
+    }
+
+    public PrizedAmalgam(final PrizedAmalgam card) {
+        super(card);
+    }
+
+    @Override
+    public PrizedAmalgam copy() {
+        return new PrizedAmalgam(this);
+    }
+}
+
+class PrizedAmalgamTriggerdAbility extends EntersBattlefieldAllTriggeredAbility {
+
+    public PrizedAmalgamTriggerdAbility(Effect effect, FilterPermanent filter) {
+        super(Zone.GRAVEYARD, effect, filter, false);
+    }
+
+    public PrizedAmalgamTriggerdAbility(EntersBattlefieldAllTriggeredAbility ability) {
+        super(ability);
+    }
+
+    @Override
+    public EntersBattlefieldAllTriggeredAbility copy() {
+        return new PrizedAmalgamTriggerdAbility(this);
+    }
+
+    @Override
+    public boolean checkTrigger(GameEvent event, Game game) {
+        if (super.checkTrigger(event, game)) {
+            EntersTheBattlefieldEvent entersEvent = (EntersTheBattlefieldEvent) event;
+            if (entersEvent.getFromZone().equals(Zone.GRAVEYARD)) {
+                return true;
+            }
+            if (entersEvent.getFromZone().equals(Zone.STACK) && entersEvent.getTarget().getControllerId().equals(getControllerId())) {
+                CastFromGraveyardWatcher watcher = (CastFromGraveyardWatcher) game.getState().getWatchers().get(CastFromGraveyardWatcher.class.getName());
+                if (watcher != null) {
+                    int zcc = game.getState().getZoneChangeCounter(event.getSourceId());
+                    return watcher.spellWasCastFromGraveyard(event.getSourceId(), zcc - 1);
+                }
+            }
+        }
+        return false;
+    }
+
+    @Override
+    public String getRule() {
+        return "Whenever a creature enters the battlefield, if it entered from your graveyard or you cast it from your graveyard, return {this} from your graveyard to the battlefield tapped at the beginning of the next end step.";
+    }
+
+}