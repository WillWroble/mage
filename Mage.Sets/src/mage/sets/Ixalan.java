--- conflicted
+++ resolved
@@ -138,10 +138,7 @@
         cards.add(new SetCardInfo("Itlimoc, Cradle of the Sun", 191, Rarity.RARE, mage.cards.i.ItlimocCradleOfTheSun.class));
         cards.add(new SetCardInfo("Ixalan's Binding", 17, Rarity.UNCOMMON, mage.cards.i.IxalansBinding.class));
         cards.add(new SetCardInfo("Ixalli's Diviner", 192, Rarity.COMMON, mage.cards.i.IxallisDiviner.class));
-<<<<<<< HEAD
         cards.add(new SetCardInfo("Ixalli's Keeper", 193, Rarity.COMMON, mage.cards.i.IxallisKeeper.class));
-=======
->>>>>>> a62410d3
         cards.add(new SetCardInfo("Jace, Cunning Castaway", 60, Rarity.MYTHIC, mage.cards.j.JaceCunningCastaway.class));
         cards.add(new SetCardInfo("Jace, Ingenious Mind-Mage", 280, Rarity.MYTHIC, mage.cards.j.JaceIngeniousMindMage.class));
         cards.add(new SetCardInfo("Jace's Sentinel", 283, Rarity.UNCOMMON, mage.cards.j.JacesSentinel.class));
@@ -171,11 +168,8 @@
         cards.add(new SetCardInfo("Mountain", 273, Rarity.LAND, mage.cards.basiclands.Mountain.class));
         cards.add(new SetCardInfo("Mountain", 274, Rarity.LAND, mage.cards.basiclands.Mountain.class));
         cards.add(new SetCardInfo("Mountain", 275, Rarity.LAND, mage.cards.basiclands.Mountain.class));
-<<<<<<< HEAD
         cards.add(new SetCardInfo("New Horizons", 198, Rarity.COMMON, mage.cards.n.NewHorizons.class));
-=======
         cards.add(new SetCardInfo("Nest Robber", 152, Rarity.COMMON, mage.cards.n.NestRobber.class));
->>>>>>> a62410d3
         cards.add(new SetCardInfo("Old-Growth Dryads", 199, Rarity.RARE, mage.cards.o.OldGrowthDryads.class));
         cards.add(new SetCardInfo("One with the Wind", 64, Rarity.COMMON, mage.cards.o.OneWithTheWind.class));
         cards.add(new SetCardInfo("Opt", 65, Rarity.COMMON, mage.cards.o.Opt.class));
@@ -214,11 +208,8 @@
         cards.add(new SetCardInfo("Rigging Runner", 157, Rarity.UNCOMMON, mage.cards.r.RiggingRunner.class));
         cards.add(new SetCardInfo("Rile", 158, Rarity.COMMON, mage.cards.r.Rile.class));
         cards.add(new SetCardInfo("Ripjaw Raptor", 203, Rarity.RARE, mage.cards.r.RipjawRaptor.class));
-<<<<<<< HEAD
         cards.add(new SetCardInfo("River Heralds' Boon", 204, Rarity.COMMON, mage.cards.r.RiverHeraldsBoon.class));
-=======
         cards.add(new SetCardInfo("Ritual of Rejuvenation", 32, Rarity.COMMON, mage.cards.r.RitualOfRejuvenation.class));
->>>>>>> a62410d3
         cards.add(new SetCardInfo("River Sneak", 70, Rarity.UNCOMMON, mage.cards.r.RiverSneak.class));
         cards.add(new SetCardInfo("River's Rebuke", 71, Rarity.RARE, mage.cards.r.RiversRebuke.class));
         cards.add(new SetCardInfo("Rootbound Crag", 256, Rarity.RARE, mage.cards.r.RootboundCrag.class));
