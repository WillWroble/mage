--- conflicted
+++ resolved
@@ -33,11 +33,8 @@
         this.ratioBoosterMythic = 8;
         cards.add(new SetCardInfo("Admiral Beckett Brass", 217, Rarity.MYTHIC, mage.cards.a.AdmiralBeckettBrass.class));
         cards.add(new SetCardInfo("Angrath's Marauders", 132, Rarity.RARE, mage.cards.a.AngrathsMarauders.class));
-<<<<<<< HEAD
         cards.add(new SetCardInfo("Bishop of Rebirth", 5, Rarity.RARE, mage.cards.b.BishopOfRebirth.class));
-=======
         cards.add(new SetCardInfo("Bellowing Aegisaur", 4, Rarity.UNCOMMON, mage.cards.b.BellowingAegisaur.class));
->>>>>>> 66919048
         cards.add(new SetCardInfo("Bloodcrazed Paladin", 93, Rarity.RARE, mage.cards.b.BloodcrazedPaladin.class));
         cards.add(new SetCardInfo("Burning Sun's Avatar", 135, Rarity.RARE, mage.cards.b.BurningSunsAvatar.class));
         cards.add(new SetCardInfo("Captain Lannery Storm", 136, Rarity.RARE, mage.cards.c.CaptainLanneryStorm.class));
