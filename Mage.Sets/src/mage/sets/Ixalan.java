--- conflicted
+++ resolved
@@ -52,17 +52,14 @@
         cards.add(new SetCardInfo("Sun-Crowned Hunters", 164, Rarity.COMMON, mage.cards.s.SunCrownedHunters.class));
         cards.add(new SetCardInfo("Sunpetal Grove", 257, Rarity.RARE, mage.cards.s.SunpetalGrove.class));
         cards.add(new SetCardInfo("Tishana's Wayfinder", 211, Rarity.COMMON, mage.cards.t.TishanasWayfinder.class));
-<<<<<<< HEAD
+        cards.add(new SetCardInfo("Treasure Cove", 1250, Rarity.RARE, mage.cards.t.TreasureCove.class));
+        cards.add(new SetCardInfo("Treasure Map", 250, Rarity.RARE, mage.cards.t.TreasureMap.class));
         cards.add(new SetCardInfo("Unclaimed Territory", 258, Rarity.UNCOMMON, mage.cards.u.UnclaimedTerritory.class));
         cards.add(new SetCardInfo("Unfriendly Fire", 172, Rarity.COMMON, mage.cards.u.UnfriendlyFire.class));
-=======
-        cards.add(new SetCardInfo("Treasure Cove", 1250, Rarity.RARE, mage.cards.t.TreasureCove.class));
-        cards.add(new SetCardInfo("Treasure Map", 250, Rarity.RARE, mage.cards.t.TreasureMap.class));
->>>>>>> d57016df
         cards.add(new SetCardInfo("Vanquisher's Banner", 251, Rarity.RARE, mage.cards.v.VanquishersBanner.class));
         cards.add(new SetCardInfo("Verdant Sun's Avatar", 213, Rarity.RARE, mage.cards.v.VerdantSunsAvatar.class));
         cards.add(new SetCardInfo("Vraska's Contempt", 129, Rarity.RARE, mage.cards.v.VraskasContempt.class));
         cards.add(new SetCardInfo("Waker of the Wilds", 215, Rarity.RARE, mage.cards.w.WakerOfTheWilds.class));
-        cards.add(new SetCardInfo("Walk the Plank", 130, Rarity.UNCOMMON, mage.cards.w.WalkThePlank.class));
+        cards.add(new SetCardInfo("Walk the Plank", 130, Rarity.UNCOMMON, mage.cards.w.WalkThePlank.class));      
     }
 }