--- conflicted
+++ resolved
@@ -39,12 +39,9 @@
         cards.add(new SetCardInfo("Imperious Oligarch", 184, Rarity.COMMON, mage.cards.i.ImperiousOligarch.class));
         cards.add(new SetCardInfo("Light Up the Stage", 107, Rarity.UNCOMMON, mage.cards.l.LightUpTheStage.class));
         cards.add(new SetCardInfo("Mortify", 192, Rarity.UNCOMMON, mage.cards.m.Mortify.class));
-<<<<<<< HEAD
+        cards.add(new SetCardInfo("Rafter Demon", 196, Rarity.COMMON, mage.cards.r.RafterDemon.class));
         cards.add(new SetCardInfo("Rakdos Firewheeler", Rarity.UNCOMMON, mage.cards.r.RakdosFirewheeler.class));
-=======
-        cards.add(new SetCardInfo("Rafter Demon", 196, Rarity.COMMON, mage.cards.r.RafterDemon.class));
         cards.add(new SetCardInfo("Rix Maadi Reveler", 109, Rarity.RARE, mage.cards.r.RixMaadiReveler.class));
->>>>>>> 9c1b4b9f
         cards.add(new SetCardInfo("The Haunt of Hightower", 273, Rarity.MYTHIC, mage.cards.t.TheHauntOfHightower.class));
         cards.add(new SetCardInfo("Zegana, Utopian Speaker", 214, Rarity.RARE, mage.cards.z.ZeganaUtopianSpeaker.class));
     }
