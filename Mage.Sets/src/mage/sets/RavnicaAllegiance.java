--- conflicted
+++ resolved
@@ -68,16 +68,13 @@
         cards.add(new SetCardInfo("Rakdos Guildgate", 256, Rarity.COMMON, mage.cards.r.RakdosGuildgate.class, NON_FULL_USE_VARIOUS));
         cards.add(new SetCardInfo("Rakdos Locket", 237, Rarity.COMMON, mage.cards.r.RakdosLocket.class));
         cards.add(new SetCardInfo("Rix Maadi Reveler", 109, Rarity.RARE, mage.cards.r.RixMaadiReveler.class));
-<<<<<<< HEAD
         cards.add(new SetCardInfo("Simic Ascendancy", 207, Rarity.RARE, mage.cards.s.SimicAscendancy.class));
-=======
         cards.add(new SetCardInfo("Simic Guildgate", 257, Rarity.COMMON, mage.cards.s.SimicGuildgate.class, NON_FULL_USE_VARIOUS));
         cards.add(new SetCardInfo("Simic Guildgate", 258, Rarity.COMMON, mage.cards.s.SimicGuildgate.class, NON_FULL_USE_VARIOUS));
         cards.add(new SetCardInfo("Simic Locket", 240, Rarity.COMMON, mage.cards.s.SimicLocket.class));
         cards.add(new SetCardInfo("Sphinx of Foresight", 55, Rarity.RARE, mage.cards.s.SphinxOfForesight.class));
         cards.add(new SetCardInfo("Sphinx's Insight", 209, Rarity.COMMON, mage.cards.s.SphinxsInsight.class));
         cards.add(new SetCardInfo("Stomping Ground", 259, Rarity.RARE, mage.cards.s.StompingGround.class));
->>>>>>> 25878eb4
         cards.add(new SetCardInfo("The Haunt of Hightower", 273, Rarity.MYTHIC, mage.cards.t.TheHauntOfHightower.class));
         cards.add(new SetCardInfo("Tithe Taker", 27, Rarity.RARE, mage.cards.t.TitheTaker.class));
         cards.add(new SetCardInfo("Zegana, Utopian Speaker", 214, Rarity.RARE, mage.cards.z.ZeganaUtopianSpeaker.class));
