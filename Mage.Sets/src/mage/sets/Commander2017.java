/*
 *  Copyright 2010 BetaSteward_at_googlemail.com. All rights reserved.
 *
 *  Redistribution and use in source and binary forms, with or without modification, are
 *  permitted provided that the following conditions are met:
 *
 *     1. Redistributions of source code must retain the above copyright notice, this list of
 *        conditions and the following disclaimer.
 *
 *     2. Redistributions in binary form must reproduce the above copyright notice, this list
 *        of conditions and the following disclaimer in the documentation and/or other materials
 *        provided with the distribution.
 *
 *  THIS SOFTWARE IS PROVIDED BY BetaSteward_at_googlemail.com ``AS IS'' AND ANY EXPRESS OR IMPLIED
 *  WARRANTIES, INCLUDING, BUT NOT LIMITED TO, THE IMPLIED WARRANTIES OF MERCHANTABILITY AND
 *  FITNESS FOR A PARTICULAR PURPOSE ARE DISCLAIMED. IN NO EVENT SHALL BetaSteward_at_googlemail.com OR
 *  CONTRIBUTORS BE LIABLE FOR ANY DIRECT, INDIRECT, INCIDENTAL, SPECIAL, EXEMPLARY, OR
 *  CONSEQUENTIAL DAMAGES (INCLUDING, BUT NOT LIMITED TO, PROCUREMENT OF SUBSTITUTE GOODS OR
 *  SERVICES; LOSS OF USE, DATA, OR PROFITS; OR BUSINESS INTERRUPTION) HOWEVER CAUSED AND ON
 *  ANY THEORY OF LIABILITY, WHETHER IN CONTRACT, STRICT LIABILITY, OR TORT (INCLUDING
 *  NEGLIGENCE OR OTHERWISE) ARISING IN ANY WAY OUT OF THE USE OF THIS SOFTWARE, EVEN IF
 *  ADVISED OF THE POSSIBILITY OF SUCH DAMAGE.
 *
 *  The views and conclusions contained in the software and documentation are those of the
 *  authors and should not be interpreted as representing official policies, either expressed
 *  or implied, of BetaSteward_at_googlemail.com.
 */
package mage.sets;

import mage.cards.ExpansionSet;
import mage.constants.Rarity;
import mage.constants.SetType;

/**
 *
 * @author fireshoes
 */
public class Commander2017 extends ExpansionSet {

    private static final Commander2017 instance = new Commander2017();

    public static Commander2017 getInstance() {
        return instance;
    }

    private Commander2017() {
        super("Commander 2017 Edition", "C17", ExpansionSet.buildDate(2017, 8, 25), SetType.SUPPLEMENTAL);
        this.blockName = "Command Zone";

<<<<<<< HEAD
        cards.add(new SetCardInfo("Balan, Wandering Knight", 2, Rarity.RARE, mage.cards.b.BalanWanderingKnight.class));
        cards.add(new SetCardInfo("O-Kagachi, Vengeful Kami", 3, Rarity.MYTHIC, mage.cards.o.OKagachiVengefulKami.class));
=======
        cards.add(new SetCardInfo("O-Kagachi, Vengeful Kami", 45, Rarity.MYTHIC, mage.cards.o.OKagachiVengefulKami.class));
>>>>>>> 5717dc5e
        cards.add(new SetCardInfo("Ramos, Dragon Engine", 55, Rarity.MYTHIC, mage.cards.r.RamosDragonEngine.class));
        cards.add(new SetCardInfo("Taigam, Ojutai Master", 46, Rarity.MYTHIC, mage.cards.t.TaigamOjutaiMaster.class));
        cards.add(new SetCardInfo("Wasitora, Nekoru Queen", 49, Rarity.MYTHIC, mage.cards.w.WasitoraNekoruQueen.class));

    }
}<|MERGE_RESOLUTION|>--- conflicted
+++ resolved
@@ -47,12 +47,8 @@
         super("Commander 2017 Edition", "C17", ExpansionSet.buildDate(2017, 8, 25), SetType.SUPPLEMENTAL);
         this.blockName = "Command Zone";
 
-<<<<<<< HEAD
         cards.add(new SetCardInfo("Balan, Wandering Knight", 2, Rarity.RARE, mage.cards.b.BalanWanderingKnight.class));
-        cards.add(new SetCardInfo("O-Kagachi, Vengeful Kami", 3, Rarity.MYTHIC, mage.cards.o.OKagachiVengefulKami.class));
-=======
         cards.add(new SetCardInfo("O-Kagachi, Vengeful Kami", 45, Rarity.MYTHIC, mage.cards.o.OKagachiVengefulKami.class));
->>>>>>> 5717dc5e
         cards.add(new SetCardInfo("Ramos, Dragon Engine", 55, Rarity.MYTHIC, mage.cards.r.RamosDragonEngine.class));
         cards.add(new SetCardInfo("Taigam, Ojutai Master", 46, Rarity.MYTHIC, mage.cards.t.TaigamOjutaiMaster.class));
         cards.add(new SetCardInfo("Wasitora, Nekoru Queen", 49, Rarity.MYTHIC, mage.cards.w.WasitoraNekoruQueen.class));
