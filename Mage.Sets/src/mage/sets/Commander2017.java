--- conflicted
+++ resolved
@@ -64,11 +64,8 @@
         cards.add(new SetCardInfo("Teferi's Protection", 8, Rarity.RARE, mage.cards.t.TeferisProtection.class));
         cards.add(new SetCardInfo("Traverse the Outlands", 34, Rarity.RARE, mage.cards.t.TraverseTheOutlands.class));
         cards.add(new SetCardInfo("Wasitora, Nekoru Queen", 49, Rarity.MYTHIC, mage.cards.w.WasitoraNekoruQueen.class));
-<<<<<<< HEAD
         cards.add(new SetCardInfo("Kindred Dominance", 18, Rarity.RARE, mage.cards.w.WasitoraNekoruQueen.class));
-=======
-        cards.add(new SetCardInfo("Kindred Dominance", 18, Rarity.RARE, mage.cards.k.KindredDominance.class));
->>>>>>> 75712661
+
 
     }
 }