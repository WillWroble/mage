--- conflicted
+++ resolved
@@ -65,19 +65,15 @@
         cards.add(new SetCardInfo("Herald's Horn", 53, Rarity.UNCOMMON, mage.cards.h.HeraldsHorn.class));
         cards.add(new SetCardInfo("Hungry Lynx", 31, Rarity.RARE, mage.cards.h.HungryLynx.class));
         cards.add(new SetCardInfo("Inalla, Archmage Ritualist", 38, Rarity.MYTHIC, mage.cards.i.InallaArchmageRitualist.class));
-<<<<<<< HEAD
+        cards.add(new SetCardInfo("Izzet Chemister", 26, Rarity.RARE, mage.cards.i.IzzetChemister.class));
+        cards.add(new SetCardInfo("Kheru Mind-Eater", 17, Rarity.RARE, mage.cards.k.KheruMindEater.class));
         cards.add(new SetCardInfo("Kindred Boon", 5, Rarity.RARE, mage.cards.k.KindredBoon.class));
         cards.add(new SetCardInfo("Kindred Charge", 27, Rarity.RARE, mage.cards.k.KindredCharge.class));
         cards.add(new SetCardInfo("Kindred Discovery", 11, Rarity.RARE, mage.cards.k.KindredDiscovery.class));
         cards.add(new SetCardInfo("Kindred Dominance", 18, Rarity.RARE, mage.cards.k.KindredDominance.class));
         cards.add(new SetCardInfo("Kindred Summons", 32, Rarity.RARE, mage.cards.k.KindredSummons.class));
-=======
-        cards.add(new SetCardInfo("Izzet Chemister", 26, Rarity.RARE, mage.cards.i.IzzetChemister.class));
-        cards.add(new SetCardInfo("Kheru Mind-Eater", 17, Rarity.RARE, mage.cards.k.KheruMindEater.class));
-        cards.add(new SetCardInfo("Kindred Dominance", 18, Rarity.RARE, mage.cards.k.KindredDominance.class));
         cards.add(new SetCardInfo("Magus of the Mind", 12, Rarity.RARE, mage.cards.m.MagusOfTheMind.class));
         cards.add(new SetCardInfo("Mirri, Weatherlight Duelist", 43, Rarity.MYTHIC, mage.cards.m.MirriWeatherlightDuelist.class));
->>>>>>> e3039d94
         cards.add(new SetCardInfo("Mirror of the Forebears", 54, Rarity.UNCOMMON, mage.cards.m.MirrorOfTheForebears.class));
         cards.add(new SetCardInfo("Nazahn, Revered Bladesmith", 44, Rarity.MYTHIC, mage.cards.n.NazahnReveredBladesmith.class));
         cards.add(new SetCardInfo("O-Kagachi, Vengeful Kami", 45, Rarity.MYTHIC, mage.cards.o.OKagachiVengefulKami.class));
