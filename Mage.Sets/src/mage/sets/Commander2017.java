--- conflicted
+++ resolved
@@ -48,13 +48,10 @@
         this.blockName = "Command Zone";
 
         cards.add(new SetCardInfo("Balan, Wandering Knight", 2, Rarity.RARE, mage.cards.b.BalanWanderingKnight.class));
-<<<<<<< HEAD
         cards.add(new SetCardInfo("Bloodsworn Steward", 22, Rarity.RARE, mage.cards.b.BloodswornSteward.class));
         cards.add(new SetCardInfo("Herald's Horn", 53, Rarity.UNCOMMON, mage.cards.h.HeraldsHorn.class));
         cards.add(new SetCardInfo("Hungry Lynx", 31, Rarity.RARE, mage.cards.h.HungryLynx.class));
-=======
         cards.add(new SetCardInfo("Crimson Honor Guard", 23, Rarity.RARE, mage.cards.c.CrimsonHonorGuard.class));
->>>>>>> bae7f154
         cards.add(new SetCardInfo("Nazahn, Revered Bladesmith", 44, Rarity.MYTHIC, mage.cards.n.NazahnReveredBladesmith.class));
         cards.add(new SetCardInfo("O-Kagachi, Vengeful Kami", 45, Rarity.MYTHIC, mage.cards.o.OKagachiVengefulKami.class));
         cards.add(new SetCardInfo("Patron of the Vein", 20, Rarity.RARE, mage.cards.p.PatronOfTheVein.class));
