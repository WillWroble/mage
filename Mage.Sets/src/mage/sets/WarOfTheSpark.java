package mage.sets;

import mage.cards.ExpansionSet;
import mage.constants.Rarity;
import mage.constants.SetType;

public final class WarOfTheSpark extends ExpansionSet {

    private static final WarOfTheSpark instance = new WarOfTheSpark();

    public static WarOfTheSpark getInstance() {
        return instance;
    }

    private WarOfTheSpark() {
        super("War of the Spark", "WAR", ExpansionSet.buildDate(2019, 5, 3), SetType.EXPANSION);
        this.blockName = "Guilds of Ravnica";
        this.numBoosterLands = 1;
        this.numBoosterCommon = 10;
        this.numBoosterUncommon = 3;
        this.numBoosterRare = 1;
        this.ratioBoosterMythic = 8;
        this.needsPlaneswalker = true;
        this.maxCardNumberInBooster = 264;

        cards.add(new SetCardInfo("Ajani's Pridemate", 4, Rarity.UNCOMMON, mage.cards.a.AjanisPridemate.class));
        cards.add(new SetCardInfo("Ajani, the Greathearted", 184, Rarity.RARE, mage.cards.a.AjaniTheGreathearted.class));
        cards.add(new SetCardInfo("Arlinn's Wolf", 151, Rarity.COMMON, mage.cards.a.ArlinnsWolf.class));
        cards.add(new SetCardInfo("Arlinn, Voice of the Pack", 150, Rarity.UNCOMMON, mage.cards.a.ArlinnVoiceOfThePack.class));
        cards.add(new SetCardInfo("Augur of Bolas", 41, Rarity.UNCOMMON, mage.cards.a.AugurOfBolas.class));
        cards.add(new SetCardInfo("Burning Prophet", 117, Rarity.COMMON, mage.cards.b.BurningProphet.class));
<<<<<<< HEAD
        cards.add(new SetCardInfo("Cruel Celebrant", 188, Rarity.UNCOMMON, mage.cards.c.CruelCelebrant.class));
        cards.add(new SetCardInfo("Crush Dissent", 47, Rarity.COMMON, mage.cards.c.CrushDissent.class));
        cards.add(new SetCardInfo("Dovin's Veto", 193, Rarity.UNCOMMON, mage.cards.d.DovinsVeto.class));
=======
        cards.add(new SetCardInfo("Crush Dissent", 47, Rarity.COMMON, mage.cards.c.CrushDissent.class));
        cards.add(new SetCardInfo("Dovin's Veto", 193, Rarity.COMMON, mage.cards.d.DovinsVeto.class));
>>>>>>> 421709ca
        cards.add(new SetCardInfo("Dreadhorde Invasion", 86, Rarity.RARE, mage.cards.d.DreadhordeInvasion.class));
        cards.add(new SetCardInfo("Emergence Zone", 245, Rarity.UNCOMMON, mage.cards.e.EmergenceZone.class));
        cards.add(new SetCardInfo("Erratic Visionary", 48, Rarity.COMMON, mage.cards.e.ErraticVisionary.class));
        cards.add(new SetCardInfo("Flux Channeler", 52, Rarity.UNCOMMON, mage.cards.f.FluxChanneler.class));
        cards.add(new SetCardInfo("Forest", 262, Rarity.LAND, mage.cards.basiclands.Forest.class, NON_FULL_USE_VARIOUS));
        cards.add(new SetCardInfo("Forest", 263, Rarity.LAND, mage.cards.basiclands.Forest.class, NON_FULL_USE_VARIOUS));
        cards.add(new SetCardInfo("Forest", 264, Rarity.LAND, mage.cards.basiclands.Forest.class, NON_FULL_USE_VARIOUS));
        cards.add(new SetCardInfo("Herald of the Dreadhorde", 93, Rarity.COMMON, mage.cards.h.HeraldOfTheDreadhorde.class));
        cards.add(new SetCardInfo("Honor the God-Pharaoh", 132, Rarity.COMMON, mage.cards.h.HonorTheGodPharaoh.class));
        cards.add(new SetCardInfo("Ignite the Beacon", 18, Rarity.RARE, mage.cards.i.IgniteTheBeacon.class));
        cards.add(new SetCardInfo("Interplanar Beacon", 247, Rarity.UNCOMMON, mage.cards.i.InterplanarBeacon.class));
        cards.add(new SetCardInfo("Invade the City", 201, Rarity.UNCOMMON, mage.cards.i.InvadeTheCity.class));
        cards.add(new SetCardInfo("Island", 253, Rarity.LAND, mage.cards.basiclands.Island.class, NON_FULL_USE_VARIOUS));
        cards.add(new SetCardInfo("Island", 254, Rarity.LAND, mage.cards.basiclands.Island.class, NON_FULL_USE_VARIOUS));
        cards.add(new SetCardInfo("Island", 255, Rarity.LAND, mage.cards.basiclands.Island.class, NON_FULL_USE_VARIOUS));
        cards.add(new SetCardInfo("Jace, Wielder of Mysteries", 54, Rarity.RARE, mage.cards.j.JaceWielderOfMysteries.class));
        cards.add(new SetCardInfo("Karn's Bastion", 248, Rarity.RARE, mage.cards.k.KarnsBastion.class));
        cards.add(new SetCardInfo("Kiora, Behemoth Beckoner", 232, Rarity.UNCOMMON, mage.cards.k.KioraBehemothBeckoner.class));
        cards.add(new SetCardInfo("Liliana, Dreadhorde General", 97, Rarity.MYTHIC, mage.cards.l.LilianaDreadhordeGeneral.class));
        cards.add(new SetCardInfo("Mountain", 259, Rarity.LAND, mage.cards.basiclands.Mountain.class, NON_FULL_USE_VARIOUS));
        cards.add(new SetCardInfo("Mountain", 260, Rarity.LAND, mage.cards.basiclands.Mountain.class, NON_FULL_USE_VARIOUS));
        cards.add(new SetCardInfo("Mountain", 261, Rarity.LAND, mage.cards.basiclands.Mountain.class, NON_FULL_USE_VARIOUS));
        cards.add(new SetCardInfo("Naga Eternal", 60, Rarity.COMMON, mage.cards.n.NagaEternal.class));
        cards.add(new SetCardInfo("No Escape", 63, Rarity.COMMON, mage.cards.n.NoEscape.class));
        cards.add(new SetCardInfo("Ob Nixilis's Cruelty", 101, Rarity.COMMON, mage.cards.o.ObNixilissCruelty.class));
        cards.add(new SetCardInfo("Ob Nixilis, the Hate-Twisted", 100, Rarity.UNCOMMON, mage.cards.o.ObNixilisTheHateTwisted.class));
        cards.add(new SetCardInfo("Paradise Druid", 171, Rarity.UNCOMMON, mage.cards.p.ParadiseDruid.class));
        cards.add(new SetCardInfo("Plains", 250, Rarity.LAND, mage.cards.basiclands.Plains.class, NON_FULL_USE_VARIOUS));
        cards.add(new SetCardInfo("Plains", 251, Rarity.LAND, mage.cards.basiclands.Plains.class, NON_FULL_USE_VARIOUS));
        cards.add(new SetCardInfo("Plains", 252, Rarity.LAND, mage.cards.basiclands.Plains.class, NON_FULL_USE_VARIOUS));
        cards.add(new SetCardInfo("Ravnica at War", 28, Rarity.RARE, mage.cards.r.RavnicaAtWar.class));
        cards.add(new SetCardInfo("Relentless Advance", 64, Rarity.COMMON, mage.cards.r.RelentlessAdvance.class));
        cards.add(new SetCardInfo("Samut's Sprint", 142, Rarity.COMMON, mage.cards.s.SamutsSprint.class));
        cards.add(new SetCardInfo("Samut, Tyrant Smasher", 235, Rarity.UNCOMMON, mage.cards.s.SamutTyrantSmasher.class));
        cards.add(new SetCardInfo("Swamp", 256, Rarity.LAND, mage.cards.basiclands.Swamp.class, NON_FULL_USE_VARIOUS));
        cards.add(new SetCardInfo("Swamp", 257, Rarity.LAND, mage.cards.basiclands.Swamp.class, NON_FULL_USE_VARIOUS));
        cards.add(new SetCardInfo("Swamp", 258, Rarity.LAND, mage.cards.basiclands.Swamp.class, NON_FULL_USE_VARIOUS));
        cards.add(new SetCardInfo("Tezzeret, Master of the Bridge", 275, Rarity.MYTHIC, mage.cards.t.TezzeretMasterOfTheBridge.class));
        cards.add(new SetCardInfo("Tibalt's Rager", 147, Rarity.UNCOMMON, mage.cards.t.TibaltsRager.class));
        cards.add(new SetCardInfo("Tibalt, Rakish Instigator", 146, Rarity.UNCOMMON, mage.cards.t.TibaltRakishInstigator.class));
        cards.add(new SetCardInfo("Time Wipe", 223, Rarity.RARE, mage.cards.t.TimeWipe.class));
        cards.add(new SetCardInfo("Vraska's Finisher", 112, Rarity.COMMON, mage.cards.v.VraskasFinisher.class));
        cards.add(new SetCardInfo("Vraska, Swarm's Eminence", 236, Rarity.UNCOMMON, mage.cards.v.VraskaSwarmsEminence.class));
        cards.add(new SetCardInfo("Wanderer's Strike", 38, Rarity.COMMON, mage.cards.w.WanderersStrike.class));
        cards.add(new SetCardInfo("Widespread Brutality", 226, Rarity.RARE, mage.cards.w.WidespreadBrutality.class));
    }
}<|MERGE_RESOLUTION|>--- conflicted
+++ resolved
@@ -29,14 +29,9 @@
         cards.add(new SetCardInfo("Arlinn, Voice of the Pack", 150, Rarity.UNCOMMON, mage.cards.a.ArlinnVoiceOfThePack.class));
         cards.add(new SetCardInfo("Augur of Bolas", 41, Rarity.UNCOMMON, mage.cards.a.AugurOfBolas.class));
         cards.add(new SetCardInfo("Burning Prophet", 117, Rarity.COMMON, mage.cards.b.BurningProphet.class));
-<<<<<<< HEAD
         cards.add(new SetCardInfo("Cruel Celebrant", 188, Rarity.UNCOMMON, mage.cards.c.CruelCelebrant.class));
         cards.add(new SetCardInfo("Crush Dissent", 47, Rarity.COMMON, mage.cards.c.CrushDissent.class));
-        cards.add(new SetCardInfo("Dovin's Veto", 193, Rarity.UNCOMMON, mage.cards.d.DovinsVeto.class));
-=======
-        cards.add(new SetCardInfo("Crush Dissent", 47, Rarity.COMMON, mage.cards.c.CrushDissent.class));
         cards.add(new SetCardInfo("Dovin's Veto", 193, Rarity.COMMON, mage.cards.d.DovinsVeto.class));
->>>>>>> 421709ca
         cards.add(new SetCardInfo("Dreadhorde Invasion", 86, Rarity.RARE, mage.cards.d.DreadhordeInvasion.class));
         cards.add(new SetCardInfo("Emergence Zone", 245, Rarity.UNCOMMON, mage.cards.e.EmergenceZone.class));
         cards.add(new SetCardInfo("Erratic Visionary", 48, Rarity.COMMON, mage.cards.e.ErraticVisionary.class));
