/*
 * Copyright 2011 BetaSteward_at_googlemail.com. All rights reserved.
 *
 * Redistribution and use in source and binary forms, with or without modification, are
 * permitted provided that the following conditions are met:
 *
 *    1. Redistributions of source code must retain the above copyright notice, this list of
 *       conditions and the following disclaimer.
 *
 *    2. Redistributions in binary form must reproduce the above copyright notice, this list
 *       of conditions and the following disclaimer in the documentation and/or other materials
 *       provided with the distribution.
 *
 * THIS SOFTWARE IS PROVIDED BY BetaSteward_at_googlemail.com ``AS IS'' AND ANY EXPRESS OR IMPLIED
 * WARRANTIES, INCLUDING, BUT NOT LIMITED TO, THE IMPLIED WARRANTIES OF MERCHANTABILITY AND
 * FITNESS FOR A PARTICULAR PURPOSE ARE DISCLAIMED. IN NO EVENT SHALL BetaSteward_at_googlemail.com OR
 * CONTRIBUTORS BE LIABLE FOR ANY DIRECT, INDIRECT, INCIDENTAL, SPECIAL, EXEMPLARY, OR
 * CONSEQUENTIAL DAMAGES (INCLUDING, BUT NOT LIMITED TO, PROCUREMENT OF SUBSTITUTE GOODS OR
 * SERVICES; LOSS OF USE, DATA, OR PROFITS; OR BUSINESS INTERRUPTION) HOWEVER CAUSED AND ON
 * ANY THEORY OF LIABILITY, WHETHER IN CONTRACT, STRICT LIABILITY, OR TORT (INCLUDING
 * NEGLIGENCE OR OTHERWISE) ARISING IN ANY WAY OUT OF THE USE OF THIS SOFTWARE, EVEN IF
 * ADVISED OF THE POSSIBILITY OF SUCH DAMAGE.
 *
 * The views and conclusions contained in the software and documentation are those of the
 * authors and should not be interpreted as representing official policies, either expressed
 * or implied, of BetaSteward_at_googlemail.com.
 */
package mage.sets;

import mage.cards.CardGraphicInfo;
import mage.cards.ExpansionSet;
import mage.cards.repository.CardCriteria;
import mage.cards.repository.CardInfo;
import mage.cards.repository.CardRepository;
import mage.constants.Rarity;
import mage.constants.SetType;

import java.util.ArrayList;
import java.util.List;

/**
 *
 * @author fireshoes
 */
public class Amonkhet extends ExpansionSet {

    private static final Amonkhet instance = new Amonkhet();

    public static Amonkhet getInstance() {
        return instance;
    }

    protected final List<CardInfo> savedSpecialLand = new ArrayList<>();

    private Amonkhet() {
        super("Amonkhet", "AKH", ExpansionSet.buildDate(2017, 4, 28), SetType.EXPANSION);
        this.blockName = "Amonkhet";
        this.hasBoosters = true;
        this.hasBasicLands = true;
        this.numBoosterLands = 1;
        this.numBoosterCommon = 10;
        this.numBoosterUncommon = 3;
        this.numBoosterRare = 1;
        this.ratioBoosterMythic = 8;
        this.maxCardNumberInBooster = 269;
        this.ratioBoosterSpecialLand = 144;

        cards.add(new SetCardInfo("Ahn-Crop Crasher", 117, Rarity.UNCOMMON, mage.cards.a.AhnCropCrasher.class));
<<<<<<< HEAD
        cards.add(new SetCardInfo("Anointed Procession", 2, Rarity.RARE, mage.cards.a.AnointedProcession.class));
        cards.add(new SetCardInfo("Approach of the Second Sun", 4, Rarity.RARE, mage.cards.a.ApproachOfTheSecondSun.class));
=======
>>>>>>> 1a6c6d9b
        cards.add(new SetCardInfo("Ancient Crab", 40, Rarity.COMMON, mage.cards.a.AncientCrab.class));
        cards.add(new SetCardInfo("Angel of Sanctions", 1, Rarity.MYTHIC, mage.cards.a.AngelOfSanctions.class));
        cards.add(new SetCardInfo("Angler Drake", 41, Rarity.UNCOMMON, mage.cards.a.AnglerDrake.class));
        cards.add(new SetCardInfo("Anointed Procession", 2, Rarity.RARE, mage.cards.a.AnointedProcession.class));
        cards.add(new SetCardInfo("Anointer Priest", 3, Rarity.COMMON, mage.cards.a.AnointerPriest.class));
        cards.add(new SetCardInfo("Approach of the Second Sun", 4, Rarity.RARE, mage.cards.a.ApproachOfTheSecondSun.class));
        cards.add(new SetCardInfo("Archfiend of Ifnir", 78, Rarity.RARE, mage.cards.a.ArchfiendOfIfnir.class));
        cards.add(new SetCardInfo("As Foretold", 42, Rarity.MYTHIC, mage.cards.a.AsForetold.class));
        cards.add(new SetCardInfo("Aven Mindcensor", 5, Rarity.RARE, mage.cards.a.AvenMindcensor.class));
        cards.add(new SetCardInfo("Battlefield Scavenger", 118, Rarity.UNCOMMON, mage.cards.b.BattlefieldScavenger.class));
        cards.add(new SetCardInfo("Bounty of the Luxa", 196, Rarity.RARE, mage.cards.b.BountyOfTheLuxa.class));
        cards.add(new SetCardInfo("Bontu's Monument", 225, Rarity.UNCOMMON, mage.cards.b.BontusMonument.class));
        cards.add(new SetCardInfo("Canyon Slough", 239, Rarity.RARE, mage.cards.c.CanyonSlough.class));
        cards.add(new SetCardInfo("Cartouche of Ambition", 83, Rarity.COMMON, mage.cards.c.CartoucheOfAmbition.class));
        cards.add(new SetCardInfo("Cartouche of Knowledge", 45, Rarity.COMMON, mage.cards.c.CartoucheOfKnowledge.class));
        cards.add(new SetCardInfo("Cartouche of Solidarity", 7, Rarity.COMMON, mage.cards.c.CartoucheOfSolidarity.class));
        cards.add(new SetCardInfo("Cartouche of Strength", 158, Rarity.COMMON, mage.cards.c.CartoucheOfStrength.class));
        cards.add(new SetCardInfo("Cartouche of Zeal", 124, Rarity.COMMON, mage.cards.c.CartoucheOfZeal.class));
        cards.add(new SetCardInfo("Cast Out", 8, Rarity.UNCOMMON, mage.cards.c.CastOut.class));
        cards.add(new SetCardInfo("Censor", 46, Rarity.UNCOMMON, mage.cards.c.Censor.class));
        cards.add(new SetCardInfo("Champion of Rhonas", 159, Rarity.RARE, mage.cards.c.ChampionOfRhonas.class));
        cards.add(new SetCardInfo("Channeler Initiate", 160, Rarity.RARE, mage.cards.c.ChannelerInitiate.class));
        cards.add(new SetCardInfo("Colossapede", 161, Rarity.COMMON, mage.cards.c.Colossapede.class));
        cards.add(new SetCardInfo("Combat Celebrant", 125, Rarity.MYTHIC, mage.cards.c.CombatCelebrant.class));
        cards.add(new SetCardInfo("Companion of the Trials", 271, Rarity.UNCOMMON, mage.cards.c.CompanionOfTheTrials.class));
        cards.add(new SetCardInfo("Consuming Fervor", 126, Rarity.UNCOMMON, mage.cards.c.ConsumingFervor.class));
        cards.add(new SetCardInfo("Crocodile of the Crossing", 162, Rarity.UNCOMMON, mage.cards.c.CrocodileOfTheCrossing.class));
<<<<<<< HEAD
        cards.add(new SetCardInfo("Cryptic Serpent", 48, Rarity.UNCOMMON, mage.cards.c.CrypticSerpent.class));
=======
        cards.add(new SetCardInfo("Cruel Reality", 84, Rarity.MYTHIC, mage.cards.c.CruelReality.class));
>>>>>>> 1a6c6d9b
        cards.add(new SetCardInfo("Curator of Mysteries", 49, Rarity.RARE, mage.cards.c.CuratorOfMysteries.class));
        cards.add(new SetCardInfo("Cursed Minotaur", 85, Rarity.COMMON, mage.cards.c.CursedMinotaur.class));
        cards.add(new SetCardInfo("Cut // Ribbons", 223, Rarity.RARE, mage.cards.c.CutRibbons.class));
        cards.add(new SetCardInfo("Decision Paralysis", 50, Rarity.COMMON, mage.cards.d.DecisionParalysis.class));
        cards.add(new SetCardInfo("Deem Worthy", 127, Rarity.UNCOMMON, mage.cards.d.DeemWorthy.class));
        cards.add(new SetCardInfo("Desiccated Naga", 276, Rarity.UNCOMMON, mage.cards.d.DesiccatedNaga.class));
        cards.add(new SetCardInfo("Destined // Lead", 217, Rarity.UNCOMMON, mage.cards.d.DestinedLead.class));
        cards.add(new SetCardInfo("Dissenter's Deliverance", 164, Rarity.COMMON, mage.cards.d.DissentersDeliverance.class));
        cards.add(new SetCardInfo("Djeru's Resolve", 11, Rarity.COMMON, mage.cards.d.DjerusResolve.class));
        cards.add(new SetCardInfo("Doomed Dissenter", 87, Rarity.COMMON, mage.cards.d.DoomedDissenter.class));
        cards.add(new SetCardInfo("Drake Haven", 51, Rarity.RARE, mage.cards.d.DrakeHaven.class));
        cards.add(new SetCardInfo("Dread Wanderer", 88, Rarity.RARE, mage.cards.d.DreadWanderer.class));
        cards.add(new SetCardInfo("Dune Beetle", 89, Rarity.COMMON, mage.cards.d.DuneBeetle.class));
        cards.add(new SetCardInfo("Dusk // Dawn", 210, Rarity.RARE, mage.cards.d.DuskDawn.class));
        cards.add(new SetCardInfo("Essence Scatter", 52, Rarity.COMMON, mage.cards.e.EssenceScatter.class));
        cards.add(new SetCardInfo("Exemplar of Strength", 165, Rarity.UNCOMMON, mage.cards.e.ExemplarOfStrength.class));
        cards.add(new SetCardInfo("Fetid Pools", 243, Rarity.RARE, mage.cards.f.FetidPools.class));
        cards.add(new SetCardInfo("Flameblade Adept", 131, Rarity.UNCOMMON, mage.cards.f.FlamebladeAdept.class));
        cards.add(new SetCardInfo("Fling", 132, Rarity.COMMON, mage.cards.f.Fling.class));
        cards.add(new SetCardInfo("Floodwaters", 53, Rarity.COMMON, mage.cards.f.Floodwaters.class));
        cards.add(new SetCardInfo("Forest", 254, Rarity.LAND, mage.cards.basiclands.Forest.class, new CardGraphicInfo(null, true)));
        cards.add(new SetCardInfo("Forest", 267, Rarity.LAND, mage.cards.basiclands.Forest.class, new CardGraphicInfo(null, true)));
        cards.add(new SetCardInfo("Forest", 268, Rarity.LAND, mage.cards.basiclands.Forest.class, new CardGraphicInfo(null, true)));
        cards.add(new SetCardInfo("Forest", 269, Rarity.LAND, mage.cards.basiclands.Forest.class, new CardGraphicInfo(null, true)));
        cards.add(new SetCardInfo("Foul Orchard", 279, Rarity.COMMON, mage.cards.f.FoulOrchard.class));
        cards.add(new SetCardInfo("Giant Spider", 166, Rarity.COMMON, mage.cards.g.GiantSpider.class));
        cards.add(new SetCardInfo("Gideon of the Trials", 14, Rarity.MYTHIC, mage.cards.g.GideonOfTheTrials.class));
        cards.add(new SetCardInfo("Gideon's Resolve", 272, Rarity.RARE, mage.cards.g.GideonsResolve.class));
        cards.add(new SetCardInfo("Gideon, Martial Paragon", 270, Rarity.MYTHIC, mage.cards.g.GideonMartialParagon.class));
        cards.add(new SetCardInfo("Glory-Bound Initiate", 16, Rarity.RARE, mage.cards.g.GloryBoundInitiate.class));
        cards.add(new SetCardInfo("Glorybringer", 134, Rarity.RARE, mage.cards.g.Glorybringer.class));
        cards.add(new SetCardInfo("Graceful Cat", 273, Rarity.COMMON, mage.cards.g.GracefulCat.class));
        cards.add(new SetCardInfo("Gravedigger", 93, Rarity.UNCOMMON, mage.cards.g.Gravedigger.class));
        cards.add(new SetCardInfo("Grim Strider", 94, Rarity.UNCOMMON, mage.cards.g.GrimStrider.class));
        cards.add(new SetCardInfo("Hapatra, Vizier of Poisons", 199, Rarity.RARE, mage.cards.h.HapatraVizierOfPoisons.class));
        //cards.add(new SetCardInfo("Harsh Mentor", 135, Rarity.RARE, mage.cards.h.HarshMentor.class));
        cards.add(new SetCardInfo("Hazoret the Fervent", 136, Rarity.MYTHIC, mage.cards.h.HazoretTheFervent.class));
        cards.add(new SetCardInfo("Hazoret's Favor", 137, Rarity.RARE, mage.cards.h.HazoretsFavor.class));
        cards.add(new SetCardInfo("Hazoret's Monument", 229, Rarity.UNCOMMON, mage.cards.h.HazoretsMonument.class));
        cards.add(new SetCardInfo("Heaven // Earth", 224, Rarity.RARE, mage.cards.h.HeavenEarth.class));
        cards.add(new SetCardInfo("Honored Hydra", 172, Rarity.RARE, mage.cards.h.HonoredHydra.class));
        cards.add(new SetCardInfo("Hyena Pack", 139, Rarity.COMMON, mage.cards.h.HyenaPack.class));
        cards.add(new SetCardInfo("Impeccable Timing", 18, Rarity.COMMON, mage.cards.i.ImpeccableTiming.class));
        cards.add(new SetCardInfo("In Oketra's Name", 19, Rarity.COMMON, mage.cards.i.InOketrasName.class));
        cards.add(new SetCardInfo("Insult // Injury", 213, Rarity.RARE, mage.cards.i.InsultInjury.class));
        cards.add(new SetCardInfo("Irrigated Farmland", 245, Rarity.RARE, mage.cards.i.IrrigatedFarmland.class));
        cards.add(new SetCardInfo("Island", 251, Rarity.LAND, mage.cards.basiclands.Island.class, new CardGraphicInfo(null, true)));
        cards.add(new SetCardInfo("Island", 258, Rarity.LAND, mage.cards.basiclands.Island.class, new CardGraphicInfo(null, true)));
        cards.add(new SetCardInfo("Island", 259, Rarity.LAND, mage.cards.basiclands.Island.class, new CardGraphicInfo(null, true)));
        cards.add(new SetCardInfo("Island", 260, Rarity.LAND, mage.cards.basiclands.Island.class, new CardGraphicInfo(null, true)));
        cards.add(new SetCardInfo("Kefnet the Mindful", 59, Rarity.MYTHIC, mage.cards.k.KefnetTheMindful.class));
        cards.add(new SetCardInfo("Kefnet's Monument", 231, Rarity.UNCOMMON, mage.cards.k.KefnetsMonument.class));
        cards.add(new SetCardInfo("Lay Bare the Heart", 96, Rarity.UNCOMMON, mage.cards.l.LayBareTheHeart.class));
        cards.add(new SetCardInfo("Liliana's Influence", 277, Rarity.RARE, mage.cards.l.LilianasInfluence.class));
        cards.add(new SetCardInfo("Liliana's Mastery", 98, Rarity.RARE, mage.cards.l.LilianasMastery.class));
        cards.add(new SetCardInfo("Liliana, Death Wielder", 274, Rarity.MYTHIC, mage.cards.l.LilianaDeathWielder.class));
        cards.add(new SetCardInfo("Liliana, Death's Majesty", 97, Rarity.MYTHIC, mage.cards.l.LilianaDeathsMajesty.class));
        cards.add(new SetCardInfo("Limits of Solidarity", 140, Rarity.UNCOMMON, mage.cards.l.LimitsOfSolidarity.class));
        cards.add(new SetCardInfo("Lord of the Accursed", 140, Rarity.UNCOMMON, mage.cards.l.LordOfTheAccursed.class));
        cards.add(new SetCardInfo("Magma Spray", 141, Rarity.COMMON, mage.cards.m.MagmaSpray.class));
        cards.add(new SetCardInfo("Manglehorn", 175, Rarity.UNCOMMON, mage.cards.m.Manglehorn.class));
        cards.add(new SetCardInfo("Miasma Mummy", 100, Rarity.COMMON, mage.cards.m.MiasmaMummy.class));
        cards.add(new SetCardInfo("Mighty Leap", 20, Rarity.COMMON, mage.cards.m.MightyLeap.class));
        cards.add(new SetCardInfo("Mountain", 253, Rarity.LAND, mage.cards.basiclands.Mountain.class, new CardGraphicInfo(null, true)));
        cards.add(new SetCardInfo("Mountain", 264, Rarity.LAND, mage.cards.basiclands.Mountain.class, new CardGraphicInfo(null, true)));
        cards.add(new SetCardInfo("Mountain", 265, Rarity.LAND, mage.cards.basiclands.Mountain.class, new CardGraphicInfo(null, true)));
        cards.add(new SetCardInfo("Mountain", 266, Rarity.LAND, mage.cards.basiclands.Mountain.class, new CardGraphicInfo(null, true)));
        cards.add(new SetCardInfo("Mouth // Feed", 214, Rarity.RARE, mage.cards.m.MouthFeed.class));
        cards.add(new SetCardInfo("Neheb, the Worthy", 203, Rarity.RARE, mage.cards.n.NehebTheWorthy.class));
        cards.add(new SetCardInfo("Nest of Scarabs", 101, Rarity.UNCOMMON, mage.cards.n.NestOfScarabs.class));
        cards.add(new SetCardInfo("Never // Return", 212, Rarity.RARE, mage.cards.n.NeverReturn.class));
        cards.add(new SetCardInfo("Nimble-Blade Khenra", 145, Rarity.COMMON, mage.cards.n.NimbleBladeKhenra.class));
        cards.add(new SetCardInfo("Nissa, Steward of Elements", 204, Rarity.MYTHIC, mage.cards.n.NissaStewardOfElements.class));
        cards.add(new SetCardInfo("Oketra the True", 21, Rarity.MYTHIC, mage.cards.o.OketraTheTrue.class));
        cards.add(new SetCardInfo("Oketra's Monument", 233, Rarity.UNCOMMON, mage.cards.o.OketrasMonument.class));
        cards.add(new SetCardInfo("Onward // Victory", 218, Rarity.UNCOMMON, mage.cards.o.OnwardVictory.class));
        cards.add(new SetCardInfo("Oracle's Vault", 234, Rarity.RARE, mage.cards.o.OraclesVault.class));
        cards.add(new SetCardInfo("Painful Lesson", 102, Rarity.COMMON, mage.cards.p.PainfulLesson.class));
        cards.add(new SetCardInfo("Plague Belcher", 104, Rarity.RARE, mage.cards.p.PlagueBelcher.class));
        cards.add(new SetCardInfo("Plains", 250, Rarity.LAND, mage.cards.basiclands.Plains.class, new CardGraphicInfo(null, true)));
        cards.add(new SetCardInfo("Plains", 255, Rarity.LAND, mage.cards.basiclands.Plains.class, new CardGraphicInfo(null, true)));
        cards.add(new SetCardInfo("Plains", 256, Rarity.LAND, mage.cards.basiclands.Plains.class, new CardGraphicInfo(null, true)));
        cards.add(new SetCardInfo("Plains", 257, Rarity.LAND, mage.cards.basiclands.Plains.class, new CardGraphicInfo(null, true)));
        cards.add(new SetCardInfo("Pouncing Cheetah", 179, Rarity.COMMON, mage.cards.p.PouncingCheetah.class));
        cards.add(new SetCardInfo("Prepared // Fight", 220, Rarity.RARE, mage.cards.p.PreparedFight.class));
        cards.add(new SetCardInfo("Protection of the Hekma", 23, Rarity.UNCOMMON, mage.cards.p.ProtectionOfTheHekma.class));
        cards.add(new SetCardInfo("Prowling Serpopard", 180, Rarity.RARE, mage.cards.p.ProwlingSerpopard.class));
        cards.add(new SetCardInfo("Pull from Tomorrow", 65, Rarity.RARE, mage.cards.p.PullFromTomorrow.class));
        cards.add(new SetCardInfo("Quarry Hauler", 181, Rarity.COMMON, mage.cards.q.QuarryHauler.class));
        cards.add(new SetCardInfo("Rags // Riches", 222, Rarity.RARE, mage.cards.r.RagsRiches.class));
        cards.add(new SetCardInfo("Reduce // Rubble", 216, Rarity.UNCOMMON, mage.cards.r.ReduceRubble.class));
        cards.add(new SetCardInfo("Regal Caracal", 24, Rarity.RARE, mage.cards.r.RegalCaracal.class));
        cards.add(new SetCardInfo("Renewed Faith", 25, Rarity.UNCOMMON, mage.cards.r.RenewedFaith.class));
        cards.add(new SetCardInfo("Rhonas's Monument", 236, Rarity.UNCOMMON, mage.cards.r.RhonassMonument.class));
        cards.add(new SetCardInfo("Rhonas, the Indomitable", 182, Rarity.MYTHIC, mage.cards.r.RhonasTheIndomitable.class));
        cards.add(new SetCardInfo("Sacred Cat", 27, Rarity.COMMON, mage.cards.s.SacredCat.class));
        cards.add(new SetCardInfo("Scarab Feast", 106, Rarity.COMMON, mage.cards.s.ScarabFeast.class));
        cards.add(new SetCardInfo("Scattered Groves", 247, Rarity.RARE, mage.cards.s.ScatteredGroves.class));
        cards.add(new SetCardInfo("Scribe of the Mindful", 68, Rarity.COMMON, mage.cards.s.ScribeOfTheMindful.class));
        cards.add(new SetCardInfo("Shefet Monitor", 186, Rarity.UNCOMMON, mage.cards.s.ShefetMonitor.class));
        cards.add(new SetCardInfo("Sheltered Thicket", 248, Rarity.RARE, mage.cards.s.ShelteredThicket.class));
        cards.add(new SetCardInfo("Sixth Sense", 187, Rarity.UNCOMMON, mage.cards.s.SixthSense.class));
        cards.add(new SetCardInfo("Soul-Scar Mage", 148, Rarity.RARE, mage.cards.s.SoulScarMage.class));
        cards.add(new SetCardInfo("Soul-Scar Mage", 149, Rarity.RARE, mage.cards.s.SoulScarMage.class));
        cards.add(new SetCardInfo("Spidery Grasp", 188, Rarity.COMMON, mage.cards.s.SpideryGrasp.class));
        cards.add(new SetCardInfo("Splendid Agony", 109, Rarity.COMMON, mage.cards.s.SplendidAgony.class));
        cards.add(new SetCardInfo("Stir the Sands", 110, Rarity.UNCOMMON, mage.cards.s.StirTheSands.class));
        cards.add(new SetCardInfo("Sunscorched Desert", 249, Rarity.COMMON, mage.cards.s.SunscorchedDesert.class));
        cards.add(new SetCardInfo("Supply Caravan", 30, Rarity.COMMON, mage.cards.s.SupplyCaravan.class));
        cards.add(new SetCardInfo("Swamp", 252, Rarity.LAND, mage.cards.basiclands.Swamp.class, new CardGraphicInfo(null, true)));
        cards.add(new SetCardInfo("Swamp", 261, Rarity.LAND, mage.cards.basiclands.Swamp.class, new CardGraphicInfo(null, true)));
        cards.add(new SetCardInfo("Swamp", 262, Rarity.LAND, mage.cards.basiclands.Swamp.class, new CardGraphicInfo(null, true)));
        cards.add(new SetCardInfo("Swamp", 263, Rarity.LAND, mage.cards.basiclands.Swamp.class, new CardGraphicInfo(null, true)));
        cards.add(new SetCardInfo("Tah-Crop Elite", 31, Rarity.COMMON, mage.cards.t.TahCropElite.class));
        cards.add(new SetCardInfo("Tattered Mummy", 278, Rarity.COMMON, mage.cards.t.TatteredMummy.class));
        cards.add(new SetCardInfo("Temmet, Vizier of Naktamun", 207, Rarity.RARE, mage.cards.t.TemmetVizierOfNaktamun.class));
        cards.add(new SetCardInfo("Throne of the God-Pharaoh", 237, Rarity.RARE, mage.cards.t.ThroneOfTheGodPharaoh.class));
        cards.add(new SetCardInfo("Trial of Ambition", 113, Rarity.UNCOMMON, mage.cards.t.TrialOfAmbition.class));
        cards.add(new SetCardInfo("Trial of Knowledge", 73, Rarity.UNCOMMON, mage.cards.t.TrialOfKnowledge.class));
        cards.add(new SetCardInfo("Trial of Solidarity", 34, Rarity.UNCOMMON, mage.cards.t.TrialOfSolidarity.class));
        cards.add(new SetCardInfo("Trial of Strength", 191, Rarity.UNCOMMON, mage.cards.t.TrialOfStrength.class));
        cards.add(new SetCardInfo("Trial of Zeal", 152, Rarity.UNCOMMON, mage.cards.t.TrialOfZeal.class));
        cards.add(new SetCardInfo("Trueheart Duelist", 35, Rarity.UNCOMMON, mage.cards.t.TrueheartDuelist.class));
        cards.add(new SetCardInfo("Unburden", 114, Rarity.COMMON, mage.cards.u.Unburden.class));
        cards.add(new SetCardInfo("Unwavering Initiate", 36, Rarity.COMMON, mage.cards.u.UnwaveringInitiate.class));
        cards.add(new SetCardInfo("Vizier of Tumbling Sands", 75, Rarity.UNCOMMON, mage.cards.v.VizierOfTumblingSands.class));
        cards.add(new SetCardInfo("Vizier of the Menagerie", 192, Rarity.MYTHIC, mage.cards.v.VizierOfTheMenagerie.class));
        cards.add(new SetCardInfo("Watchers of the Dead", 238, Rarity.UNCOMMON, mage.cards.w.WatchersOfTheDead.class));
        cards.add(new SetCardInfo("Watchful Naga", 193, Rarity.UNCOMMON, mage.cards.w.WatchfulNaga.class));
        cards.add(new SetCardInfo("Winged Shepherd", 39, Rarity.COMMON, mage.cards.w.WingedShepherd.class));
    }

    @Override
    public List<CardInfo> getSpecialLand() {
        if (savedSpecialLand.isEmpty()) {
            CardCriteria criteria = new CardCriteria();
            criteria.setCodes("MPS-AKH");
            criteria.minCardNumber(1);
            criteria.maxCardNumber(30);
            savedSpecialLand.addAll(CardRepository.instance.findCards(criteria));
        }

        return new ArrayList<>(savedSpecialLand);
    }
}<|MERGE_RESOLUTION|>--- conflicted
+++ resolved
@@ -66,11 +66,8 @@
         this.ratioBoosterSpecialLand = 144;
 
         cards.add(new SetCardInfo("Ahn-Crop Crasher", 117, Rarity.UNCOMMON, mage.cards.a.AhnCropCrasher.class));
-<<<<<<< HEAD
         cards.add(new SetCardInfo("Anointed Procession", 2, Rarity.RARE, mage.cards.a.AnointedProcession.class));
         cards.add(new SetCardInfo("Approach of the Second Sun", 4, Rarity.RARE, mage.cards.a.ApproachOfTheSecondSun.class));
-=======
->>>>>>> 1a6c6d9b
         cards.add(new SetCardInfo("Ancient Crab", 40, Rarity.COMMON, mage.cards.a.AncientCrab.class));
         cards.add(new SetCardInfo("Angel of Sanctions", 1, Rarity.MYTHIC, mage.cards.a.AngelOfSanctions.class));
         cards.add(new SetCardInfo("Angler Drake", 41, Rarity.UNCOMMON, mage.cards.a.AnglerDrake.class));
@@ -98,11 +95,8 @@
         cards.add(new SetCardInfo("Companion of the Trials", 271, Rarity.UNCOMMON, mage.cards.c.CompanionOfTheTrials.class));
         cards.add(new SetCardInfo("Consuming Fervor", 126, Rarity.UNCOMMON, mage.cards.c.ConsumingFervor.class));
         cards.add(new SetCardInfo("Crocodile of the Crossing", 162, Rarity.UNCOMMON, mage.cards.c.CrocodileOfTheCrossing.class));
-<<<<<<< HEAD
         cards.add(new SetCardInfo("Cryptic Serpent", 48, Rarity.UNCOMMON, mage.cards.c.CrypticSerpent.class));
-=======
         cards.add(new SetCardInfo("Cruel Reality", 84, Rarity.MYTHIC, mage.cards.c.CruelReality.class));
->>>>>>> 1a6c6d9b
         cards.add(new SetCardInfo("Curator of Mysteries", 49, Rarity.RARE, mage.cards.c.CuratorOfMysteries.class));
         cards.add(new SetCardInfo("Cursed Minotaur", 85, Rarity.COMMON, mage.cards.c.CursedMinotaur.class));
         cards.add(new SetCardInfo("Cut // Ribbons", 223, Rarity.RARE, mage.cards.c.CutRibbons.class));
@@ -206,7 +200,6 @@
         cards.add(new SetCardInfo("Sheltered Thicket", 248, Rarity.RARE, mage.cards.s.ShelteredThicket.class));
         cards.add(new SetCardInfo("Sixth Sense", 187, Rarity.UNCOMMON, mage.cards.s.SixthSense.class));
         cards.add(new SetCardInfo("Soul-Scar Mage", 148, Rarity.RARE, mage.cards.s.SoulScarMage.class));
-        cards.add(new SetCardInfo("Soul-Scar Mage", 149, Rarity.RARE, mage.cards.s.SoulScarMage.class));
         cards.add(new SetCardInfo("Spidery Grasp", 188, Rarity.COMMON, mage.cards.s.SpideryGrasp.class));
         cards.add(new SetCardInfo("Splendid Agony", 109, Rarity.COMMON, mage.cards.s.SplendidAgony.class));
         cards.add(new SetCardInfo("Stir the Sands", 110, Rarity.UNCOMMON, mage.cards.s.StirTheSands.class));
