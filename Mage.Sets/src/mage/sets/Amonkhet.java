--- conflicted
+++ resolved
@@ -31,12 +31,9 @@
 import java.util.List;
 import mage.cards.CardGraphicInfo;
 import mage.cards.ExpansionSet;
-<<<<<<< HEAD
-=======
 import mage.cards.repository.CardCriteria;
 import mage.cards.repository.CardInfo;
 import mage.cards.repository.CardRepository;
->>>>>>> 2296647d
 import mage.constants.Rarity;
 import mage.constants.SetType;
 
@@ -64,12 +61,6 @@
         this.numBoosterUncommon = 3;
         this.numBoosterRare = 1;
         this.ratioBoosterMythic = 8;
-<<<<<<< HEAD
-        cards.add(new SetCardInfo("Dusk // Dawn", 210, Rarity.RARE, mage.cards.d.DuskDawn.class));
-        cards.add(new SetCardInfo("Destined // Lead", 217, Rarity.UNCOMMON, mage.cards.d.DestinedLead.class));
-        cards.add(new SetCardInfo("Onward // Victory", 218, Rarity.UNCOMMON, mage.cards.o.OnwardVictory.class));
-        cards.add(new SetCardInfo("Prepared // Fight", 220, Rarity.RARE, mage.cards.p.PreparedFight.class));
-=======
         this.maxCardNumberInBooster = 269;
         this.ratioBoosterSpecialLand = 144;
 
@@ -86,9 +77,11 @@
         cards.add(new SetCardInfo("Crocodile of the Crossing", 162, Rarity.UNCOMMON, mage.cards.c.CrocodileOfTheCrossing.class));
         cards.add(new SetCardInfo("Cursed Minotaur", 85, Rarity.COMMON, mage.cards.c.CursedMinotaur.class));
         cards.add(new SetCardInfo("Decision Paralysis", 50, Rarity.COMMON, mage.cards.d.DecisionParalysis.class));
+        cards.add(new SetCardInfo("Destined // Lead", 217, Rarity.UNCOMMON, mage.cards.d.DestinedLead.class));
         cards.add(new SetCardInfo("Djeru's Resolve", 11, Rarity.COMMON, mage.cards.d.DjerusResolve.class));
         cards.add(new SetCardInfo("Drake Haven", 51, Rarity.RARE, mage.cards.d.DrakeHaven.class));
         cards.add(new SetCardInfo("Dune Beetle", 89, Rarity.COMMON, mage.cards.d.DuneBeetle.class));
+        cards.add(new SetCardInfo("Dusk // Dawn", 210, Rarity.RARE, mage.cards.d.DuskDawn.class));
         cards.add(new SetCardInfo("Essence Scatter", 52, Rarity.COMMON, mage.cards.e.EssenceScatter.class));
         cards.add(new SetCardInfo("Exemplar of Strength", 165, Rarity.UNCOMMON, mage.cards.e.ExemplarOfStrength.class));
         cards.add(new SetCardInfo("Fetid Pools", 243, Rarity.RARE, mage.cards.f.FetidPools.class));
@@ -123,11 +116,13 @@
         cards.add(new SetCardInfo("Mountain", 265, Rarity.LAND, mage.cards.basiclands.Mountain.class, new CardGraphicInfo(null, true)));
         cards.add(new SetCardInfo("Mountain", 266, Rarity.LAND, mage.cards.basiclands.Mountain.class, new CardGraphicInfo(null, true)));
         cards.add(new SetCardInfo("Oketra's Monument", 233, Rarity.UNCOMMON, mage.cards.o.OketrasMonument.class));
+        cards.add(new SetCardInfo("Onward // Victory", 218, Rarity.UNCOMMON, mage.cards.o.OnwardVictory.class));
         cards.add(new SetCardInfo("Oracle's Vault", 234, Rarity.RARE, mage.cards.o.OraclesVault.class));
         cards.add(new SetCardInfo("Plains", 250, Rarity.LAND, mage.cards.basiclands.Plains.class, new CardGraphicInfo(null, true)));
         cards.add(new SetCardInfo("Plains", 255, Rarity.LAND, mage.cards.basiclands.Plains.class, new CardGraphicInfo(null, true)));
         cards.add(new SetCardInfo("Plains", 256, Rarity.LAND, mage.cards.basiclands.Plains.class, new CardGraphicInfo(null, true)));
         cards.add(new SetCardInfo("Plains", 257, Rarity.LAND, mage.cards.basiclands.Plains.class, new CardGraphicInfo(null, true)));
+        cards.add(new SetCardInfo("Prepared // Fight", 220, Rarity.RARE, mage.cards.p.PreparedFight.class));
         cards.add(new SetCardInfo("Prowling Serpopard", 180, Rarity.RARE, mage.cards.p.ProwlingSerpopard.class));
         cards.add(new SetCardInfo("Renewed Faith", 25, Rarity.UNCOMMON, mage.cards.r.RenewedFaith.class));
         cards.add(new SetCardInfo("Rhonas's Monument", 236, Rarity.UNCOMMON, mage.cards.r.RhonassMonument.class));
@@ -156,6 +151,5 @@
         }
 
         return new ArrayList<>(savedSpecialLand);
->>>>>>> 2296647d
     }
 }