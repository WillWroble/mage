--- conflicted
+++ resolved
@@ -48,13 +48,8 @@
 
     public MarduHordechief(UUID ownerId, CardSetInfo setInfo) {
         super(ownerId, setInfo, new CardType[]{CardType.CREATURE}, "{2}{W}");
-<<<<<<< HEAD
         this.subtype.add(SubType.HUMAN);
         this.subtype.add(SubType.WARRIOR);
-=======
-        this.subtype.add("Human");
-        this.subtype.add("Warrior");
->>>>>>> 61a36f10
 
         this.power = new MageInt(2);
         this.toughness = new MageInt(3);
