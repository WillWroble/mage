--- conflicted
+++ resolved
@@ -45,13 +45,8 @@
 
     BondOfInsightEffect() {
         super(Outcome.Benefit);
-<<<<<<< HEAD
-        staticText = "Each player puts the top four cards of their library into their graveyard. " +
-                "Return up to two instant and/or sorcery cards from your graveyard to your hand";
-=======
         staticText = "Each player mills four cards. " +
                 "Return up to two instant and/or sorcery cards from your graveyard to your hand.";
->>>>>>> 7e9d4417
     }
 
     private BondOfInsightEffect(final BondOfInsightEffect effect) {
