package mage.cards.p;

import mage.MageObject;
import mage.MageObjectReference;
import mage.ObjectColor;
import mage.abilities.Ability;
import mage.abilities.effects.common.DestroyTargetEffect;
import mage.cards.CardImpl;
import mage.cards.CardSetInfo;
import mage.constants.CardType;
import mage.constants.WatcherScope;
import mage.filter.common.FilterCreaturePermanent;
import mage.filter.predicate.Predicates;
import mage.filter.predicate.mageobject.ColorPredicate;
import mage.game.Game;
import mage.game.events.GameEvent;
import mage.game.permanent.Permanent;
import mage.target.common.TargetCreaturePermanent;
import mage.watchers.Watcher;

import java.util.*;

/**
 * @author noahg
 */
public final class PrematureBurial extends CardImpl {

    private static final FilterCreaturePermanent filter = new FilterCreaturePermanent("nonblack creature that entered the battlefield since your last turn ended");

    static {
        filter.add(Predicates.not(new ColorPredicate(ObjectColor.BLACK)));
    }

    public PrematureBurial(UUID ownerId, CardSetInfo setInfo) {
        super(ownerId, setInfo, new CardType[]{CardType.SORCERY}, "{1}{B}");

        // Destroy target nonblack creature that entered the battlefield since your last turn ended.
        this.getSpellAbility().addEffect(new DestroyTargetEffect().setText("Destroy target nonblack creature that entered the battlefield since your last turn ended."));
        this.getSpellAbility().addTarget(new ETBSinceYourLastTurnTarget(filter));
        this.getSpellAbility().addWatcher(new ETBSinceYourLastTurnWatcher());
    }

    public PrematureBurial(final PrematureBurial card) {
        super(card);
    }

    @Override
    public PrematureBurial copy() {
        return new PrematureBurial(this);
    }
}

class ETBSinceYourLastTurnTarget extends TargetCreaturePermanent {

    public ETBSinceYourLastTurnTarget(FilterCreaturePermanent filter) {
        super(filter);
        this.targetName = "nonblack creature that entered the battlefield since your last turn ended";
    }

    public ETBSinceYourLastTurnTarget(ETBSinceYourLastTurnTarget target) {
        super(target);
    }

    @Override
    public boolean canTarget(UUID controllerId, UUID id, Ability source, Game game) {
        ETBSinceYourLastTurnWatcher watcher = game.getState().getWatcher(ETBSinceYourLastTurnWatcher.class);
        if (watcher != null) {
            if (watcher.enteredSinceLastTurn(controllerId, new MageObjectReference(id, game))) {
                return super.canTarget(controllerId, id, source, game);
            }
        }
        return false;
    }

    @Override
    public boolean canChoose(UUID sourceId, UUID sourceControllerId, Game game) {
        MageObject targetSource = game.getObject(sourceId);
        ETBSinceYourLastTurnWatcher watcher = game.getState().getWatcher(ETBSinceYourLastTurnWatcher.class);
        if (targetSource != null) {
            for (Permanent permanent : game.getBattlefield().getActivePermanents(filter, sourceControllerId, sourceId, game)) {
                if (permanent.canBeTargetedBy(targetSource, sourceControllerId, game)) {
                    if (watcher != null && watcher.enteredSinceLastTurn(sourceControllerId, new MageObjectReference(permanent.getId(), game))) {
                        return true;
                    }
                }
            }
        }
        return false;
    }

    @Override
    public ETBSinceYourLastTurnTarget copy() {
        return new ETBSinceYourLastTurnTarget(this);
    }
}

class ETBSinceYourLastTurnWatcher extends Watcher {

    private final Map<UUID, Set<MageObjectReference>> playerToETBMap;

    public ETBSinceYourLastTurnWatcher() {
        super(WatcherScope.GAME);
        this.playerToETBMap = new HashMap<>();
    }

<<<<<<< HEAD
=======
    public ETBSinceYourLastTurnWatcher(ETBSinceYourLastTurnWatcher watcher) {
        super(watcher);
        this.playerToETBMap = new HashMap<>();
        for (UUID player : watcher.playerToETBMap.keySet()) {
            this.playerToETBMap.put(player, new HashSet<>(watcher.playerToETBMap.get(player)));
        }
    }

>>>>>>> 42e52df3
    @Override
    public void watch(GameEvent event, Game game) {
        if (event.getType() == GameEvent.EventType.END_TURN_STEP_POST) {
            playerToETBMap.put(event.getPlayerId(), new HashSet<>());
        } else if (event.getType() == GameEvent.EventType.ENTERS_THE_BATTLEFIELD) {
            Permanent etbPermanent = game.getPermanent(event.getTargetId());
            if (etbPermanent != null) {
                for (UUID player : game.getPlayerList()) {
                    if (!playerToETBMap.containsKey(player)) {
                        playerToETBMap.put(player, new HashSet<>());
                    }
                    playerToETBMap.get(player).add(new MageObjectReference(etbPermanent.getBasicMageObject(game), game));
                }
            }
        }
    }

    public boolean enteredSinceLastTurn(UUID player, MageObjectReference mor) {
        return playerToETBMap.get(player).contains(mor);
    }
}<|MERGE_RESOLUTION|>--- conflicted
+++ resolved
@@ -103,17 +103,6 @@
         this.playerToETBMap = new HashMap<>();
     }
 
-<<<<<<< HEAD
-=======
-    public ETBSinceYourLastTurnWatcher(ETBSinceYourLastTurnWatcher watcher) {
-        super(watcher);
-        this.playerToETBMap = new HashMap<>();
-        for (UUID player : watcher.playerToETBMap.keySet()) {
-            this.playerToETBMap.put(player, new HashSet<>(watcher.playerToETBMap.get(player)));
-        }
-    }
-
->>>>>>> 42e52df3
     @Override
     public void watch(GameEvent event, Game game) {
         if (event.getType() == GameEvent.EventType.END_TURN_STEP_POST) {
