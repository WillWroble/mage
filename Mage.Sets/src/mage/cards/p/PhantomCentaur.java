/*
 *  Copyright 2010 BetaSteward_at_googlemail.com. All rights reserved.
 *
 *  Redistribution and use in source and binary forms, with or without modification, are
 *  permitted provided that the following conditions are met:
 *
 *     1. Redistributions of source code must retain the above copyright notice, this list of
 *        conditions and the following disclaimer.
 *
 *     2. Redistributions in binary form must reproduce the above copyright notice, this list
 *        of conditions and the following disclaimer in the documentation and/or other materials
 *        provided with the distribution.
 *
 *  THIS SOFTWARE IS PROVIDED BY BetaSteward_at_googlemail.com ``AS IS'' AND ANY EXPRESS OR IMPLIED
 *  WARRANTIES, INCLUDING, BUT NOT LIMITED TO, THE IMPLIED WARRANTIES OF MERCHANTABILITY AND
 *  FITNESS FOR A PARTICULAR PURPOSE ARE DISCLAIMED. IN NO EVENT SHALL BetaSteward_at_googlemail.com OR
 *  CONTRIBUTORS BE LIABLE FOR ANY DIRECT, INDIRECT, INCIDENTAL, SPECIAL, EXEMPLARY, OR
 *  CONSEQUENTIAL DAMAGES (INCLUDING, BUT NOT LIMITED TO, PROCUREMENT OF SUBSTITUTE GOODS OR
 *  SERVICES; LOSS OF USE, DATA, OR PROFITS; OR BUSINESS INTERRUPTION) HOWEVER CAUSED AND ON
 *  ANY THEORY OF LIABILITY, WHETHER IN CONTRACT, STRICT LIABILITY, OR TORT (INCLUDING
 *  NEGLIGENCE OR OTHERWISE) ARISING IN ANY WAY OUT OF THE USE OF THIS SOFTWARE, EVEN IF
 *  ADVISED OF THE POSSIBILITY OF SUCH DAMAGE.
 *
 *  The views and conclusions contained in the software and documentation are those of the
 *  authors and should not be interpreted as representing official policies, either expressed
 *  or implied, of BetaSteward_at_googlemail.com.
 */
package mage.cards.p;

import mage.MageInt;
import mage.ObjectColor;
import mage.abilities.common.EntersBattlefieldAbility;
import mage.abilities.common.SimpleStaticAbility;
import mage.abilities.effects.PhantomPreventionEffect;
import mage.abilities.effects.common.counter.AddCountersSourceEffect;
import mage.abilities.keyword.ProtectionAbility;
import mage.cards.CardImpl;
import mage.cards.CardSetInfo;
import mage.constants.CardType;
import mage.constants.Zone;
import mage.counters.CounterType;

import java.util.UUID;

/**
 * @author LevelX2
 */
public class PhantomCentaur extends CardImpl {

    public PhantomCentaur(UUID ownerId, CardSetInfo setInfo) {
        super(ownerId, setInfo, new CardType[]{CardType.CREATURE}, "{2}{G}{G}");
        this.subtype.add("Centaur");
        this.subtype.add("Spirit");

        this.power = new MageInt(2);
        this.toughness = new MageInt(0);

        // Protection from black
        this.addAbility(ProtectionAbility.from(ObjectColor.BLACK));

        // Phantom Centaur enters the battlefield with three +1/+1 counters on it.
        this.addAbility(new EntersBattlefieldAbility(new AddCountersSourceEffect(CounterType.P1P1.createInstance(3)), "with three +1/+1 counters on it"));

        // If damage would be dealt to Phantom Centaur, prevent that damage. Remove a +1/+1 counter from Phantom Centaur.
        this.addAbility(new SimpleStaticAbility(Zone.BATTLEFIELD, new PhantomPreventionEffect()));
    }

    public PhantomCentaur(final PhantomCentaur card) {
        super(card);
    }

    @Override
    public PhantomCentaur copy() {
        return new PhantomCentaur(this);
    }
}
<<<<<<< HEAD
=======

class PhantomCentaurPreventionEffect extends PreventionEffectImpl {

    // remember turn and phase step to check if counter in this step was already removed
    private int turn = 0;
    private Step combatPhaseStep = null;

    public PhantomCentaurPreventionEffect() {
        super(Duration.WhileOnBattlefield);
        staticText = "If damage would be dealt to {this}, prevent that damage. Remove a +1/+1 counter from {this}";
    }

    public PhantomCentaurPreventionEffect(final PhantomCentaurPreventionEffect effect) {
        super(effect);
        this.turn = effect.turn;
        this.combatPhaseStep = effect.combatPhaseStep;
    }

    @Override
    public PhantomCentaurPreventionEffect copy() {
        return new PhantomCentaurPreventionEffect(this);
    }

    @Override
    public boolean apply(Game game, Ability source) {
        return true;
    }

    @Override
    public boolean replaceEvent(GameEvent event, Ability source, Game game) {
        preventDamageAction(event, source, game);

        Permanent permanent = game.getPermanent(source.getSourceId());
        if (permanent != null) {
            boolean removeCounter = true;
            // check if in the same combat damage step already a counter was removed
            if (game.getTurn().getPhase().getStep().getType() == PhaseStep.COMBAT_DAMAGE) {
                if (game.getTurnNum() == turn
                        && game.getTurn().getStep().equals(combatPhaseStep)) {
                    removeCounter = false;
                } else {
                    turn = game.getTurnNum();
                    combatPhaseStep = game.getTurn().getStep();
                }
            }

            if(removeCounter && permanent.getCounters(game).containsKey(CounterType.P1P1)) {
                StringBuilder sb = new StringBuilder(permanent.getName()).append(": ");
                permanent.removeCounters(CounterType.P1P1.createInstance(), game);
                sb.append("Removed a +1/+1 counter ");
                game.informPlayers(sb.toString());
            }
        }

        return false;
    }

    @Override
    public boolean applies(GameEvent event, Ability source, Game game) {
        if (super.applies(event, source, game)) {
            if (event.getTargetId().equals(source.getSourceId())) {
                return true;
            }
        }
        return false;
    }

}
>>>>>>> cf831eea
<|MERGE_RESOLUTION|>--- conflicted
+++ resolved
@@ -73,75 +73,4 @@
     public PhantomCentaur copy() {
         return new PhantomCentaur(this);
     }
-}
-<<<<<<< HEAD
-=======
-
-class PhantomCentaurPreventionEffect extends PreventionEffectImpl {
-
-    // remember turn and phase step to check if counter in this step was already removed
-    private int turn = 0;
-    private Step combatPhaseStep = null;
-
-    public PhantomCentaurPreventionEffect() {
-        super(Duration.WhileOnBattlefield);
-        staticText = "If damage would be dealt to {this}, prevent that damage. Remove a +1/+1 counter from {this}";
-    }
-
-    public PhantomCentaurPreventionEffect(final PhantomCentaurPreventionEffect effect) {
-        super(effect);
-        this.turn = effect.turn;
-        this.combatPhaseStep = effect.combatPhaseStep;
-    }
-
-    @Override
-    public PhantomCentaurPreventionEffect copy() {
-        return new PhantomCentaurPreventionEffect(this);
-    }
-
-    @Override
-    public boolean apply(Game game, Ability source) {
-        return true;
-    }
-
-    @Override
-    public boolean replaceEvent(GameEvent event, Ability source, Game game) {
-        preventDamageAction(event, source, game);
-
-        Permanent permanent = game.getPermanent(source.getSourceId());
-        if (permanent != null) {
-            boolean removeCounter = true;
-            // check if in the same combat damage step already a counter was removed
-            if (game.getTurn().getPhase().getStep().getType() == PhaseStep.COMBAT_DAMAGE) {
-                if (game.getTurnNum() == turn
-                        && game.getTurn().getStep().equals(combatPhaseStep)) {
-                    removeCounter = false;
-                } else {
-                    turn = game.getTurnNum();
-                    combatPhaseStep = game.getTurn().getStep();
-                }
-            }
-
-            if(removeCounter && permanent.getCounters(game).containsKey(CounterType.P1P1)) {
-                StringBuilder sb = new StringBuilder(permanent.getName()).append(": ");
-                permanent.removeCounters(CounterType.P1P1.createInstance(), game);
-                sb.append("Removed a +1/+1 counter ");
-                game.informPlayers(sb.toString());
-            }
-        }
-
-        return false;
-    }
-
-    @Override
-    public boolean applies(GameEvent event, Ability source, Game game) {
-        if (super.applies(event, source, game)) {
-            if (event.getTargetId().equals(source.getSourceId())) {
-                return true;
-            }
-        }
-        return false;
-    }
-
-}
->>>>>>> cf831eea
+}