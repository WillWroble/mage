
package mage.cards.p;

import mage.abilities.Ability;
import mage.abilities.costs.CostAdjuster;
import mage.abilities.costs.common.PayLifeCost;
import mage.abilities.effects.common.DestroyMultiTargetEffect;
import mage.abilities.effects.common.InfoEffect;
import mage.cards.CardImpl;
import mage.cards.CardSetInfo;
import mage.constants.CardType;
import mage.game.Game;
import mage.players.Player;
import mage.target.common.TargetCreaturePermanent;
import mage.target.targetadjustment.TargetAdjuster;

import java.util.UUID;

/**
 * @author escplan9 - Derek Monturo
 */
public final class PhyrexianPurge extends CardImpl {

    public PhyrexianPurge(UUID ownerId, CardSetInfo setInfo) {
        super(ownerId, setInfo, new CardType[]{CardType.SORCERY}, "{2}{B}{R}");

        // Destroy any number of target creatures.
        // Phyrexian Purge costs 3 life more to cast for each target.
        this.getSpellAbility().addTarget(new TargetCreaturePermanent(0, Integer.MAX_VALUE));
        this.getSpellAbility().addEffect(new DestroyMultiTargetEffect());
        this.getSpellAbility().addEffect(new InfoEffect("<br><br>{this} costs 3 life more to cast for each target"));
        this.getSpellAbility().setTargetAdjuster(PhyrexianPurgeTargetAdjuster.instance);
        this.getSpellAbility().setCostAdjuster(PhyrexianPurgeCostAdjuster.instance);
    }

    public PhyrexianPurge(final PhyrexianPurge card) {
        super(card);
    }

    @Override
    public PhyrexianPurge copy() {
        return new PhyrexianPurge(this);
    }
}

enum PhyrexianPurgeCostAdjuster implements CostAdjuster {
    instance;

    @Override
    public void adjustCosts(Ability ability, Game game) {
        int numTargets = ability.getTargets().get(0).getTargets().size();
        if (numTargets > 0) {
            ability.getCosts().add(new PayLifeCost(numTargets * 3));
        }
    }
}

<<<<<<< HEAD
    @Override
    public void adjustTargets(Ability ability, Game game) {
        if (ability instanceof SpellAbility) {
            ability.getTargets().clear();
            Player you = game.getPlayer(ownerId);
            if(you != null) {
                int maxTargets = you.getLife() / 3;
                ability.addTarget(new TargetCreaturePermanent(0, maxTargets));
            }
        }
    }

    public PhyrexianPurge(final PhyrexianPurge card) {
        super(card);
    }
=======
enum PhyrexianPurgeTargetAdjuster implements TargetAdjuster {
    instance;
>>>>>>> e4250576

    @Override
    public void adjustTargets(Ability ability, Game game) {
        ability.getTargets().clear();
        Player you = game.getPlayer(ability.getControllerId());
        int maxTargets = you.getLife() / 3;
        ability.addTarget(new TargetCreaturePermanent(0, maxTargets));
    }
}<|MERGE_RESOLUTION|>--- conflicted
+++ resolved
@@ -55,26 +55,8 @@
     }
 }
 
-<<<<<<< HEAD
-    @Override
-    public void adjustTargets(Ability ability, Game game) {
-        if (ability instanceof SpellAbility) {
-            ability.getTargets().clear();
-            Player you = game.getPlayer(ownerId);
-            if(you != null) {
-                int maxTargets = you.getLife() / 3;
-                ability.addTarget(new TargetCreaturePermanent(0, maxTargets));
-            }
-        }
-    }
-
-    public PhyrexianPurge(final PhyrexianPurge card) {
-        super(card);
-    }
-=======
 enum PhyrexianPurgeTargetAdjuster implements TargetAdjuster {
     instance;
->>>>>>> e4250576
 
     @Override
     public void adjustTargets(Ability ability, Game game) {
