/*
 *  Copyright 2010 BetaSteward_at_googlemail.com. All rights reserved.
 *
 *  Redistribution and use in source and binary forms, with or without modification, are
 *  permitted provided that the following conditions are met:
 *
 *     1. Redistributions of source code must retain the above copyright notice, this list of
 *        conditions and the following disclaimer.
 *
 *     2. Redistributions in binary form must reproduce the above copyright notice, this list
 *        of conditions and the following disclaimer in the documentation and/or other materials
 *        provided with the distribution.
 *
 *  THIS SOFTWARE IS PROVIDED BY BetaSteward_at_googlemail.com ``AS IS'' AND ANY EXPRESS OR IMPLIED
 *  WARRANTIES, INCLUDING, BUT NOT LIMITED TO, THE IMPLIED WARRANTIES OF MERCHANTABILITY AND
 *  FITNESS FOR A PARTICULAR PURPOSE ARE DISCLAIMED. IN NO EVENT SHALL BetaSteward_at_googlemail.com OR
 *  CONTRIBUTORS BE LIABLE FOR ANY DIRECT, INDIRECT, INCIDENTAL, SPECIAL, EXEMPLARY, OR
 *  CONSEQUENTIAL DAMAGES (INCLUDING, BUT NOT LIMITED TO, PROCUREMENT OF SUBSTITUTE GOODS OR
 *  SERVICES; LOSS OF USE, DATA, OR PROFITS; OR BUSINESS INTERRUPTION) HOWEVER CAUSED AND ON
 *  ANY THEORY OF LIABILITY, WHETHER IN CONTRACT, STRICT LIABILITY, OR TORT (INCLUDING
 *  NEGLIGENCE OR OTHERWISE) ARISING IN ANY WAY OUT OF THE USE OF THIS SOFTWARE, EVEN IF
 *  ADVISED OF THE POSSIBILITY OF SUCH DAMAGE.
 *
 *  The views and conclusions contained in the software and documentation are those of the
 *  authors and should not be interpreted as representing official policies, either expressed
 *  or implied, of BetaSteward_at_googlemail.com.
 */
package mage.cards.l;

import java.util.UUID;
import mage.MageInt;
import mage.MageObject;
import mage.MageObjectReference;
import mage.abilities.Ability;
import mage.abilities.common.AsEntersBattlefieldAbility;
import mage.abilities.common.DealsCombatDamageTriggeredAbility;
import mage.abilities.common.SimpleStaticAbility;
import mage.abilities.effects.ContinuousEffectImpl;
import mage.abilities.effects.OneShotEffect;
import mage.cards.Card;
import mage.cards.CardImpl;
import mage.cards.CardSetInfo;
import mage.constants.CardType;
import mage.constants.SubType;
import mage.constants.Duration;
import mage.constants.Layer;
import mage.constants.Outcome;
import mage.constants.SubLayer;
import mage.constants.Zone;
import mage.filter.common.FilterInstantOrSorceryCard;
import mage.game.ExileZone;
import mage.game.Game;
import mage.game.permanent.Permanent;
import mage.players.Player;
import mage.target.common.TargetCardInYourGraveyard;
import mage.util.CardUtil;

/**
 *
 * @author LevelX2
 */
public class LivingLore extends CardImpl {

    public LivingLore(UUID ownerId, CardSetInfo setInfo) {
<<<<<<< HEAD
        super(ownerId,setInfo,new CardType[]{CardType.CREATURE},"{3}{U}");
        this.subtype.add(SubType.AVATAR);
=======
        super(ownerId, setInfo, new CardType[]{CardType.CREATURE}, "{3}{U}");
        this.subtype.add("Avatar");
>>>>>>> 61a36f10
        this.power = new MageInt(0);
        this.toughness = new MageInt(0);

        // As Living Lore enters the battlefield, exile an instant or sorcery card from your graveyard.
        this.addAbility(new AsEntersBattlefieldAbility(new LivingLoreExileEffect(), "exile an instant or sorcery card from your graveyard"));

        // Living Lore's power and toughness are each equal to the exiled card's converted mana cost.
        this.addAbility(new SimpleStaticAbility(Zone.ALL, new LivingLoreSetPowerToughnessSourceEffect()));

        // Whenever Living Lore deals combat damage, you may sacrifice it. If you do, you may cast the exiled card without paying its mana cost.
        this.addAbility(new DealsCombatDamageTriggeredAbility(new LivingLoreSacrificeEffect(), true));
    }

    public LivingLore(final LivingLore card) {
        super(card);
    }

    @Override
    public LivingLore copy() {
        return new LivingLore(this);
    }
}

class LivingLoreExileEffect extends OneShotEffect {

    public LivingLoreExileEffect() {
        super(Outcome.Exile);
        staticText = "exile an instant or sorcery card from your graveyard";
    }

    public LivingLoreExileEffect(final LivingLoreExileEffect effect) {
        super(effect);
    }

    @Override
    public LivingLoreExileEffect copy() {
        return new LivingLoreExileEffect(this);
    }

    @Override
    public boolean apply(Game game, Ability source) {
        Player controller = game.getPlayer(source.getControllerId());
        Permanent sourcePermanent = game.getPermanentEntering(source.getSourceId());
        if (sourcePermanent != null && controller != null) {
            TargetCardInYourGraveyard target = new TargetCardInYourGraveyard(new FilterInstantOrSorceryCard("instant or sorcery card from your graveyard"));
            if (controller.chooseTarget(outcome, target, source, game)) {
                UUID exileId = CardUtil.getExileZoneId(game, source.getSourceId(), game.getState().getZoneChangeCounter(source.getSourceId()) + 1);
                Card card = controller.getGraveyard().get(target.getFirstTarget(), game);
                if (card != null) {
                    controller.moveCardsToExile(card, source, game, true, exileId, sourcePermanent.getIdName());
                }
            }
            return true;
        }
        return false;
    }

}

class LivingLoreSetPowerToughnessSourceEffect extends ContinuousEffectImpl {

    public LivingLoreSetPowerToughnessSourceEffect() {
        super(Duration.Custom, Layer.PTChangingEffects_7, SubLayer.SetPT_7b, Outcome.BoostCreature);
        staticText = "{this}'s power and toughness are each equal to the exiled card's converted mana cost";
    }

    public LivingLoreSetPowerToughnessSourceEffect(final LivingLoreSetPowerToughnessSourceEffect effect) {
        super(effect);
    }

    @Override
    public LivingLoreSetPowerToughnessSourceEffect copy() {
        return new LivingLoreSetPowerToughnessSourceEffect(this);
    }

    @Override
    public boolean apply(Game game, Ability source) {
        Permanent permanent = game.getPermanent(source.getSourceId());
        int zcc = game.getState().getZoneChangeCounter(source.getSourceId());
        if (permanent == null) {
            permanent = game.getPermanentEntering(source.getSourceId());
            zcc++;
        }
        if (permanent == null) {
            return true;
        }
        UUID exileId = CardUtil.getExileZoneId(game, source.getSourceId(), zcc);
        if (exileId != null) {
            ExileZone exileZone = game.getExile().getExileZone(exileId);
            if (exileZone == null) {
                return false;
            }
            Card exiledCard = null;
            for (Card card : exileZone.getCards(game)) {
                exiledCard = card;
                break;
            }
            if (exiledCard != null) {
                int value = exiledCard.getConvertedManaCost();
                permanent.getPower().setValue(value);
                permanent.getToughness().setValue(value);
            }
        }
        return true;
    }
}

class LivingLoreSacrificeEffect extends OneShotEffect {

    public LivingLoreSacrificeEffect() {
        super(Outcome.Benefit);
        this.staticText = "you may sacrifice it. If you do, you may cast the exiled card without paying its mana cost";
    }

    public LivingLoreSacrificeEffect(final LivingLoreSacrificeEffect effect) {
        super(effect);
    }

    @Override
    public LivingLoreSacrificeEffect copy() {
        return new LivingLoreSacrificeEffect(this);
    }

    @Override
    public boolean apply(Game game, Ability source) {
        Player controller = game.getPlayer(source.getControllerId());
        if (controller != null) {
            MageObject mageObject = source.getSourceObject(game);
            Permanent permanent = game.getPermanent(source.getSourceId());
            if (permanent != null && mageObject != null && new MageObjectReference(permanent, game).refersTo(mageObject, game)) {
                if (permanent.sacrifice(source.getSourceId(), game)) {
                    UUID exileId = CardUtil.getExileZoneId(game, source.getSourceId(), source.getSourceObjectZoneChangeCounter());
                    if (exileId != null) {
                        ExileZone exileZone = game.getExile().getExileZone(exileId);
                        Card exiledCard = null;
                        if (exileZone != null) {
                            for (Card card : exileZone.getCards(game)) {
                                exiledCard = card;
                                break;
                            }
                        }
                        if (exiledCard != null) {
                            if (exiledCard.getSpellAbility().canChooseTarget(game)) {
                                controller.cast(exiledCard.getSpellAbility(), game, true);
                            }
                        }
                    }
                }
            }
            return true;
        }
        return false;
    }
}<|MERGE_RESOLUTION|>--- conflicted
+++ resolved
@@ -62,13 +62,8 @@
 public class LivingLore extends CardImpl {
 
     public LivingLore(UUID ownerId, CardSetInfo setInfo) {
-<<<<<<< HEAD
-        super(ownerId,setInfo,new CardType[]{CardType.CREATURE},"{3}{U}");
-        this.subtype.add(SubType.AVATAR);
-=======
         super(ownerId, setInfo, new CardType[]{CardType.CREATURE}, "{3}{U}");
         this.subtype.add("Avatar");
->>>>>>> 61a36f10
         this.power = new MageInt(0);
         this.toughness = new MageInt(0);
 
