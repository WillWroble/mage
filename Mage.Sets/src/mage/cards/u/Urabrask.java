--- conflicted
+++ resolved
@@ -63,8 +63,7 @@
         this.getLeftHalfCard().addAbility(new ConditionalActivatedAbility(
                 new ExileAndReturnSourceEffect(PutCards.BATTLEFIELD_TRANSFORMED),
                 new ManaCostsImpl<>("{R}"), UrabraskCondition.instance
-<<<<<<< HEAD
-        ).setTiming(TimingRule.SORCERY), new SpellsCastWatcher());
+        ).setTiming(TimingRule.SORCERY));
 
         // (As this Saga enters and after your draw step, add a lore counter.)
         SagaAbility sagaAbility = new SagaAbility(this.getRightHalfCard());
@@ -89,9 +88,6 @@
                 new ExileSourceAndReturnFaceUpEffect()
         );
         this.getRightHalfCard().addAbility(sagaAbility, new CastFromGraveyardWatcher());
-=======
-        ).setTiming(TimingRule.SORCERY));
->>>>>>> 9a37b26f
     }
 
     private Urabrask(final Urabrask card) {
