package mage.cards.h;

import mage.abilities.Ability;
import mage.abilities.Mode;
import mage.abilities.common.BeginningOfCombatTriggeredAbility;
import mage.abilities.common.SimpleActivatedAbility;
import mage.abilities.costs.mana.ManaCostsImpl;
import mage.abilities.effects.common.DrawCardSourceControllerEffect;
import mage.abilities.effects.common.LoseLifeSourceControllerEffect;
import mage.abilities.effects.common.SacrificeAllEffect;
import mage.abilities.effects.common.TransformSourceEffect;
<<<<<<< HEAD
import mage.abilities.effects.common.continuous.BoostAllEffect;
import mage.abilities.keyword.DeathtouchAbility;
=======
import mage.abilities.hint.common.ModesAlreadyUsedHint;
>>>>>>> 9a37b26f
import mage.abilities.keyword.FlyingAbility;
import mage.abilities.keyword.LifelinkAbility;
import mage.cards.CardSetInfo;
import mage.cards.TransformingDoubleFacedCard;
import mage.constants.*;
import mage.filter.StaticFilters;
import mage.filter.common.FilterCreaturePermanent;
import mage.filter.predicate.Predicates;
import mage.filter.predicate.mageobject.AbilityPredicate;

import java.util.UUID;

/**
 * @author TheElk801
 */
public final class HenrikaDomnathi extends TransformingDoubleFacedCard {

    private static final FilterCreaturePermanent filter
            = new FilterCreaturePermanent("each creature you control with flying, deathtouch, and/or lifelink");

    static {
        filter.add(TargetController.YOU.getControllerPredicate());
        filter.add(Predicates.or(
                new AbilityPredicate(FlyingAbility.class),
                new AbilityPredicate(DeathtouchAbility.class),
                new AbilityPredicate(LifelinkAbility.class)
        ));
    }

    public HenrikaDomnathi(UUID ownerId, CardSetInfo setInfo) {
        super(
                ownerId, setInfo,
                new SuperType[]{SuperType.LEGENDARY}, new CardType[]{CardType.CREATURE}, new SubType[]{SubType.VAMPIRE}, "{2}{B}{B}",
                "Henrika, Infernal Seer",
                new SuperType[]{SuperType.LEGENDARY}, new CardType[]{CardType.CREATURE}, new SubType[]{SubType.VAMPIRE}, "B"
        );
        this.getLeftHalfCard().setPT(1, 3);
        this.getRightHalfCard().setPT(3, 4);

        // Flying
        this.getLeftHalfCard().addAbility(FlyingAbility.getInstance());

        // At the beginning of combat on your turn, choose one that hasn't been chosen —
        // • Each player sacrifices a creature.
        Ability ability = new BeginningOfCombatTriggeredAbility(new SacrificeAllEffect(
                1, StaticFilters.FILTER_CONTROLLED_CREATURE_SHORT_TEXT
        ), TargetController.YOU, false);
        ability.setModeTag("each player sacrifice");
        ability.getModes().setEachModeOnlyOnce(true);

        // • You draw a card and you lose 1 life.
        Mode mode = new Mode(new DrawCardSourceControllerEffect(1).setText("you draw a card"));
        mode.addEffect(new LoseLifeSourceControllerEffect(1).concatBy("and"));
        mode.setModeTag("draw and lose life");
        ability.addMode(mode);

        // • Transform Henrika Domnathi.
<<<<<<< HEAD
        ability.addMode(new Mode(new TransformSourceEffect()));
        this.getLeftHalfCard().addAbility(ability);

        // Henrika, Infernal Seer
        // Flying
        this.getRightHalfCard().addAbility(FlyingAbility.getInstance());

        // Deathtouch
        this.getRightHalfCard().addAbility(DeathtouchAbility.getInstance());

        // Lifelink
        this.getRightHalfCard().addAbility(LifelinkAbility.getInstance());

        // {1}{B}{B}: Each creature you control with flying, deathtouch, and/or lifelink gets +1/+0 until end of turn.
        this.getRightHalfCard().addAbility(new SimpleActivatedAbility(new BoostAllEffect(
                1, 0, Duration.EndOfTurn, filter, false
        ), new ManaCostsImpl<>("{1}{B}{B}")));
=======
        ability.addMode(new Mode(new TransformSourceEffect()).setModeTag("transform"));
        this.addAbility(new TransformAbility());

        ability.addHint(ModesAlreadyUsedHint.instance);
        this.addAbility(ability);
>>>>>>> 9a37b26f
    }

    private HenrikaDomnathi(final HenrikaDomnathi card) {
        super(card);
    }

    @Override
    public HenrikaDomnathi copy() {
        return new HenrikaDomnathi(this);
    }
}<|MERGE_RESOLUTION|>--- conflicted
+++ resolved
@@ -9,12 +9,9 @@
 import mage.abilities.effects.common.LoseLifeSourceControllerEffect;
 import mage.abilities.effects.common.SacrificeAllEffect;
 import mage.abilities.effects.common.TransformSourceEffect;
-<<<<<<< HEAD
 import mage.abilities.effects.common.continuous.BoostAllEffect;
+import mage.abilities.hint.common.ModesAlreadyUsedHint;
 import mage.abilities.keyword.DeathtouchAbility;
-=======
-import mage.abilities.hint.common.ModesAlreadyUsedHint;
->>>>>>> 9a37b26f
 import mage.abilities.keyword.FlyingAbility;
 import mage.abilities.keyword.LifelinkAbility;
 import mage.cards.CardSetInfo;
@@ -72,9 +69,8 @@
         ability.addMode(mode);
 
         // • Transform Henrika Domnathi.
-<<<<<<< HEAD
-        ability.addMode(new Mode(new TransformSourceEffect()));
-        this.getLeftHalfCard().addAbility(ability);
+        ability.addMode(new Mode(new TransformSourceEffect()).setModeTag("transform"));
+        this.getLeftHalfCard().addAbility(ability.addHint(ModesAlreadyUsedHint.instance));
 
         // Henrika, Infernal Seer
         // Flying
@@ -90,13 +86,6 @@
         this.getRightHalfCard().addAbility(new SimpleActivatedAbility(new BoostAllEffect(
                 1, 0, Duration.EndOfTurn, filter, false
         ), new ManaCostsImpl<>("{1}{B}{B}")));
-=======
-        ability.addMode(new Mode(new TransformSourceEffect()).setModeTag("transform"));
-        this.addAbility(new TransformAbility());
-
-        ability.addHint(ModesAlreadyUsedHint.instance);
-        this.addAbility(ability);
->>>>>>> 9a37b26f
     }
 
     private HenrikaDomnathi(final HenrikaDomnathi card) {
