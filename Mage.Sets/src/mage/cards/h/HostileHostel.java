package mage.cards.h;

import mage.abilities.Ability;
import mage.abilities.common.ActivateAsSorceryActivatedAbility;
import mage.abilities.common.AttacksTriggeredAbility;
import mage.abilities.common.SimpleActivatedAbility;
import mage.abilities.costs.common.SacrificeTargetCost;
import mage.abilities.costs.common.TapSourceCost;
import mage.abilities.costs.mana.GenericManaCost;
import mage.abilities.effects.OneShotEffect;
import mage.abilities.effects.common.PhaseOutSourceEffect;
import mage.abilities.mana.ColorlessManaAbility;
import mage.cards.Card;
import mage.cards.CardSetInfo;
import mage.cards.TransformingDoubleFacedCard;
import mage.constants.CardType;
import mage.constants.Outcome;
import mage.constants.SubType;
import mage.counters.CounterType;
import mage.filter.StaticFilters;
import mage.game.ExileZone;
import mage.game.Game;
import mage.game.permanent.Permanent;
import mage.players.Player;
import mage.target.TargetCard;
import mage.target.common.TargetCardInGraveyard;
import mage.target.common.TargetControlledCreaturePermanent;
import mage.util.CardUtil;

import java.util.UUID;

import mage.filter.StaticFilters;

/**
 * @author LePwnerer
 */
public final class HostileHostel extends TransformingDoubleFacedCard {

    public HostileHostel(UUID ownerId, CardSetInfo setInfo) {
        super(
                ownerId, setInfo,
                new CardType[]{CardType.LAND}, new SubType[]{}, "",
                "Creeping Inn",
                new CardType[]{CardType.ARTIFACT, CardType.CREATURE}, new SubType[]{SubType.HORROR, SubType.CONSTRUCT}, "B"
        );
        this.getRightHalfCard().setPT(3, 7);

        // {T}: Add {C}.
        this.getLeftHalfCard().addAbility(new ColorlessManaAbility());

        // {1}, {T}, Sacrifice a creature: Put a soul counter on Hostile Hostel. Then if there are three or more soul counters on it, remove those counters, transform it, then untap it. Activate only as a sorcery.
        Ability ability = new ActivateAsSorceryActivatedAbility(new HostileHostelEffect(), new GenericManaCost(1));
        ability.addCost(new TapSourceCost());
<<<<<<< HEAD
        ability.addCost(new SacrificeTargetCost(new TargetControlledCreaturePermanent(FILTER_CONTROLLED_CREATURE_SHORT_TEXT)));
        this.getLeftHalfCard().addAbility(ability);

        // Creeping Inn
        // Whenever Creeping Inn attacks, you may exile a creature card from your graveyard. If you do, each opponent loses X life and you gain X life, where X is the number of creature cards exiled with Creeping Inn.
        this.getRightHalfCard().addAbility(new AttacksTriggeredAbility(new CreepingInnEffect()));

        // {4}: Creeping Inn phases out.
        this.getRightHalfCard().addAbility(new SimpleActivatedAbility(new PhaseOutSourceEffect(), new GenericManaCost(4)));
=======
        ability.addCost(new SacrificeTargetCost(StaticFilters.FILTER_CONTROLLED_CREATURE_SHORT_TEXT));
        this.addAbility(ability);
>>>>>>> 9a37b26f
    }

    private HostileHostel(final HostileHostel card) {
        super(card);
    }

    @Override
    public HostileHostel copy() {
        return new HostileHostel(this);
    }
}

class HostileHostelEffect extends OneShotEffect {

    HostileHostelEffect() {
        super(Outcome.Benefit);
        this.staticText = "Put a soul counter on {this}. Then if there are three or more " +
                "soul counters on it, remove those counters, transform it, then untap it.";
    }

    HostileHostelEffect(final HostileHostelEffect effect) {
        super(effect);
    }

    @Override
    public HostileHostelEffect copy() {
        return new HostileHostelEffect(this);
    }

    @Override
    public boolean apply(Game game, Ability source) {
        Permanent permanent = source.getSourcePermanentIfItStillExists(game);
        if (permanent == null) {
            return false;
        }
        permanent.addCounters(CounterType.SOUL.createInstance(), source.getControllerId(), source, game);
        int counters = permanent.getCounters(game).getCount(CounterType.SOUL);
        if (counters < 3) {
            return true;
        }
        permanent.removeCounters(CounterType.SOUL.getName(), counters, source, game);
        permanent.transform(source, game);
        permanent.untap(game);
        return true;
    }
}

class CreepingInnEffect extends OneShotEffect {

    public CreepingInnEffect() {
        super(Outcome.Exile);
        this.staticText = "you may exile a creature card from your graveyard. " +
                "If you do, each opponent loses X life and you gain X life, " +
                "where X is the number of creature cards exiled with Creeping Inn.";
    }

    public CreepingInnEffect(final CreepingInnEffect effect) {
        super(effect);
    }

    @Override
    public CreepingInnEffect copy() {
        return new CreepingInnEffect(this);
    }

    @Override
    public boolean apply(Game game, Ability source) {
        Player player = game.getPlayer(source.getControllerId());
        if (player == null) {
            return false;
        }
        UUID exileId = CardUtil.getExileZoneId(game, source);
        TargetCard target = new TargetCardInGraveyard(
                0, 1, StaticFilters.FILTER_CARD_CREATURE_YOUR_GRAVEYARD
        );
        target.setNotTarget(true);
        player.choose(Outcome.Exile, target, source, game);
        Card cardChosen = game.getCard(target.getFirstTarget());
        if (cardChosen == null) {
            return false;
        }
        player.moveCardsToExile(cardChosen, source, game, true, exileId, CardUtil.getSourceName(game, source));
        ExileZone exile = game.getExile().getExileZone(exileId);
        int lifeAmount = exile != null ? exile.size() : 0;
        for (UUID playerId : game.getOpponents(source.getControllerId())) {
            game.getPlayer(playerId).loseLife(lifeAmount, game, source, false);
        }
        player.gainLife(lifeAmount, game, source);
        return true;
    }
}<|MERGE_RESOLUTION|>--- conflicted
+++ resolved
@@ -29,8 +29,6 @@
 
 import java.util.UUID;
 
-import mage.filter.StaticFilters;
-
 /**
  * @author LePwnerer
  */
@@ -51,8 +49,7 @@
         // {1}, {T}, Sacrifice a creature: Put a soul counter on Hostile Hostel. Then if there are three or more soul counters on it, remove those counters, transform it, then untap it. Activate only as a sorcery.
         Ability ability = new ActivateAsSorceryActivatedAbility(new HostileHostelEffect(), new GenericManaCost(1));
         ability.addCost(new TapSourceCost());
-<<<<<<< HEAD
-        ability.addCost(new SacrificeTargetCost(new TargetControlledCreaturePermanent(FILTER_CONTROLLED_CREATURE_SHORT_TEXT)));
+        ability.addCost(new SacrificeTargetCost(new TargetControlledCreaturePermanent(StaticFilters.FILTER_CONTROLLED_CREATURE_SHORT_TEXT)));
         this.getLeftHalfCard().addAbility(ability);
 
         // Creeping Inn
@@ -61,10 +58,6 @@
 
         // {4}: Creeping Inn phases out.
         this.getRightHalfCard().addAbility(new SimpleActivatedAbility(new PhaseOutSourceEffect(), new GenericManaCost(4)));
-=======
-        ability.addCost(new SacrificeTargetCost(StaticFilters.FILTER_CONTROLLED_CREATURE_SHORT_TEXT));
-        this.addAbility(ability);
->>>>>>> 9a37b26f
     }
 
     private HostileHostel(final HostileHostel card) {
