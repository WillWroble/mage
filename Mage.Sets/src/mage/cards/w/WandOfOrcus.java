package mage.cards.w;

import mage.abilities.Ability;
import mage.abilities.common.AttacksOrBlocksAttachedTriggeredAbility;
import mage.abilities.common.DealsDamageToAPlayerAttachedTriggeredAbility;
import mage.abilities.costs.mana.GenericManaCost;
import mage.abilities.dynamicvalue.common.SavedDamageValue;
import mage.abilities.effects.common.CreateTokenEffect;
import mage.abilities.effects.common.continuous.GainAbilityAttachedEffect;
import mage.abilities.effects.common.continuous.GainAbilityControlledEffect;
import mage.abilities.keyword.DeathtouchAbility;
import mage.abilities.keyword.EquipAbility;
import mage.cards.CardImpl;
import mage.cards.CardSetInfo;
import mage.constants.*;
import mage.filter.FilterPermanent;
import mage.game.permanent.token.ZombieToken;

import java.util.UUID;

/**
 * @author zeffirojoe
 */
public final class WandOfOrcus extends CardImpl {

    private static final FilterPermanent filter = new FilterPermanent(SubType.ZOMBIE, "Zombies");

    public WandOfOrcus(UUID ownerId, CardSetInfo setInfo) {
        super(ownerId, setInfo, new CardType[]{CardType.ARTIFACT}, "{2}{B}");

        this.addSuperType(SuperType.LEGENDARY);
        this.subtype.add(SubType.EQUIPMENT);

        // Whenever equipped creature attacks or blocks, it and Zombies you control gain
        // deathtouch until end of turn.
        Ability deathTouchAbility = new AttacksOrBlocksAttachedTriggeredAbility(new GainAbilityAttachedEffect(
                DeathtouchAbility.getInstance(), AttachmentType.EQUIPMENT, Duration.EndOfTurn
        ).setText("it"), AttachmentType.EQUIPMENT);
        deathTouchAbility.addEffect(new GainAbilityControlledEffect(
                DeathtouchAbility.getInstance(), Duration.EndOfTurn, filter
        ).concatBy("and"));
        this.addAbility(deathTouchAbility);

        // Whenever equipped creature deals combat damage to a player, create that many
        // 2/2 black Zombie creature tokens.
        this.addAbility(new DealsDamageToAPlayerAttachedTriggeredAbility(
                new CreateTokenEffect(new ZombieToken(), SavedDamageValue.MANY),
                "equipped creature",
                false));

        // Equip {3}
<<<<<<< HEAD
        this.addAbility(new EquipAbility(3, false));
=======
        this.addAbility(new EquipAbility(Outcome.AddAbility, new GenericManaCost(3)));
>>>>>>> 6f5ec6e9
    }

    private WandOfOrcus(final WandOfOrcus card) {
        super(card);
    }

    @Override
    public WandOfOrcus copy() {
        return new WandOfOrcus(this);
    }
}<|MERGE_RESOLUTION|>--- conflicted
+++ resolved
@@ -49,11 +49,7 @@
                 false));
 
         // Equip {3}
-<<<<<<< HEAD
         this.addAbility(new EquipAbility(3, false));
-=======
-        this.addAbility(new EquipAbility(Outcome.AddAbility, new GenericManaCost(3)));
->>>>>>> 6f5ec6e9
     }
 
     private WandOfOrcus(final WandOfOrcus card) {
