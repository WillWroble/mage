
package mage.cards.n;

import mage.abilities.Ability;
import mage.abilities.LoyaltyAbility;
import mage.abilities.Pronoun;
import mage.abilities.common.EntersBattlefieldControlledTriggeredAbility;
import mage.abilities.common.EntersBattlefieldTriggeredAbility;
import mage.abilities.condition.Condition;
import mage.abilities.condition.common.PermanentsOnTheBattlefieldCondition;
import mage.abilities.decorator.ConditionalInterveningIfTriggeredAbility;
import mage.abilities.effects.OneShotEffect;
import mage.abilities.effects.common.CreateTokenEffect;
import mage.abilities.effects.common.ExileAndReturnSourceEffect;
import mage.abilities.effects.common.UntapTargetEffect;
import mage.abilities.effects.common.continuous.BecomesCreatureTargetEffect;
import mage.abilities.effects.common.search.SearchLibraryPutInHandEffect;
import mage.cards.Card;
import mage.cards.CardSetInfo;
import mage.cards.CardsImpl;
import mage.cards.TransformingDoubleFacedCard;
import mage.constants.*;
import mage.filter.FilterCard;
import mage.filter.StaticFilters;
import mage.game.Game;
import mage.game.permanent.Permanent;
import mage.game.permanent.token.NissaSageAnimistToken;
import mage.game.permanent.token.custom.CreatureToken;
import mage.players.Player;
import mage.target.common.TargetCardInLibrary;
import mage.target.common.TargetLandPermanent;
import mage.target.targetpointer.FixedTarget;

import java.util.UUID;

/**
 * @author emerald000
 */
public final class NissaVastwoodSeer extends TransformingDoubleFacedCard {

    private static final FilterCard filter = new FilterCard("basic Forest card");

    static {
        filter.add(SuperType.BASIC.getPredicate());
        filter.add(SubType.FOREST.getPredicate());
    }

    private static final Condition condition = new PermanentsOnTheBattlefieldCondition(
            StaticFilters.FILTER_LAND, ComparisonType.MORE_THAN, 6, true
    );

    public NissaVastwoodSeer(UUID ownerId, CardSetInfo setInfo) {
        super(
                ownerId, setInfo,
                new SuperType[]{SuperType.LEGENDARY}, new CardType[]{CardType.CREATURE}, new SubType[]{SubType.ELF, SubType.SCOUT}, "{2}{G}",
                "Nissa, Sage Animist",
                new SuperType[]{SuperType.LEGENDARY}, new CardType[]{CardType.PLANESWALKER}, new SubType[]{SubType.NISSA}, "G"
        );
        this.getLeftHalfCard().setPT(2, 2);
        this.getRightHalfCard().setStartingLoyalty(3);

        // When Nissa, Vastwood Seer enters the battlefield, you may search your library for a basic Forest card, reveal it, put it into your hand, then shuffle your library.
<<<<<<< HEAD
        this.getLeftHalfCard().addAbility(new EntersBattlefieldTriggeredAbility(new SearchLibraryPutInHandEffect(
                new TargetCardInLibrary(filter), true, true
        ), true));
=======
        this.addAbility(new EntersBattlefieldTriggeredAbility(new SearchLibraryPutInHandEffect(new TargetCardInLibrary(filter), true), true));
>>>>>>> 9a37b26f

        // Whenever a land enters the battlefield under your control, if you control seven or more lands, exile Nissa, then return her to the battlefield transformed under her owner's control.
        this.getLeftHalfCard().addAbility(new ConditionalInterveningIfTriggeredAbility(
                new EntersBattlefieldControlledTriggeredAbility(
                        new ExileAndReturnSourceEffect(PutCards.BATTLEFIELD_TRANSFORMED, Pronoun.SHE), StaticFilters.FILTER_LAND
                ), condition, "Whenever a land enters the battlefield under your control, if you control seven " +
                "or more lands, exile {this}, then return her to the battlefield transformed under her owner's control."
        ));

        // +1: Reveal the top card of your library. If it's a land card, put it onto the battlefield. Otherwise, put it into your hand.
        this.getRightHalfCard().addAbility(new LoyaltyAbility(new NissaSageAnimistPlusOneEffect(), 1));

        // -2: Create a legendary 4/4 green Elemental creature token named Ashaya, the Awoken World.
        this.getRightHalfCard().addAbility(new LoyaltyAbility(new CreateTokenEffect(new NissaSageAnimistToken()), -2));

        // -7: Untap up to six target lands. They become 6/6 Elemental creatures. They're still lands.
        Ability ability = new LoyaltyAbility(new UntapTargetEffect(), -7);
        ability.addEffect(new NissaSageAnimistMinusAnimateEffect());
        ability.addTarget(new TargetLandPermanent(0, 6));
        this.getRightHalfCard().addAbility(ability);
    }

    private NissaVastwoodSeer(final NissaVastwoodSeer card) {
        super(card);
    }

    @Override
    public NissaVastwoodSeer copy() {
        return new NissaVastwoodSeer(this);
    }
}

class NissaSageAnimistPlusOneEffect extends OneShotEffect {

    NissaSageAnimistPlusOneEffect() {
        super(Outcome.Benefit);
        this.staticText = "Reveal the top card of your library. If it's a land card, put it onto the battlefield. Otherwise, put it into your hand.";
    }

    NissaSageAnimistPlusOneEffect(final NissaSageAnimistPlusOneEffect effect) {
        super(effect);
    }

    @Override
    public NissaSageAnimistPlusOneEffect copy() {
        return new NissaSageAnimistPlusOneEffect(this);
    }

    @Override
    public boolean apply(Game game, Ability source) {
        Player controller = game.getPlayer(source.getControllerId());
        if (controller == null) {
            return false;
        }
        Card card = controller.getLibrary().getFromTop(game);
        if (card == null) {
            return false;
        }
        controller.revealCards(source, new CardsImpl(card), game);
        return controller.moveCards(card, card.isLand(game) ? Zone.BATTLEFIELD : Zone.HAND, source, game);
    }
}

class NissaSageAnimistMinusAnimateEffect extends OneShotEffect {

    public NissaSageAnimistMinusAnimateEffect() {
        super(Outcome.BecomeCreature);
        this.staticText = "They become 6/6 Elemental creatures. They're still lands";
    }

    public NissaSageAnimistMinusAnimateEffect(final NissaSageAnimistMinusAnimateEffect effect) {
        super(effect);
    }

    @Override
    public NissaSageAnimistMinusAnimateEffect copy() {
        return new NissaSageAnimistMinusAnimateEffect(this);
    }

    @Override
    public boolean apply(Game game, Ability source) {
        for (UUID permanentId : this.getTargetPointer().getTargets(game, source)) {
            Permanent permanent = game.getPermanent(permanentId);
            if (permanent == null) {
                continue;
            }
            game.addEffect(new BecomesCreatureTargetEffect(
                    new CreatureToken(6, 6, "", SubType.ELEMENTAL),
                    false, true, Duration.Custom
            ).setTargetPointer(new FixedTarget(permanent, game)), source);
        }
        return true;
    }
}<|MERGE_RESOLUTION|>--- conflicted
+++ resolved
@@ -60,13 +60,7 @@
         this.getRightHalfCard().setStartingLoyalty(3);
 
         // When Nissa, Vastwood Seer enters the battlefield, you may search your library for a basic Forest card, reveal it, put it into your hand, then shuffle your library.
-<<<<<<< HEAD
-        this.getLeftHalfCard().addAbility(new EntersBattlefieldTriggeredAbility(new SearchLibraryPutInHandEffect(
-                new TargetCardInLibrary(filter), true, true
-        ), true));
-=======
         this.addAbility(new EntersBattlefieldTriggeredAbility(new SearchLibraryPutInHandEffect(new TargetCardInLibrary(filter), true), true));
->>>>>>> 9a37b26f
 
         // Whenever a land enters the battlefield under your control, if you control seven or more lands, exile Nissa, then return her to the battlefield transformed under her owner's control.
         this.getLeftHalfCard().addAbility(new ConditionalInterveningIfTriggeredAbility(
