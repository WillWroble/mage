--- conflicted
+++ resolved
@@ -164,14 +164,6 @@
     public int getAmountOfSpellsPlayerCastOnCurrentTurn(UUID playerId) {
         return amountOfInstantSorcerySpellsCastOnCurrentTurn.getOrDefault(playerId, 0);
     }
-<<<<<<< HEAD
-=======
-
-    @Override
-    public ThousandYearWatcher copy() {
-        return new ThousandYearWatcher(this);
-    }
-
 }
 
 enum ThousandYearSpellsCastThatTurnValue implements DynamicValue {
@@ -201,5 +193,4 @@
     public String getMessage() {
         return "You cast an instant or sorcery spell in this turn";
     }
->>>>>>> 42e52df3
 }