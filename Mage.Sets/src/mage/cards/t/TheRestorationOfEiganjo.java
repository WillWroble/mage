package mage.cards.t;

import mage.abilities.common.AttacksOrBlocksTriggeredAbility;
import mage.abilities.common.SagaAbility;
import mage.abilities.common.delayed.ReflexiveTriggeredAbility;
import mage.abilities.costs.common.DiscardCardCost;
import mage.abilities.effects.common.CreateTokenEffect;
import mage.abilities.effects.common.DoWhenCostPaid;
import mage.abilities.effects.common.ExileSagaAndReturnTransformedEffect;
import mage.abilities.effects.common.ReturnFromGraveyardToBattlefieldTargetEffect;
import mage.abilities.effects.common.search.SearchLibraryPutInHandEffect;
import mage.abilities.keyword.VigilanceAbility;
import mage.cards.CardSetInfo;
import mage.cards.TransformingDoubleFacedCard;
import mage.constants.*;
import mage.filter.FilterCard;
import mage.filter.common.FilterPermanentCard;
import mage.filter.predicate.mageobject.ManaValuePredicate;
import mage.game.permanent.token.SpiritToken;
import mage.target.common.TargetCardInLibrary;
import mage.target.common.TargetCardInYourGraveyard;

import java.util.UUID;

/**
 * @author TheElk801
 */
public final class TheRestorationOfEiganjo extends TransformingDoubleFacedCard {

    private static final FilterCard filter
            = new FilterCard("a basic Plains card");
    private static final FilterCard filter2
            = new FilterPermanentCard("permanent card with mana value 2 or less from your graveyard");

    static {
        filter.add(SubType.PLAINS.getPredicate());
        filter.add(SuperType.BASIC.getPredicate());
        filter2.add(new ManaValuePredicate(ComparisonType.FEWER_THAN, 3));
    }

    public TheRestorationOfEiganjo(UUID ownerId, CardSetInfo setInfo) {
        super(
                ownerId, setInfo,
                new CardType[]{CardType.ENCHANTMENT}, new SubType[]{SubType.SAGA}, "{2}{W}",
                "Architect of Restoration",
                new CardType[]{CardType.ENCHANTMENT, CardType.CREATURE}, new SubType[]{SubType.FOX, SubType.MONK}, "W"
        );
        this.getRightHalfCard().setPT(3, 4);

        // (As this Saga enters and after your draw step, add a lore counter.)
        SagaAbility sagaAbility = new SagaAbility(this.getLeftHalfCard());

        // I - Search your library for a basic Plains card, reveal it, put it into your hand, then shuffle.
        sagaAbility.addChapterEffect(
<<<<<<< HEAD
                this.getLeftHalfCard(), SagaChapter.CHAPTER_I, new SearchLibraryPutInHandEffect(
                        new TargetCardInLibrary(filter), true, true
=======
                this, SagaChapter.CHAPTER_I, new SearchLibraryPutInHandEffect(
                        new TargetCardInLibrary(filter), true
>>>>>>> 9a37b26f
                )
        );

        // II — You may discard a card. When you do, return target permanent card with mana value 2 or less from your graveyard to the battlefield tapped
        ReflexiveTriggeredAbility ability = new ReflexiveTriggeredAbility(
                new ReturnFromGraveyardToBattlefieldTargetEffect(true), false
        );
        ability.addTarget(new TargetCardInYourGraveyard(filter2));
        sagaAbility.addChapterEffect(
                this.getLeftHalfCard(), SagaChapter.CHAPTER_II,
                new DoWhenCostPaid(ability, new DiscardCardCost(), "Discard a card?")
        );

        // III — Exile this Saga, then return it to the battlefield transformed under your control.
        sagaAbility.addChapterEffect(this.getLeftHalfCard(), SagaChapter.CHAPTER_III, new ExileSagaAndReturnTransformedEffect());

        this.getLeftHalfCard().addAbility(sagaAbility);

        // Architect of Restoration
        // Vigilance
        this.getRightHalfCard().addAbility(VigilanceAbility.getInstance());

        // Whenever Architect of Restoration attacks or blocks, create a 1/1 colorless Spirit creature token.
        this.getRightHalfCard().addAbility(new AttacksOrBlocksTriggeredAbility(new CreateTokenEffect(new SpiritToken()), false));
    }

    private TheRestorationOfEiganjo(final TheRestorationOfEiganjo card) {
        super(card);
    }

    @Override
    public TheRestorationOfEiganjo copy() {
        return new TheRestorationOfEiganjo(this);
    }
}<|MERGE_RESOLUTION|>--- conflicted
+++ resolved
@@ -52,13 +52,8 @@
 
         // I - Search your library for a basic Plains card, reveal it, put it into your hand, then shuffle.
         sagaAbility.addChapterEffect(
-<<<<<<< HEAD
                 this.getLeftHalfCard(), SagaChapter.CHAPTER_I, new SearchLibraryPutInHandEffect(
-                        new TargetCardInLibrary(filter), true, true
-=======
-                this, SagaChapter.CHAPTER_I, new SearchLibraryPutInHandEffect(
                         new TargetCardInLibrary(filter), true
->>>>>>> 9a37b26f
                 )
         );
 
