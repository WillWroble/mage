/*
 *  Copyright 2010 BetaSteward_at_googlemail.com. All rights reserved.
 *
 *  Redistribution and use in source and binary forms, with or without modification, are
 *  permitted provided that the following conditions are met:
 *
 *     1. Redistributions of source code must retain the above copyright notice, this list of
 *        conditions and the following disclaimer.
 *
 *     2. Redistributions in binary form must reproduce the above copyright notice, this list
 *        of conditions and the following disclaimer in the documentation and/or other materials
 *        provided with the distribution.
 *
 *  THIS SOFTWARE IS PROVIDED BY BetaSteward_at_googlemail.com ``AS IS'' AND ANY EXPRESS OR IMPLIED
 *  WARRANTIES, INCLUDING, BUT NOT LIMITED TO, THE IMPLIED WARRANTIES OF MERCHANTABILITY AND
 *  FITNESS FOR A PARTICULAR PURPOSE ARE DISCLAIMED. IN NO EVENT SHALL BetaSteward_at_googlemail.com OR
 *  CONTRIBUTORS BE LIABLE FOR ANY DIRECT, INDIRECT, INCIDENTAL, SPECIAL, EXEMPLARY, OR
 *  CONSEQUENTIAL DAMAGES (INCLUDING, BUT NOT LIMITED TO, PROCUREMENT OF SUBSTITUTE GOODS OR
 *  SERVICES; LOSS OF USE, DATA, OR PROFITS; OR BUSINESS INTERRUPTION) HOWEVER CAUSED AND ON
 *  ANY THEORY OF LIABILITY, WHETHER IN CONTRACT, STRICT LIABILITY, OR TORT (INCLUDING
 *  NEGLIGENCE OR OTHERWISE) ARISING IN ANY WAY OUT OF THE USE OF THIS SOFTWARE, EVEN IF
 *  ADVISED OF THE POSSIBILITY OF SUCH DAMAGE.
 *
 *  The views and conclusions contained in the software and documentation are those of the
 *  authors and should not be interpreted as representing official policies, either expressed
 *  or implied, of BetaSteward_at_googlemail.com.
 */
package mage.cards.t;

import java.util.UUID;
import mage.MageInt;
import mage.abilities.Ability;
import mage.abilities.common.EntersBattlefieldTriggeredAbility;
import mage.abilities.condition.common.RaidCondition;
import mage.abilities.decorator.ConditionalTriggeredAbility;
import mage.abilities.effects.common.ReturnFromGraveyardToBattlefieldTargetEffect;
import mage.cards.CardImpl;
import mage.cards.CardSetInfo;
import mage.constants.CardType;
import mage.constants.SubType;
import mage.constants.ComparisonType;
import mage.filter.common.FilterCreatureCard;
import mage.filter.predicate.mageobject.ConvertedManaCostPredicate;
import mage.target.common.TargetCardInYourGraveyard;
import mage.watchers.common.PlayerAttackedWatcher;

/**
 *
 * @author LevelX2
 */
public class TimelyHordemate extends CardImpl {

    private static final FilterCreatureCard filter = new FilterCreatureCard("creature card with converted mana cost 2 or less from your graveyard");

    static {
        filter.add(new ConvertedManaCostPredicate(ComparisonType.FEWER_THAN, 3));
    }

    public TimelyHordemate(UUID ownerId, CardSetInfo setInfo) {
        super(ownerId, setInfo, new CardType[]{CardType.CREATURE}, "{3}{W}");
<<<<<<< HEAD
        this.subtype.add(SubType.HUMAN);
        this.subtype.add(SubType.WARRIOR);
=======
        this.subtype.add("Human");
        this.subtype.add("Warrior");
>>>>>>> 61a36f10

        this.power = new MageInt(3);
        this.toughness = new MageInt(2);

        // <i>Raid</i> - When Timely Hordemate enters the battlefield, if you attacked this turn, return target creature card with converted mana cost 2 or less from your graveyard to the battlefield.
        Ability ability = new ConditionalTriggeredAbility(new EntersBattlefieldTriggeredAbility(new ReturnFromGraveyardToBattlefieldTargetEffect()), RaidCondition.instance,
                "<i>Raid</i> &mdash; When {this} enters the battlefield, if you attacked with a creature this turn, return target creature card with converted mana cost 2 or less from your graveyard to the battlefield.");
        ability.addTarget(new TargetCardInYourGraveyard(filter));
        this.addAbility(ability, new PlayerAttackedWatcher());

    }

    public TimelyHordemate(final TimelyHordemate card) {
        super(card);
    }

    @Override
    public TimelyHordemate copy() {
        return new TimelyHordemate(this);
    }
}<|MERGE_RESOLUTION|>--- conflicted
+++ resolved
@@ -58,13 +58,8 @@
 
     public TimelyHordemate(UUID ownerId, CardSetInfo setInfo) {
         super(ownerId, setInfo, new CardType[]{CardType.CREATURE}, "{3}{W}");
-<<<<<<< HEAD
         this.subtype.add(SubType.HUMAN);
         this.subtype.add(SubType.WARRIOR);
-=======
-        this.subtype.add("Human");
-        this.subtype.add("Warrior");
->>>>>>> 61a36f10
 
         this.power = new MageInt(3);
         this.toughness = new MageInt(2);
