package mage.cards.t;

import mage.MageObjectReference;
import mage.abilities.Ability;
import mage.abilities.effects.common.ExileTargetEffect;
import mage.cards.CardImpl;
import mage.cards.CardSetInfo;
import mage.constants.CardType;
import mage.constants.SubType;
import mage.constants.WatcherScope;
import mage.filter.common.FilterCreaturePermanent;
import mage.filter.predicate.Predicates;
import mage.filter.predicate.permanent.PermanentIdPredicate;
import mage.game.Game;
import mage.game.events.GameEvent;
import mage.game.permanent.Permanent;
import mage.target.TargetPermanent;
import mage.target.common.TargetCreaturePermanent;
import mage.watchers.Watcher;
import java.util.*;
import mage.target.targetadjustment.TargetAdjuster;

/**
 * @author jeffwadsworth
 */
public final class TimeToReflect extends CardImpl {

    public TimeToReflect(UUID ownerId, CardSetInfo setInfo) {
        super(ownerId, setInfo, new CardType[]{CardType.INSTANT}, "{W}");

        // Exile target creature that blocked or was blocked by a Zombie this turn.
        this.getSpellAbility().addEffect(new ExileTargetEffect());
        this.getSpellAbility().addTarget(new TargetPermanent(new FilterCreaturePermanent("creature that blocked or was blocked by a Zombie this turn.")));
        this.getSpellAbility().addWatcher(new BlockedOrWasBlockedByAZombieWatcher());
<<<<<<< HEAD

    }

    @Override
    public void adjustTargets(Ability ability, Game game) {
        if (ability instanceof SpellAbility) {
            List<PermanentIdPredicate> creaturesThatBlockedOrWereBlockedByAZombie = new ArrayList<>();
            FilterCreaturePermanent filter = new FilterCreaturePermanent("creature that blocked or was blocked by a Zombie this turn.").copy();
            BlockedOrWasBlockedByAZombieWatcher watcher = game.getState().getWatcher(BlockedOrWasBlockedByAZombieWatcher.class);
            if (watcher != null) {
                for (MageObjectReference mor : watcher.getBlockedThisTurnCreatures()) {
                    Permanent permanent = mor.getPermanent(game);
                    if (permanent != null) {
                        creaturesThatBlockedOrWereBlockedByAZombie.add(new PermanentIdPredicate(permanent.getId()));
                    }
                }
            }
            filter.add(Predicates.or(creaturesThatBlockedOrWereBlockedByAZombie));
            ability.getTargets().clear();
            ability.addTarget(new TargetCreaturePermanent(filter));
        }
=======
        this.getSpellAbility().setTargetAdjuster(TimeToReflectAdjuster.instance);
>>>>>>> e4250576
    }

    public TimeToReflect(final TimeToReflect card) {
        super(card);
    }

    @Override
    public TimeToReflect copy() {
        return new TimeToReflect(this);
    }
}

enum TimeToReflectAdjuster implements TargetAdjuster {
    instance;

    @Override
    public void adjustTargets(Ability ability, Game game) {
        List<PermanentIdPredicate> creaturesThatBlockedOrWereBlockedByAZombie = new ArrayList<>();
        FilterCreaturePermanent filter = new FilterCreaturePermanent("creature that blocked or was blocked by a Zombie this turn.").copy();
        BlockedOrWasBlockedByAZombieWatcher watcher = (BlockedOrWasBlockedByAZombieWatcher) game.getState().getWatchers().get(BlockedOrWasBlockedByAZombieWatcher.class.getSimpleName());
        if (watcher != null) {
            for (MageObjectReference mor : watcher.getBlockedThisTurnCreatures()) {
                Permanent permanent = mor.getPermanent(game);
                if (permanent != null) {
                    creaturesThatBlockedOrWereBlockedByAZombie.add(new PermanentIdPredicate(permanent.getId()));
                }
            }
        }
        filter.add(Predicates.or(creaturesThatBlockedOrWereBlockedByAZombie));
        ability.getTargets().clear();
        ability.addTarget(new TargetCreaturePermanent(filter));
    }
}

class BlockedOrWasBlockedByAZombieWatcher extends Watcher {

    private final Set<MageObjectReference> blockedOrWasBlockedByAZombieWatcher;

    public BlockedOrWasBlockedByAZombieWatcher() {
        super(BlockedOrWasBlockedByAZombieWatcher.class, WatcherScope.GAME);
        blockedOrWasBlockedByAZombieWatcher = new HashSet<>();
    }

    public BlockedOrWasBlockedByAZombieWatcher(final BlockedOrWasBlockedByAZombieWatcher watcher) {
        super(watcher);
        blockedOrWasBlockedByAZombieWatcher = new HashSet<>(watcher.blockedOrWasBlockedByAZombieWatcher);
    }

    @Override
    public BlockedOrWasBlockedByAZombieWatcher copy() {
        return new BlockedOrWasBlockedByAZombieWatcher(this);
    }

    @Override
    public void watch(GameEvent event, Game game) {
        if (event.getType() == GameEvent.EventType.BLOCKER_DECLARED) {
            if (game.getPermanent(event.getTargetId()).hasSubtype(SubType.ZOMBIE, game)) {
                this.blockedOrWasBlockedByAZombieWatcher.add(new MageObjectReference(event.getSourceId(), game));
            }
            if (game.getPermanent(event.getSourceId()).hasSubtype(SubType.ZOMBIE, game)) {
                this.blockedOrWasBlockedByAZombieWatcher.add(new MageObjectReference(event.getTargetId(), game));
            }
        }
    }

    public Set<MageObjectReference> getBlockedThisTurnCreatures() {
        return this.blockedOrWasBlockedByAZombieWatcher;
    }

    @Override
    public void reset() {
        super.reset();
        blockedOrWasBlockedByAZombieWatcher.clear();
    }

}<|MERGE_RESOLUTION|>--- conflicted
+++ resolved
@@ -32,31 +32,7 @@
         this.getSpellAbility().addEffect(new ExileTargetEffect());
         this.getSpellAbility().addTarget(new TargetPermanent(new FilterCreaturePermanent("creature that blocked or was blocked by a Zombie this turn.")));
         this.getSpellAbility().addWatcher(new BlockedOrWasBlockedByAZombieWatcher());
-<<<<<<< HEAD
-
-    }
-
-    @Override
-    public void adjustTargets(Ability ability, Game game) {
-        if (ability instanceof SpellAbility) {
-            List<PermanentIdPredicate> creaturesThatBlockedOrWereBlockedByAZombie = new ArrayList<>();
-            FilterCreaturePermanent filter = new FilterCreaturePermanent("creature that blocked or was blocked by a Zombie this turn.").copy();
-            BlockedOrWasBlockedByAZombieWatcher watcher = game.getState().getWatcher(BlockedOrWasBlockedByAZombieWatcher.class);
-            if (watcher != null) {
-                for (MageObjectReference mor : watcher.getBlockedThisTurnCreatures()) {
-                    Permanent permanent = mor.getPermanent(game);
-                    if (permanent != null) {
-                        creaturesThatBlockedOrWereBlockedByAZombie.add(new PermanentIdPredicate(permanent.getId()));
-                    }
-                }
-            }
-            filter.add(Predicates.or(creaturesThatBlockedOrWereBlockedByAZombie));
-            ability.getTargets().clear();
-            ability.addTarget(new TargetCreaturePermanent(filter));
-        }
-=======
         this.getSpellAbility().setTargetAdjuster(TimeToReflectAdjuster.instance);
->>>>>>> e4250576
     }
 
     public TimeToReflect(final TimeToReflect card) {
