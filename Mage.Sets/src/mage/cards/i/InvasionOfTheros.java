--- conflicted
+++ resolved
@@ -70,13 +70,8 @@
         this.getLeftHalfCard().addAbility(new SiegeAbility());
 
         // When Invasion of Theros enters the battlefield, search your library for an Aura, God, or Demigod card, reveal it, put it into your hand, then shuffle.
-<<<<<<< HEAD
         this.getLeftHalfCard().addAbility(new EntersBattlefieldTriggeredAbility(
-                new SearchLibraryPutInHandEffect(new TargetCardInLibrary(filter), true, true)
-=======
-        this.addAbility(new EntersBattlefieldTriggeredAbility(
                 new SearchLibraryPutInHandEffect(new TargetCardInLibrary(filter), true)
->>>>>>> 9a37b26f
         ));
 
         // Ephara, Ever-Sheltering
