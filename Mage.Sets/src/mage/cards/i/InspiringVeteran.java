--- conflicted
+++ resolved
@@ -2,19 +2,13 @@
 
 import mage.MageInt;
 import mage.abilities.common.SimpleStaticAbility;
-import mage.abilities.effects.common.continuous.BoostAllEffect;
+import mage.abilities.effects.common.continuous.BoostControlledEffect;
 import mage.cards.CardImpl;
 import mage.cards.CardSetInfo;
 import mage.constants.CardType;
 import mage.constants.Duration;
 import mage.constants.SubType;
-import mage.constants.TargetController;
 import mage.filter.common.FilterCreaturePermanent;
-import mage.filter.predicate.permanent.ControllerPredicate;
-import mage.constants.Zone;
-import mage.filter.predicate.mageobject.SubtypePredicate;
-
-
 
 import java.util.UUID;
 
@@ -26,12 +20,6 @@
     private static final FilterCreaturePermanent filter
             = new FilterCreaturePermanent(SubType.KNIGHT, "Knights");
 
-            static
-            {
-                filter.add(new SubtypePredicate(SubType.KNIGHT));
-                filter.add(new ControllerPredicate(TargetController.YOU));
-            }
-
     public InspiringVeteran(UUID ownerId, CardSetInfo setInfo) {
         super(ownerId, setInfo, new CardType[]{CardType.CREATURE}, "{R}{W}");
 
@@ -41,13 +29,9 @@
         this.toughness = new MageInt(2);
 
         // Other Knights you control get +1/+1.
-<<<<<<< HEAD
-        this.addAbility(new SimpleStaticAbility(Zone.BATTLEFIELD, new BoostAllEffect(1, 1, Duration.WhileOnBattlefield, filter, true)));
-=======
         this.addAbility(new SimpleStaticAbility(
                 new BoostControlledEffect(1, 1, Duration.WhileOnBattlefield, filter, true)
         ));
->>>>>>> 48071c5f
     }
 
     private InspiringVeteran(final InspiringVeteran card) {
