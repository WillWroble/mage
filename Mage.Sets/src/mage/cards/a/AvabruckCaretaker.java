--- conflicted
+++ resolved
@@ -16,14 +16,7 @@
 import mage.constants.SubType;
 import mage.constants.TargetController;
 import mage.counters.CounterType;
-<<<<<<< HEAD
-import mage.filter.FilterPermanent;
 import mage.filter.StaticFilters;
-import mage.filter.common.FilterControlledCreaturePermanent;
-import mage.filter.predicate.mageobject.AnotherPredicate;
-=======
-import mage.filter.StaticFilters;
->>>>>>> 9a37b26f
 import mage.target.TargetPermanent;
 
 import java.util.UUID;
@@ -52,13 +45,8 @@
                         CounterType.P1P1.createInstance(2)
                 ), TargetController.YOU, false
         );
-<<<<<<< HEAD
-        ability.addTarget(new TargetPermanent(filter));
+        ability.addTarget(new TargetPermanent(StaticFilters.FILTER_ANOTHER_TARGET_CREATURE_YOU_CONTROL));
         this.getLeftHalfCard().addAbility(ability);
-=======
-        ability.addTarget(new TargetPermanent(StaticFilters.FILTER_ANOTHER_TARGET_CREATURE_YOU_CONTROL));
-        this.addAbility(ability);
->>>>>>> 9a37b26f
 
         // Daybound
         this.getLeftHalfCard().addAbility(new DayboundAbility());
