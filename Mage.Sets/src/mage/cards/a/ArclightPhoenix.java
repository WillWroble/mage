package mage.cards.a;

import mage.MageInt;
import mage.abilities.Ability;
import mage.abilities.common.BeginningOfCombatTriggeredAbility;
import mage.abilities.condition.Condition;
import mage.abilities.decorator.ConditionalInterveningIfTriggeredAbility;
import mage.abilities.effects.common.ReturnSourceFromGraveyardToBattlefieldEffect;
import mage.abilities.keyword.FlyingAbility;
import mage.abilities.keyword.HasteAbility;
import mage.cards.CardImpl;
import mage.cards.CardSetInfo;
import mage.constants.*;
import mage.game.Game;
import mage.game.events.GameEvent;
import mage.game.stack.Spell;
import mage.watchers.Watcher;

import java.util.HashMap;
import java.util.Map;
import java.util.UUID;

/**
 * @author TheElk801
 */
public final class ArclightPhoenix extends CardImpl {

    public ArclightPhoenix(UUID ownerId, CardSetInfo setInfo) {
        super(ownerId, setInfo, new CardType[]{CardType.CREATURE}, "{3}{R}");

        this.subtype.add(SubType.PHOENIX);
        this.power = new MageInt(3);
        this.toughness = new MageInt(2);

        // Flying
        this.addAbility(FlyingAbility.getInstance());

        // Haste
        this.addAbility(HasteAbility.getInstance());

        // At the beginning of combat on your turn, if you cast 3 or more instants and/or sorceries this turn, return Arclight Phoenix from your graveyard to the battlefield.
        this.addAbility(new ConditionalInterveningIfTriggeredAbility(
                new BeginningOfCombatTriggeredAbility(
                        Zone.GRAVEYARD,
                        new ReturnSourceFromGraveyardToBattlefieldEffect(),
                        TargetController.YOU, false, false
                ), ArclightPhoenixCondition.instance,
                "At the beginning of combat on your turn, "
                        + "if you've cast three or more instant "
                        + "and sorcery spells this turn, return {this} "
                        + "from your graveyard to the battlefield."
        ), new ArclightPhoenixWatcher());
    }

    private ArclightPhoenix(final ArclightPhoenix card) {
        super(card);
    }

    @Override
    public ArclightPhoenix copy() {
        return new ArclightPhoenix(this);
    }
}

enum ArclightPhoenixCondition implements Condition {
    instance;

    @Override
    public boolean apply(Game game, Ability source) {
        ArclightPhoenixWatcher watcher = game.getState().getWatcher(ArclightPhoenixWatcher.class);
        return watcher != null && watcher.getInstantSorceryCount(source.getControllerId()) > 2;
    }
}

class ArclightPhoenixWatcher extends Watcher {

    private final Map<UUID, Integer> instantSorceryCount = new HashMap<>();

    ArclightPhoenixWatcher() {
        super(WatcherScope.GAME);
    }

<<<<<<< HEAD
=======
    private ArclightPhoenixWatcher(final ArclightPhoenixWatcher watcher) {
        super(watcher);
        this.instantSorceryCount.putAll(watcher.instantSorceryCount);
    }

    @Override
    public ArclightPhoenixWatcher copy() {
        return new ArclightPhoenixWatcher(this);
    }

>>>>>>> 42e52df3
    @Override
    public void watch(GameEvent event, Game game) {
        if (event.getType() == GameEvent.EventType.SPELL_CAST) {
            Spell spell = game.getStack().getSpell(event.getTargetId());
            if (spell == null || !spell.isInstantOrSorcery()) {
                return;
            }
            this.instantSorceryCount.putIfAbsent(spell.getControllerId(), 0);
            this.instantSorceryCount.compute(
                    spell.getControllerId(), (k, a) -> a + 1
            );
        }
    }

    @Override
    public void reset() {
        super.reset();
        this.instantSorceryCount.clear();
    }

    int getInstantSorceryCount(UUID playerId) {
        return this.instantSorceryCount.getOrDefault(playerId, 0);
    }
}<|MERGE_RESOLUTION|>--- conflicted
+++ resolved
@@ -80,19 +80,6 @@
         super(WatcherScope.GAME);
     }
 
-<<<<<<< HEAD
-=======
-    private ArclightPhoenixWatcher(final ArclightPhoenixWatcher watcher) {
-        super(watcher);
-        this.instantSorceryCount.putAll(watcher.instantSorceryCount);
-    }
-
-    @Override
-    public ArclightPhoenixWatcher copy() {
-        return new ArclightPhoenixWatcher(this);
-    }
-
->>>>>>> 42e52df3
     @Override
     public void watch(GameEvent event, Game game) {
         if (event.getType() == GameEvent.EventType.SPELL_CAST) {
