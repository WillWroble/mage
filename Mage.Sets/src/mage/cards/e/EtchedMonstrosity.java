--- conflicted
+++ resolved
@@ -50,13 +50,8 @@
  */
 public class EtchedMonstrosity extends CardImpl {
 
-<<<<<<< HEAD
-    public EtchedMonstrosity (UUID ownerId, CardSetInfo setInfo) {
-        super(ownerId,setInfo,new CardType[]{CardType.ARTIFACT,CardType.CREATURE},"{5}");
-=======
     public EtchedMonstrosity(UUID ownerId, CardSetInfo setInfo) {
         super(ownerId, setInfo, new CardType[]{CardType.ARTIFACT, CardType.CREATURE}, "{5}");
->>>>>>> 61a36f10
         this.subtype.add(SubType.GOLEM);
         this.power = new MageInt(10);
         this.toughness = new MageInt(10);
