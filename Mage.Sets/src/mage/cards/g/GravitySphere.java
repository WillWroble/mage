--- conflicted
+++ resolved
@@ -55,13 +55,8 @@
     }
 
     public GravitySphere(UUID ownerId, CardSetInfo setInfo) {
-<<<<<<< HEAD
         super(ownerId,setInfo,new CardType[]{CardType.ENCHANTMENT},"{2}{R}");
         addSuperType(SuperType.WORLD);
-=======
-        super(ownerId, setInfo, new CardType[]{CardType.ENCHANTMENT}, "{2}{R}");
-        this.supertype.add("World");
->>>>>>> aa81a6d6
 
         // All creatures lose flying.
         Effect effect = new LoseAbilityAllEffect(FlyingAbility.getInstance(), Duration.WhileOnBattlefield, filter);
