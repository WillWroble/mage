--- conflicted
+++ resolved
@@ -37,19 +37,8 @@
     }
 
     @Override
-<<<<<<< HEAD
-    public void adjustTargets(Ability ability, Game game) {
-        if (ability instanceof SpellAbility) {
-            int xValue = ability.getManaCostsToPay().getX();
-            ability.getTargets().clear();
-            FilterCreaturePermanent filter = new FilterCreaturePermanent("creature with power " + xValue + " or less");
-            filter.add(new PowerPredicate(ComparisonType.FEWER_THAN, xValue + 1));
-            ability.addTarget(new TargetCreaturePermanent(filter));
-        }
-=======
     public GangUp copy() {
         return new GangUp(this);
->>>>>>> e4250576
     }
 }
 
