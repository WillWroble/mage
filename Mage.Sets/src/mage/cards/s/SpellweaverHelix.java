--- conflicted
+++ resolved
@@ -55,13 +55,8 @@
  *
  * @author emerald000
  */
-<<<<<<< HEAD
 public final class SpellweaverHelix extends CardImpl {
     
-=======
-public class SpellweaverHelix extends CardImpl {
-
->>>>>>> 33e03ce0
     private static final FilterCard filter = new FilterCard("sorcery cards from a single graveyard");
 
     static {
