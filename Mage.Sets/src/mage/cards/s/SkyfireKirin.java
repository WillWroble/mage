--- conflicted
+++ resolved
@@ -50,24 +50,6 @@
         this.addAbility(ability);
     }
 
-<<<<<<< HEAD
-    @Override
-    public void adjustTargets(Ability ability, Game game) {
-        if (ability.getOriginalId().equals(originalId)) {
-            Spell spell = game.getStack().getSpell(ability.getEffects().get(0).getTargetPointer().getFirst(game, ability));
-            if (spell != null) {
-                int cmc = spell.getConvertedManaCost();
-                ability.getTargets().clear();
-                FilterPermanent filter = new FilterCreaturePermanent("creature with converted mana costs of " + cmc);
-                filter.add(new ConvertedManaCostPredicate(ComparisonType.EQUAL_TO, cmc));
-                Target target = new TargetPermanent(filter);
-                ability.addTarget(target);
-            }
-        }
-    }
-
-=======
->>>>>>> e4250576
     public SkyfireKirin(final SkyfireKirin card) {
         super(card);
     }
