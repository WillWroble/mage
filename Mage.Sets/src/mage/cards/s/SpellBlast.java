--- conflicted
+++ resolved
@@ -43,22 +43,10 @@
 
     @Override
     public void adjustTargets(Ability ability, Game game) {
-<<<<<<< HEAD
-        if (ability instanceof SpellAbility) {
-            int xValue = ability.getManaCostsToPay().getX();
-            ability.getTargets().clear();
-            FilterSpell newfilter = new FilterSpell("spell with converted mana cost " + xValue);
-            newfilter.add(new ConvertedManaCostPredicate(ComparisonType.EQUAL_TO, xValue));
-            Target target = new TargetSpell(newfilter);
-            ability.addTarget(target);
-        }
-
-=======
         int xValue = ability.getManaCostsToPay().getX();
         ability.getTargets().clear();
         FilterSpell filter = new FilterSpell("spell with converted mana cost " + xValue);
         filter.add(new ConvertedManaCostPredicate(ComparisonType.EQUAL_TO, xValue));
         ability.addTarget(new TargetSpell(filter));
->>>>>>> e4250576
     }
 }