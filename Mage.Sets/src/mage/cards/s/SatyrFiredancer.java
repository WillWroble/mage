--- conflicted
+++ resolved
@@ -1,13 +1,6 @@
 
 package mage.cards.s;
 
-<<<<<<< HEAD
-import java.util.ArrayList;
-import java.util.List;
-import java.util.UUID;
-
-=======
->>>>>>> e4250576
 import mage.MageInt;
 import mage.MageObject;
 import mage.abilities.Ability;
@@ -56,21 +49,6 @@
         super(card);
     }
 
-<<<<<<< HEAD
-    @Override
-    public void adjustTargets(Ability ability, Game game) {
-        if (ability instanceof SatyrFiredancerTriggeredAbility) {
-            Player opponent = game.getPlayer(ability.getEffects().get(0).getTargetPointer().getFirst(game, ability));
-            if (opponent != null) {
-                FilterCreaturePermanent filter = new FilterCreaturePermanent("creature controlled by " + opponent.getLogName());
-                filter.add(new ControllerIdPredicate(opponent.getId()));
-                ability.getTargets().add(new TargetCreaturePermanent(filter));
-            }
-        }
-    }
-
-=======
->>>>>>> e4250576
     @Override
     public SatyrFiredancer copy() {
         return new SatyrFiredancer(this);
