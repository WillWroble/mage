--- conflicted
+++ resolved
@@ -6,14 +6,9 @@
 import mage.abilities.common.DealsCombatDamageToAPlayerTriggeredAbility;
 import mage.abilities.costs.mana.ManaCostsImpl;
 import mage.abilities.effects.OneShotEffect;
-<<<<<<< HEAD
-import mage.abilities.effects.common.PutLibraryIntoGraveTargetEffect;
+import mage.abilities.effects.common.MillCardsTargetEffect;
 import mage.abilities.effects.common.ReturnToHandSourceEffect;
 import mage.abilities.keyword.SkulkAbility;
-=======
-import mage.abilities.effects.common.MillCardsTargetEffect;
-import mage.abilities.keyword.TransformAbility;
->>>>>>> 9a37b26f
 import mage.cards.Card;
 import mage.cards.CardSetInfo;
 import mage.cards.TransformingDoubleFacedCard;
@@ -42,13 +37,8 @@
         this.getRightHalfCard().setPT(1, 1);
 
         // Target opponent puts the top thirteen cards of their library into their graveyard.
-<<<<<<< HEAD
-        this.getLeftHalfCard().getSpellAbility().addEffect(new PutLibraryIntoGraveTargetEffect(13));
+        this.getLeftHalfCard().getSpellAbility().addEffect(new MillCardsTargetEffect(13));
         this.getLeftHalfCard().getSpellAbility().addTarget(new TargetOpponent());
-=======
-        this.getSpellAbility().addTarget(new TargetOpponent());
-        this.getSpellAbility().addEffect(new MillCardsTargetEffect(13));
->>>>>>> 9a37b26f
 
         // {3}{U}{U}: Put Startled Awake from your graveyard onto the battlefield transformed. Activate this ability only any time you could cast a sorcery.
         this.getLeftHalfCard().addAbility(new ActivateAsSorceryActivatedAbility(
