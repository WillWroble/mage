
package mage.cards.s;

import mage.abilities.Ability;
import mage.abilities.dynamicvalue.common.ManacostVariableValue;
import mage.abilities.effects.Effect;
import mage.abilities.effects.common.LoseLifeSourceControllerEffect;
import mage.abilities.effects.common.ReturnFromGraveyardToHandTargetEffect;
import mage.cards.CardImpl;
import mage.cards.CardSetInfo;
import mage.constants.CardType;
import mage.filter.common.FilterCreatureCard;
import mage.game.Game;
import mage.target.Target;
import mage.target.common.TargetCardInYourGraveyard;
import mage.target.targetadjustment.TargetAdjuster;

import java.util.UUID;

/**
 * @author TheElk801
 */
public final class ShatteredCrypt extends CardImpl {

    public ShatteredCrypt(UUID ownerId, CardSetInfo setInfo) {
        super(ownerId, setInfo, new CardType[]{CardType.SORCERY}, "{X}{B}{B}");

        // Return X target creature cards from your graveyard to your hand. You lose X life.
        Effect effect = new ReturnFromGraveyardToHandTargetEffect();
        effect.setText("Return X target creature cards from your graveyard to your hand");
        this.getSpellAbility().addEffect(effect);
        this.getSpellAbility().addEffect(new LoseLifeSourceControllerEffect(new ManacostVariableValue()));
<<<<<<< HEAD
        this.getSpellAbility().addTarget(new TargetCardInYourGraveyard(1, new FilterCreatureCard()));
    }

    @Override
    public void adjustTargets(Ability ability, Game game) {
        if (ability instanceof SpellAbility) {
            ability.getTargets().clear();
            int xValue = ability.getManaCostsToPay().getX();
            Target target = new TargetCardInYourGraveyard(xValue, new FilterCreatureCard((xValue != 1 ? " creature cards" : "creature card") + " from your graveyard"));
            ability.addTarget(target);
        }
=======
        this.getSpellAbility().setTargetAdjuster(ShatteredCryptAdjuster.instance);
>>>>>>> e4250576
    }

    public ShatteredCrypt(final ShatteredCrypt card) {
        super(card);
    }

    @Override
    public ShatteredCrypt copy() {
        return new ShatteredCrypt(this);
    }
}

enum ShatteredCryptAdjuster implements TargetAdjuster {
    instance;

    @Override
    public void adjustTargets(Ability ability, Game game) {
        ability.getTargets().clear();
        int xValue = ability.getManaCostsToPay().getX();
        Target target = new TargetCardInYourGraveyard(xValue, new FilterCreatureCard((xValue != 1 ? " creature cards" : "creature card") + " from your graveyard"));
        ability.addTarget(target);
    }
}<|MERGE_RESOLUTION|>--- conflicted
+++ resolved
@@ -30,21 +30,7 @@
         effect.setText("Return X target creature cards from your graveyard to your hand");
         this.getSpellAbility().addEffect(effect);
         this.getSpellAbility().addEffect(new LoseLifeSourceControllerEffect(new ManacostVariableValue()));
-<<<<<<< HEAD
-        this.getSpellAbility().addTarget(new TargetCardInYourGraveyard(1, new FilterCreatureCard()));
-    }
-
-    @Override
-    public void adjustTargets(Ability ability, Game game) {
-        if (ability instanceof SpellAbility) {
-            ability.getTargets().clear();
-            int xValue = ability.getManaCostsToPay().getX();
-            Target target = new TargetCardInYourGraveyard(xValue, new FilterCreatureCard((xValue != 1 ? " creature cards" : "creature card") + " from your graveyard"));
-            ability.addTarget(target);
-        }
-=======
         this.getSpellAbility().setTargetAdjuster(ShatteredCryptAdjuster.instance);
->>>>>>> e4250576
     }
 
     public ShatteredCrypt(final ShatteredCrypt card) {
