package mage.cards.r;

import java.util.UUID;
import mage.abilities.Ability;
import mage.abilities.effects.common.DrawCardSourceControllerEffect;
import mage.abilities.effects.common.ReturnToHandTargetEffect;
import mage.cards.CardImpl;
import mage.cards.CardSetInfo;
import mage.constants.CardType;
import mage.constants.ComparisonType;
import mage.filter.common.FilterNonlandPermanent;
import mage.filter.predicate.mageobject.ConvertedManaCostPredicate;
import mage.game.Game;
import mage.target.TargetPermanent;
import mage.target.common.TargetNonlandPermanent;
import mage.target.targetadjustment.TargetAdjuster;

/**
 *
 * @author LevelX2
 */
public final class Repeal extends CardImpl {

    public Repeal(UUID ownerId, CardSetInfo setInfo) {
        super(ownerId, setInfo, new CardType[]{CardType.INSTANT}, "{X}{U}");

        // Return target nonland permanent with converted mana cost X to its owner's hand.
        this.getSpellAbility().addEffect(new ReturnToHandTargetEffect());
        this.getSpellAbility().addTarget(new TargetPermanent(new FilterNonlandPermanent("nonland permanent with converted mana cost X")));
        this.getSpellAbility().setTargetAdjuster(RepealAdjuster.instance);

        // Draw a card.
        this.getSpellAbility().addEffect(new DrawCardSourceControllerEffect(1));
    }

<<<<<<< HEAD
    @Override
    public void adjustTargets(Ability ability, Game game) {
        if (ability instanceof SpellAbility) {
            ability.getTargets().clear();
            int xValue = ability.getManaCostsToPay().getX();
            FilterNonlandPermanent filter = new FilterNonlandPermanent("nonland permanent with converted mana cost " + xValue);
            filter.add(new ConvertedManaCostPredicate(ComparisonType.EQUAL_TO, xValue));
            ability.addTarget(new TargetNonlandPermanent(filter));
        }
    }

=======
>>>>>>> e4250576
    public Repeal(final Repeal card) {
        super(card);
    }

    @Override
    public Repeal copy() {
        return new Repeal(this);
    }
}

enum RepealAdjuster implements TargetAdjuster {
    instance;

    @Override
    public void adjustTargets(Ability ability, Game game) {
        ability.getTargets().clear();
        int xValue = ability.getManaCostsToPay().getX();
        FilterNonlandPermanent filter = new FilterNonlandPermanent("nonland permanent with converted mana cost " + xValue);
        filter.add(new ConvertedManaCostPredicate(ComparisonType.EQUAL_TO, xValue));
        ability.addTarget(new TargetNonlandPermanent(filter));
    }
}<|MERGE_RESOLUTION|>--- conflicted
+++ resolved
@@ -33,20 +33,6 @@
         this.getSpellAbility().addEffect(new DrawCardSourceControllerEffect(1));
     }
 
-<<<<<<< HEAD
-    @Override
-    public void adjustTargets(Ability ability, Game game) {
-        if (ability instanceof SpellAbility) {
-            ability.getTargets().clear();
-            int xValue = ability.getManaCostsToPay().getX();
-            FilterNonlandPermanent filter = new FilterNonlandPermanent("nonland permanent with converted mana cost " + xValue);
-            filter.add(new ConvertedManaCostPredicate(ComparisonType.EQUAL_TO, xValue));
-            ability.addTarget(new TargetNonlandPermanent(filter));
-        }
-    }
-
-=======
->>>>>>> e4250576
     public Repeal(final Repeal card) {
         super(card);
     }
