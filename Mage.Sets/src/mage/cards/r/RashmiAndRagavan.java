--- conflicted
+++ resolved
@@ -47,15 +47,8 @@
         // exile the top card of target opponent's library and create a Treasure token.
         // Then you may cast the exiled card without paying its mana cost if it's a spell with mana value
         // less than the number of artifacts you control.
-<<<<<<< HEAD
         // If you don’t cast it this way, you may cast it this turn.
         this.addAbility(new RashmiAndRagavanTriggeredAbility());
-=======
-        // If you don't cast it this way, you may cast it this turn.
-        Ability ability = new RashmiAndRagavanTriggeredAbility();
-        ability.addTarget(new TargetOpponent());
-        this.addAbility(ability, new SpellsCastWatcher());
->>>>>>> 3a0305f1
     }
 
     private RashmiAndRagavan(final RashmiAndRagavan card) {
