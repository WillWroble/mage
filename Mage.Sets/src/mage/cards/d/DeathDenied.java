
package mage.cards.d;

import mage.abilities.Ability;
import mage.abilities.effects.Effect;
import mage.abilities.effects.common.ReturnFromGraveyardToHandTargetEffect;
import mage.cards.CardImpl;
import mage.cards.CardSetInfo;
import mage.constants.CardType;
import mage.constants.SubType;
import mage.filter.common.FilterCreatureCard;
import mage.game.Game;
import mage.target.Target;
import mage.target.common.TargetCardInYourGraveyard;
import mage.target.targetadjustment.TargetAdjuster;

import java.util.UUID;

/**
 * @author LevelX2
 */
public final class DeathDenied extends CardImpl {

    public DeathDenied(UUID ownerId, CardSetInfo setInfo) {
        super(ownerId, setInfo, new CardType[]{CardType.INSTANT}, "{X}{B}{B}");
        this.subtype.add(SubType.ARCANE);

        // Return X target creature cards from your graveyard to your hand.
        Effect effect = new ReturnFromGraveyardToHandTargetEffect();
        effect.setText("Return X target creature cards from your graveyard to your hand");
        this.getSpellAbility().addEffect(effect);
<<<<<<< HEAD
        this.getSpellAbility().addTarget(new TargetCardInYourGraveyard(1, new FilterCreatureCard()));

    }

    @Override
    public void adjustTargets(Ability ability, Game game) {
        if (ability instanceof SpellAbility) {
            ability.getTargets().clear();
            int xValue = ability.getManaCostsToPay().getX();
            Target target = new TargetCardInYourGraveyard(xValue, new FilterCreatureCard((xValue != 1 ? " creature cards" : "creature card") + " from your graveyard"));
            ability.addTarget(target);
        }
=======
        this.getSpellAbility().setTargetAdjuster(DeathDeniedAdjuster.instance);
>>>>>>> e4250576
    }

    public DeathDenied(final DeathDenied card) {
        super(card);
    }

    @Override
    public DeathDenied copy() {
        return new DeathDenied(this);
    }
}

enum DeathDeniedAdjuster implements TargetAdjuster {
    instance;

    @Override
    public void adjustTargets(Ability ability, Game game) {
        ability.getTargets().clear();
        int xValue = ability.getManaCostsToPay().getX();
        Target target = new TargetCardInYourGraveyard(xValue, new FilterCreatureCard(new StringBuilder(xValue).append(xValue != 1 ? " creature cards" : "creature card").append(" from your graveyard").toString()));
        ability.addTarget(target);
    }
}<|MERGE_RESOLUTION|>--- conflicted
+++ resolved
@@ -29,22 +29,7 @@
         Effect effect = new ReturnFromGraveyardToHandTargetEffect();
         effect.setText("Return X target creature cards from your graveyard to your hand");
         this.getSpellAbility().addEffect(effect);
-<<<<<<< HEAD
-        this.getSpellAbility().addTarget(new TargetCardInYourGraveyard(1, new FilterCreatureCard()));
-
-    }
-
-    @Override
-    public void adjustTargets(Ability ability, Game game) {
-        if (ability instanceof SpellAbility) {
-            ability.getTargets().clear();
-            int xValue = ability.getManaCostsToPay().getX();
-            Target target = new TargetCardInYourGraveyard(xValue, new FilterCreatureCard((xValue != 1 ? " creature cards" : "creature card") + " from your graveyard"));
-            ability.addTarget(target);
-        }
-=======
         this.getSpellAbility().setTargetAdjuster(DeathDeniedAdjuster.instance);
->>>>>>> e4250576
     }
 
     public DeathDenied(final DeathDenied card) {
