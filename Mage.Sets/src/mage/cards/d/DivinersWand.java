--- conflicted
+++ resolved
@@ -34,17 +34,6 @@
         this.subtype.add(SubType.WIZARD);
         this.subtype.add(SubType.EQUIPMENT);
 
-<<<<<<< HEAD
-        // Whenever a Wizard creature enters the battlefield, you may attach Diviner's Wand to it.
-        this.addAbility(new EntersBattlefieldAllTriggeredAbility(
-                Zone.BATTLEFIELD, new AttachEffect(Outcome.Detriment, "attach {this} to it"),
-                filter, true, SetTargetPointer.PERMANENT, null));
-
-        // Equip {3}
-        this.addAbility(new EquipAbility(Outcome.AddAbility, new GenericManaCost(3), false));
-
-=======
->>>>>>> 6f5ec6e9
         // Equipped creature has "Whenever you draw a card, this creature gets +1/+1 and gains flying until end of turn" and "{4}: Draw a card."
         // new abilities
         Ability newBoost = new DrawCardControllerTriggeredAbility(new BoostSourceEffect(1, 1, Duration.EndOfTurn), false);
@@ -66,7 +55,7 @@
                 filter, true, SetTargetPointer.PERMANENT, null));
 
         // Equip {3}
-        this.addAbility(new EquipAbility(Outcome.AddAbility, new GenericManaCost(3)));
+        this.addAbility(new EquipAbility(Outcome.AddAbility, new GenericManaCost(3), false));
     }
 
     private DivinersWand(final DivinersWand card) {
