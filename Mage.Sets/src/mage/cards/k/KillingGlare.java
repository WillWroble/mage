--- conflicted
+++ resolved
@@ -33,19 +33,8 @@
     }
 
     @Override
-<<<<<<< HEAD
-    public void adjustTargets(Ability ability, Game game) {
-        if (ability instanceof SpellAbility) {
-            int xValue = ability.getManaCostsToPay().getX();
-            ability.getTargets().clear();
-            FilterCreaturePermanent filter = new FilterCreaturePermanent("creature with power " + xValue + " or less");
-            filter.add(new PowerPredicate(ComparisonType.FEWER_THAN, xValue + 1));
-            ability.addTarget(new TargetCreaturePermanent(filter));
-        }
-=======
     public KillingGlare copy() {
         return new KillingGlare(this);
->>>>>>> e4250576
     }
 }
 
