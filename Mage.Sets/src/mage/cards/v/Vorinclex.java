package mage.cards.v;

import mage.abilities.Ability;
import mage.abilities.common.ActivateAsSorceryActivatedAbility;
import mage.abilities.common.EntersBattlefieldTriggeredAbility;
import mage.abilities.common.SagaAbility;
import mage.abilities.common.SimpleActivatedAbility;
import mage.abilities.costs.mana.GenericManaCost;
import mage.abilities.costs.mana.ManaCostsImpl;
import mage.abilities.effects.OneShotEffect;
import mage.abilities.effects.common.ExileAndReturnSourceEffect;
import mage.abilities.effects.common.ExileSourceAndReturnFaceUpEffect;
import mage.abilities.effects.common.FightTargetSourceEffect;
import mage.abilities.effects.common.continuous.GainAbilityControlledEffect;
import mage.abilities.effects.common.counter.DistributeCountersEffect;
import mage.abilities.effects.common.search.SearchLibraryPutInHandEffect;
import mage.abilities.keyword.ReachAbility;
import mage.abilities.keyword.TrampleAbility;
import mage.cards.CardSetInfo;
import mage.cards.Cards;
import mage.cards.CardsImpl;
import mage.cards.TransformingDoubleFacedCard;
import mage.constants.*;
import mage.counters.CounterType;
import mage.filter.FilterCard;
import mage.filter.StaticFilters;
import mage.game.Game;
import mage.players.Player;
import mage.target.TargetCard;
import mage.target.TargetPermanent;
import mage.target.common.TargetCardInLibrary;
import mage.target.common.TargetPermanentAmount;

import java.util.UUID;

/**
 * @author TheElk801
 */
public final class Vorinclex extends TransformingDoubleFacedCard {

    private static final FilterCard filter = new FilterCard("Forest cards");

    static {
        filter.add(SubType.FOREST.getPredicate());
    }

    public Vorinclex(UUID ownerId, CardSetInfo setInfo) {
        super(
                ownerId, setInfo,
                new SuperType[]{SuperType.LEGENDARY}, new CardType[]{CardType.CREATURE}, new SubType[]{SubType.PHYREXIAN, SubType.PRAETOR}, "{3}{G}{G}",
                "The Grand Evolution",
                new SuperType[]{}, new CardType[]{CardType.ENCHANTMENT}, new SubType[]{SubType.SAGA}, "G"
        );
        this.getLeftHalfCard().setPT(6, 6);

        // Trample
        this.getLeftHalfCard().addAbility(TrampleAbility.getInstance());

        // Reach
        this.getLeftHalfCard().addAbility(ReachAbility.getInstance());

        // When Vorinclex enters the battlefield, search your library for up to two Forest cards, reveal them, put them into your hand, then shuffle.
<<<<<<< HEAD
        this.getLeftHalfCard().addAbility(new EntersBattlefieldTriggeredAbility(new SearchLibraryPutInHandEffect(
                new TargetCardInLibrary(0, 2, filter), true, true
=======
        this.addAbility(new EntersBattlefieldTriggeredAbility(new SearchLibraryPutInHandEffect(
                new TargetCardInLibrary(0, 2, filter), true
>>>>>>> 9a37b26f
        )));

        // {6}{G}{G}: Exile Vorinclex, then return it to the battlefield transformed under its owner's control. Activate only as a sorcery.
        this.getLeftHalfCard().addAbility(new ActivateAsSorceryActivatedAbility(
                new ExileAndReturnSourceEffect(PutCards.BATTLEFIELD_TRANSFORMED),
                new ManaCostsImpl<>("{6}{G}{G}")
        ));

        // The Grand Evolution
        // (As this Saga enters and after your draw step, add a lore counter. Sacrifice after III.)
        SagaAbility sagaAbility = new SagaAbility(this.getRightHalfCard());

        // I -- Mill ten cards. Put up to two creature cards from among the milled cards onto the battlefield.
        sagaAbility.addChapterEffect(this.getRightHalfCard(), SagaChapter.CHAPTER_I, new TheGrandEvolutionEffect());

        // II -- Distribute seven +1/+1 counters among any number of target creatures you control.
        sagaAbility.addChapterEffect(
                this.getRightHalfCard(), SagaChapter.CHAPTER_II, SagaChapter.CHAPTER_II,
                new DistributeCountersEffect(
                        CounterType.P1P1, 7,
                        "any number of target creatures you control"
                ), new TargetPermanentAmount(7, StaticFilters.FILTER_CONTROLLED_CREATURES)
        );

        // III -- Until end of turn, creatures you control gain "{1}: This creature fights target creature you don't control." Exile The Grand Evolution, then return it to the battlefield.
        Ability ability = new SimpleActivatedAbility(
                new FightTargetSourceEffect()
                        .setText("this creature fights target creature you don't control"),
                new GenericManaCost(1)
        );
        ability.addTarget(new TargetPermanent(StaticFilters.FILTER_CREATURE_YOU_DONT_CONTROL));
        sagaAbility.addChapterEffect(
                this.getRightHalfCard(), SagaChapter.CHAPTER_III,
                new GainAbilityControlledEffect(
                        ability, Duration.EndOfTurn, StaticFilters.FILTER_CONTROLLED_CREATURE
                ).setText("Until end of turn, creatures you control gain " +
                        "\"{1}: This creature fights target creature you don't control.\""),
                new ExileSourceAndReturnFaceUpEffect()
        );
        this.getRightHalfCard().addAbility(sagaAbility);
    }

    private Vorinclex(final Vorinclex card) {
        super(card);
    }

    @Override
    public Vorinclex copy() {
        return new Vorinclex(this);
    }
}

class TheGrandEvolutionEffect extends OneShotEffect {

    TheGrandEvolutionEffect() {
        super(Outcome.Benefit);
        staticText = "mill ten cards. Put up to two creature cards from among the milled cards onto the battlefield";
    }

    private TheGrandEvolutionEffect(final TheGrandEvolutionEffect effect) {
        super(effect);
    }

    @Override
    public TheGrandEvolutionEffect copy() {
        return new TheGrandEvolutionEffect(this);
    }

    @Override
    public boolean apply(Game game, Ability source) {
        Player player = game.getPlayer(source.getControllerId());
        if (player == null) {
            return false;
        }
        Cards cards = player.millCards(10, source, game);
        TargetCard target = new TargetCard(0, 2, Zone.ALL, StaticFilters.FILTER_CARD_CREATURE);
        target.setNotTarget(true);
        player.choose(Outcome.PutCreatureInPlay, cards, target, source, game);
        player.moveCards(new CardsImpl(target.getTargets()), Zone.BATTLEFIELD, source, game);
        return true;
    }
}<|MERGE_RESOLUTION|>--- conflicted
+++ resolved
@@ -60,13 +60,8 @@
         this.getLeftHalfCard().addAbility(ReachAbility.getInstance());
 
         // When Vorinclex enters the battlefield, search your library for up to two Forest cards, reveal them, put them into your hand, then shuffle.
-<<<<<<< HEAD
         this.getLeftHalfCard().addAbility(new EntersBattlefieldTriggeredAbility(new SearchLibraryPutInHandEffect(
-                new TargetCardInLibrary(0, 2, filter), true, true
-=======
-        this.addAbility(new EntersBattlefieldTriggeredAbility(new SearchLibraryPutInHandEffect(
                 new TargetCardInLibrary(0, 2, filter), true
->>>>>>> 9a37b26f
         )));
 
         // {6}{G}{G}: Exile Vorinclex, then return it to the battlefield transformed under its owner's control. Activate only as a sorcery.
