
package mage.cards.v;

import mage.MageInt;
import mage.abilities.Ability;
import mage.abilities.common.EntersBattlefieldTriggeredAbility;
import mage.abilities.common.delayed.AtTheBeginOfNextEndStepDelayedTriggeredAbility;
import mage.abilities.effects.Effect;
import mage.abilities.effects.OneShotEffect;
import mage.abilities.effects.common.ReturnToBattlefieldUnderOwnerControlTargetEffect;
import mage.abilities.keyword.FlashAbility;
import mage.cards.CardImpl;
import mage.cards.CardSetInfo;
import mage.constants.CardType;
import mage.constants.Outcome;
import mage.constants.SubType;
import mage.constants.Zone;
import mage.game.Game;
import mage.game.permanent.Permanent;
import mage.players.Player;
import mage.target.common.TargetCreaturePermanent;
import mage.target.targetpointer.FixedTarget;
import mage.watchers.common.AttackedThisTurnWatcher;
import mage.watchers.common.BlockedThisTurnWatcher;

import java.util.UUID;

/**
 * @author jeffwadsworth
 */
public final class VizierOfDeferment extends CardImpl {

    public VizierOfDeferment(UUID ownerId, CardSetInfo setInfo) {
        super(ownerId, setInfo, new CardType[]{CardType.CREATURE}, "{2}{W}");

        this.subtype.add(SubType.HUMAN);
        this.subtype.add(SubType.CLERIC);
        this.power = new MageInt(2);
        this.toughness = new MageInt(2);

        // Flash
        this.addAbility(FlashAbility.getInstance());

        // When Vizier of Deferment enters the battlefield, you may exile target creature if it attacked or blocked this turn. Return that card to the battlefield under its owner's control at the beginning of the next end step.
        Ability ability = new EntersBattlefieldTriggeredAbility(new VizierOfDefermentEffect(), true);
        ability.addTarget(new TargetCreaturePermanent());
        ability.addWatcher(new AttackedThisTurnWatcher());
        ability.addWatcher(new BlockedThisTurnWatcher());
        this.addAbility(ability);
<<<<<<< HEAD

    }

    @Override
    public void adjustTargets(Ability ability, Game game) {
        if (ability instanceof EntersBattlefieldTriggeredAbility) {
            List<PermanentIdPredicate> creaturesThatCanBeTargeted = new ArrayList<>();
            FilterCreaturePermanent filter = new FilterCreaturePermanent("creature that attacked or blocked this turn.");
            AttackedThisTurnWatcher watcherAttacked = game.getState().getWatcher(AttackedThisTurnWatcher.class);
            BlockedThisTurnWatcher watcherBlocked = game.getState().getWatcher(BlockedThisTurnWatcher.class);
            if (watcherAttacked != null) {
                for (MageObjectReference mor : watcherAttacked.getAttackedThisTurnCreatures()) {
                    Permanent permanent = mor.getPermanent(game);
                    if (permanent != null) {
                        creaturesThatCanBeTargeted.add(new PermanentIdPredicate(permanent.getId()));
                    }
                }
                if (watcherBlocked != null) {
                    for (MageObjectReference mor : watcherBlocked.getBlockedThisTurnCreatures()) {
                        Permanent permanent = mor.getPermanent(game);
                        if (permanent != null) {
                            creaturesThatCanBeTargeted.add(new PermanentIdPredicate(permanent.getId()));
                        }
                    }
                }
                filter.add(Predicates.or(creaturesThatCanBeTargeted));
                ability.getTargets().clear();
                ability.addTarget(new TargetCreaturePermanent(filter));
            }
        }
=======
>>>>>>> e4250576
    }

    public VizierOfDeferment(final VizierOfDeferment card) {
        super(card);
    }

    @Override
    public VizierOfDeferment copy() {
        return new VizierOfDeferment(this);
    }
}

class VizierOfDefermentEffect extends OneShotEffect {

    public VizierOfDefermentEffect() {
        super(Outcome.Detriment);
        staticText = "you may exile target creature if it attacked or blocked this turn. " +
                "Return that card to the battlefield under its owner's control at the beginning of the next end step";
    }

    public VizierOfDefermentEffect(final VizierOfDefermentEffect effect) {
        super(effect);
    }

    @Override
    public boolean apply(Game game, Ability source) {
        Permanent permanent = game.getPermanent(source.getFirstTarget());
        Player controller = game.getPlayer(source.getControllerId());
        Permanent sourcePermanent = game.getPermanentOrLKIBattlefield(source.getSourceId());
        AttackedThisTurnWatcher watcherAttacked = (AttackedThisTurnWatcher) game.getState().getWatchers().get(AttackedThisTurnWatcher.class.getSimpleName());
        BlockedThisTurnWatcher watcherBlocked = (BlockedThisTurnWatcher) game.getState().getWatchers().get(BlockedThisTurnWatcher.class.getSimpleName());
        boolean attackedOrBlocked = false;
        if (watcherAttacked != null && watcherAttacked.checkIfAttacked(permanent, game)) {
            attackedOrBlocked = true;
        }
        if (watcherBlocked != null && watcherBlocked.checkIfBlocked(permanent, game)) {
            attackedOrBlocked = true;
        }
        if (controller != null
                && attackedOrBlocked
                && sourcePermanent != null) {
            if (controller.moveCardToExileWithInfo(permanent, source.getSourceId(), sourcePermanent.getIdName(), source.getSourceId(), game, Zone.BATTLEFIELD, true)) {
                Effect effect = new ReturnToBattlefieldUnderOwnerControlTargetEffect();
                effect.setText("Return that card to the battlefield under its owner's control at the beginning of the next end step");
                effect.setTargetPointer(new FixedTarget(source.getFirstTarget(), game));
                game.addDelayedTriggeredAbility(new AtTheBeginOfNextEndStepDelayedTriggeredAbility(effect), source);
                return true;
            }
        }
        return false;
    }

    @Override
    public VizierOfDefermentEffect copy() {
        return new VizierOfDefermentEffect(this);
    }

}<|MERGE_RESOLUTION|>--- conflicted
+++ resolved
@@ -47,39 +47,6 @@
         ability.addWatcher(new AttackedThisTurnWatcher());
         ability.addWatcher(new BlockedThisTurnWatcher());
         this.addAbility(ability);
-<<<<<<< HEAD
-
-    }
-
-    @Override
-    public void adjustTargets(Ability ability, Game game) {
-        if (ability instanceof EntersBattlefieldTriggeredAbility) {
-            List<PermanentIdPredicate> creaturesThatCanBeTargeted = new ArrayList<>();
-            FilterCreaturePermanent filter = new FilterCreaturePermanent("creature that attacked or blocked this turn.");
-            AttackedThisTurnWatcher watcherAttacked = game.getState().getWatcher(AttackedThisTurnWatcher.class);
-            BlockedThisTurnWatcher watcherBlocked = game.getState().getWatcher(BlockedThisTurnWatcher.class);
-            if (watcherAttacked != null) {
-                for (MageObjectReference mor : watcherAttacked.getAttackedThisTurnCreatures()) {
-                    Permanent permanent = mor.getPermanent(game);
-                    if (permanent != null) {
-                        creaturesThatCanBeTargeted.add(new PermanentIdPredicate(permanent.getId()));
-                    }
-                }
-                if (watcherBlocked != null) {
-                    for (MageObjectReference mor : watcherBlocked.getBlockedThisTurnCreatures()) {
-                        Permanent permanent = mor.getPermanent(game);
-                        if (permanent != null) {
-                            creaturesThatCanBeTargeted.add(new PermanentIdPredicate(permanent.getId()));
-                        }
-                    }
-                }
-                filter.add(Predicates.or(creaturesThatCanBeTargeted));
-                ability.getTargets().clear();
-                ability.addTarget(new TargetCreaturePermanent(filter));
-            }
-        }
-=======
->>>>>>> e4250576
     }
 
     public VizierOfDeferment(final VizierOfDeferment card) {
