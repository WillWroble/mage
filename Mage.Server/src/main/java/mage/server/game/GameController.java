/*
* Copyright 2010 BetaSteward_at_googlemail.com. All rights reserved.
*
* Redistribution and use in source and binary forms, with or without modification, are
* permitted provided that the following conditions are met:
*
*    1. Redistributions of source code must retain the above copyright notice, this list of
*       conditions and the following disclaimer.
*
*    2. Redistributions in binary form must reproduce the above copyright notice, this list
*       of conditions and the following disclaimer in the documentation and/or other materials
*       provided with the distribution.
*
* THIS SOFTWARE IS PROVIDED BY BetaSteward_at_googlemail.com ``AS IS'' AND ANY EXPRESS OR IMPLIED
* WARRANTIES, INCLUDING, BUT NOT LIMITED TO, THE IMPLIED WARRANTIES OF MERCHANTABILITY AND
* FITNESS FOR A PARTICULAR PURPOSE ARE DISCLAIMED. IN NO EVENT SHALL BetaSteward_at_googlemail.com OR
* CONTRIBUTORS BE LIABLE FOR ANY DIRECT, INDIRECT, INCIDENTAL, SPECIAL, EXEMPLARY, OR
* CONSEQUENTIAL DAMAGES (INCLUDING, BUT NOT LIMITED TO, PROCUREMENT OF SUBSTITUTE GOODS OR
* SERVICES; LOSS OF USE, DATA, OR PROFITS; OR BUSINESS INTERRUPTION) HOWEVER CAUSED AND ON
* ANY THEORY OF LIABILITY, WHETHER IN CONTRACT, STRICT LIABILITY, OR TORT (INCLUDING
* NEGLIGENCE OR OTHERWISE) ARISING IN ANY WAY OUT OF THE USE OF THIS SOFTWARE, EVEN IF
* ADVISED OF THE POSSIBILITY OF SUCH DAMAGE.
*
* The views and conclusions contained in the software and documentation are those of the
* authors and should not be interpreted as representing official policies, either expressed
* or implied, of BetaSteward_at_googlemail.com.
*/

package mage.server.game;

import java.io.BufferedOutputStream;

import mage.MageException;
import mage.server.TableManager;
import java.io.File;
import java.io.FileOutputStream;
import java.io.IOException;
import java.io.ObjectOutput;
import java.io.ObjectOutputStream;
import java.io.OutputStream;
import java.io.Serializable;
import java.util.*;
import java.util.Map.Entry;
import java.util.concurrent.ConcurrentHashMap;
import java.util.concurrent.ExecutorService;
import java.util.concurrent.Future;
import java.util.regex.Matcher;
import java.util.regex.Pattern;
import java.util.zip.GZIPOutputStream;

import mage.Constants.Zone;
import mage.abilities.Ability;
import mage.cards.Card;
import mage.cards.Cards;
import mage.cards.decks.Deck;
import mage.cards.decks.DeckCardLists;
import mage.game.Game;
import mage.game.GameException;
import mage.game.events.Listener;
import mage.game.events.PlayerQueryEvent;
import mage.game.events.TableEvent;
import mage.game.permanent.Permanent;
import mage.players.Player;
import mage.server.ChatManager;
import mage.server.UserManager;
import mage.server.util.ThreadExecutor;
import mage.sets.Sets;
import mage.view.*;
import mage.view.ChatMessage.MessageColor;
import org.apache.log4j.Logger;

/**
 *
 * @author BetaSteward_at_googlemail.com
 */
public class GameController implements GameCallback {

	private static ExecutorService gameExecutor = ThreadExecutor.getInstance().getGameExecutor();
	private final static Logger logger = Logger.getLogger(GameController.class);
	public static final String INIT_FILE_PATH = "config" + File.separator + "init.txt";

	private ConcurrentHashMap<UUID, GameSession> gameSessions = new ConcurrentHashMap<UUID, GameSession>();
	private ConcurrentHashMap<UUID, GameWatcher> watchers = new ConcurrentHashMap<UUID, GameWatcher>();
	private ConcurrentHashMap<UUID, UUID> userPlayerMap;
	private UUID gameSessionId;
	private Game game;
	private UUID chatId;
	private UUID tableId;
	private UUID choosingPlayerId;
	private Future<?> gameFuture;


	public GameController(Game game, ConcurrentHashMap<UUID, UUID> userPlayerMap, UUID tableId, UUID choosingPlayerId) {
		gameSessionId = UUID.randomUUID();
		this.userPlayerMap = userPlayerMap;
		chatId = ChatManager.getInstance().createChatSession();
		this.game = game;
		this.tableId = tableId;
		this.choosingPlayerId = choosingPlayerId;
		init();
	}

	private void init() {
		game.addTableEventListener(
			new Listener<TableEvent> () {
				@Override
				public void event(TableEvent event) {
					try {
						switch (event.getEventType()) {
							case UPDATE:
								updateGame();
								break;
							case INFO:
								ChatManager.getInstance().broadcast(chatId, "", event.getMessage(), MessageColor.BLACK);
								logger.debug(game.getId() + " " + event.getMessage());
								break;
							case REVEAL:
								revealCards(event.getMessage(), event.getCards());
								break;
							case ERROR:
								error(event.getMessage());
								break;
						}
					} catch (MageException ex) {
						logger.fatal("Table event listener error ", ex);
					}
				}
			}
		);
		game.addPlayerQueryEventListener(
			new Listener<PlayerQueryEvent> () {
				@Override
				public void event(PlayerQueryEvent event) {
//					logger.info(event.getPlayerId() + "--" + event.getQueryType() + "--" + event.getMessage());
					try {
						switch (event.getQueryType()) {
							case ASK:
								ask(event.getPlayerId(), event.getMessage());
								break;
							case PICK_TARGET:
								target(event.getPlayerId(), event.getMessage(), event.getCards(), event.getPerms(), event.getTargets(), event.isRequired(), event.getOptions());
								break;
							case PICK_ABILITY:
								target(event.getPlayerId(), event.getMessage(), event.getAbilities(), event.isRequired(), event.getOptions());
								break;
							case SELECT:
								select(event.getPlayerId(), event.getMessage());
								break;
							case PLAY_MANA:
								playMana(event.getPlayerId(), event.getMessage());
								break;
							case PLAY_X_MANA:
								playXMana(event.getPlayerId(), event.getMessage());
								break;
							case CHOOSE_ABILITY:
								chooseAbility(event.getPlayerId(), event.getAbilities());
								break;
							case CHOOSE:
								choose(event.getPlayerId(), event.getMessage(), event.getChoices());
								break;
							case AMOUNT:
								amount(event.getPlayerId(), event.getMessage(), event.getMin(), event.getMax());
								break;
							case LOOK:
								lookAtCards(event.getPlayerId(), event.getMessage(), event.getCards());
								break;
						}
					} catch (MageException ex) {
						logger.fatal("Player event listener error ", ex);
					}
				}
			}
		);
		for (Player player: game.getPlayers().values()) {
			if (!player.isHuman()) {
				ChatManager.getInstance().broadcast(chatId, "", player.getName() + " has joined the game", MessageColor.BLACK);
			}
		}
		checkStart();
	}

	private UUID getPlayerId(UUID userId) {
		return userPlayerMap.get(userId);
	}

	public void join(UUID userId) {
		UUID playerId = userPlayerMap.get(userId);
		GameSession gameSession = new GameSession(game, userId, playerId);
		gameSessions.put(playerId, gameSession);
		UserManager.getInstance().getUser(userId).addGame(playerId, gameSession);
		logger.info("player " + playerId + " has joined game " + game.getId());
		ChatManager.getInstance().broadcast(chatId, "", game.getPlayer(playerId).getName() + " has joined the game", MessageColor.BLACK);
		checkStart();
	}

	private synchronized void startGame() {
		if (gameFuture == null) {
			for (final Entry<UUID, GameSession> entry: gameSessions.entrySet()) {
				if (!entry.getValue().init()) {
					logger.fatal("Unable to initialize client");
					//TODO: generate client error message
					return;
				}
			}
			GameWorker worker = new GameWorker(game, choosingPlayerId, this);
			gameFuture = gameExecutor.submit(worker);
		}
	}

	private void checkStart() {
		if (allJoined()) {
			ThreadExecutor.getInstance().getCallExecutor().execute(
				new Runnable() {
					@Override
					public void run() {
						startGame();
					}
			});
		}
	}

	private boolean allJoined() {
		for (Player player: game.getPlayers().values()) {
			if (player.isHuman() && gameSessions.get(player.getId()) == null) {
				return false;
			}
		}
		return true;
	}

	public void watch(UUID userId) {
		GameWatcher gameWatcher = new GameWatcher(userId, game);
		watchers.put(userId, gameWatcher);
		gameWatcher.init();
		ChatManager.getInstance().broadcast(chatId, "", " has started watching", MessageColor.BLACK);
	}
	
	public void stopWatching(UUID userId) {
		watchers.remove(userId);
		ChatManager.getInstance().broadcast(chatId, "", " has stopped watching", MessageColor.BLACK);
	}
	
	public void concede(UUID userId) {
		game.concede(getPlayerId(userId));
	}

	private void leave(UUID userId) {
		game.quit(getPlayerId(userId));
	}

	public void cheat(UUID userId, UUID playerId, DeckCardLists deckList) {
		Deck deck;
		try {
			deck = Deck.load(deckList);
			game.loadCards(deck.getCards(), playerId);
			for (Card card: deck.getCards()) {
				card.putOntoBattlefield(game, Zone.OUTSIDE, null, playerId);
			}
		} catch (GameException ex) {
			logger.warn(ex.getMessage());
		}
		addCardsForTesting(game);
		updateGame();
	}

    public boolean cheat(UUID userId, UUID playerId, String cardName) {
        Card card = Sets.findCard(cardName, true);
		if (card != null) {
            Set<Card> cards = new HashSet<Card>();
			cards.add(card);
            game.loadCards(cards, playerId);
            card.moveToZone(Zone.HAND, null, game, false);
            return true;
        } else {
            return false;
        }
	}

<<<<<<< HEAD
	public void kill(UUID sessionId) {
		if (sessionPlayerMap.containsKey(sessionId)) {
			GameSession session = gameSessions.get(sessionPlayerMap.get(sessionId));
			if (session != null) session.destroy();
			gameSessions.remove(sessionPlayerMap.get(sessionId));
			leave(sessionId);
			sessionPlayerMap.remove(sessionId);
=======
	public void kill(UUID userId) {
		if (userPlayerMap.containsKey(userId)) {
			gameSessions.get(userPlayerMap.get(userId)).setKilled();
			gameSessions.remove(userPlayerMap.get(userId));
			leave(userId);
			userPlayerMap.remove(userId);
>>>>>>> 9ddea9d9
		}
		if (watchers.containsKey(userId)) {
			watchers.get(userId).setKilled();
			watchers.remove(userId);
		}
	}

	public void timeout(UUID userId) {
		if (userPlayerMap.containsKey(userId)) {
			ChatManager.getInstance().broadcast(chatId, "", game.getPlayer(userPlayerMap.get(userId)).getName() + " has timed out.  Auto concede.", MessageColor.BLACK);
			concede(userId);
		}
	}

	public void endGame(final String message) throws MageException {
		for (final GameSession gameSession: gameSessions.values()) {
			gameSession.gameOver(message);
			gameSession.removeGame();
		}
		for (final GameWatcher gameWatcher: watchers.values()) {
			gameWatcher.gameOver(message);
		}
		TableManager.getInstance().endGame(tableId);
	}

	public UUID getSessionId() {
		return this.gameSessionId;
	}

	public UUID getChatId() {
		return chatId;
	}

	public void sendPlayerUUID(UUID userId, UUID data) {
		gameSessions.get(userPlayerMap.get(userId)).sendPlayerUUID(data);
	}

	public void sendPlayerString(UUID userId, String data) {
		gameSessions.get(userPlayerMap.get(userId)).sendPlayerString(data);
	}

	public void sendPlayerBoolean(UUID userId, Boolean data) {
		gameSessions.get(userPlayerMap.get(userId)).sendPlayerBoolean(data);
	}

	public void sendPlayerInteger(UUID userId, Integer data) {
		gameSessions.get(userPlayerMap.get(userId)).sendPlayerInteger(data);
	}

	private synchronized void updateGame() {
		for (final GameSession gameSession: gameSessions.values()) {
			gameSession.update();
		}
		for (final GameWatcher gameWatcher: watchers.values()) {
			gameWatcher.update();
		}
	}

	private synchronized void ask(UUID playerId, String question) throws MageException {
		if (gameSessions.containsKey(playerId))
			gameSessions.get(playerId).ask(question);
		informOthers(playerId);
	}

	private synchronized void chooseAbility(UUID playerId, Collection<? extends Ability> choices) throws MageException {
		if (gameSessions.containsKey(playerId))
			gameSessions.get(playerId).chooseAbility(new AbilityPickerView(choices));
		informOthers(playerId);
	}

	private synchronized void choose(UUID playerId, String message, Set<String> choices) throws MageException {
		if (gameSessions.containsKey(playerId))
			gameSessions.get(playerId).choose(message, choices);
		informOthers(playerId);
	}

	private synchronized void target(UUID playerId, String question, Cards cards, List<Permanent> perms, Set<UUID> targets, boolean required, Map<String, Serializable> options) throws MageException {
		if (gameSessions.containsKey(playerId)) {
			if (cards != null)
				gameSessions.get(playerId).target(question, new CardsView(cards.getCards(game)), targets, required, options);
			else if (perms != null) {
				CardsView permsView = new CardsView();
				for (Permanent perm: perms) {
					permsView.put(perm.getId(), new PermanentView(perm, game.getCard(perm.getId())));
				}
				gameSessions.get(playerId).target(question, permsView, targets, required, options);
			}
			else
				gameSessions.get(playerId).target(question, new CardsView(), targets, required, options);
		}
		informOthers(playerId);
	}

	private synchronized void target(UUID playerId, String question, Collection<? extends Ability> abilities, boolean required, Map<String, Serializable> options) throws MageException {
		if (gameSessions.containsKey(playerId))
			gameSessions.get(playerId).target(question, new CardsView(abilities, game), null, required, options);
		informOthers(playerId);
	}

	private synchronized void select(UUID playerId, String message) throws MageException {
		if (gameSessions.containsKey(playerId))
			gameSessions.get(playerId).select(message);
		informOthers(playerId);
	}

	private synchronized void playMana(UUID playerId, String message) throws MageException {
		if (gameSessions.containsKey(playerId))
			gameSessions.get(playerId).playMana(message);
		informOthers(playerId);
	}

	private synchronized void playXMana(UUID playerId, String message) throws MageException {
		if (gameSessions.containsKey(playerId))
			gameSessions.get(playerId).playXMana(message);
		informOthers(playerId);
	}

	private synchronized void amount(UUID playerId, String message, int min, int max) throws MageException {
		if (gameSessions.containsKey(playerId))
			gameSessions.get(playerId).getAmount(message, min, max);
		informOthers(playerId);
	}

	private synchronized void revealCards(String name, Cards cards) throws MageException {
		for (GameSession session: gameSessions.values()) {
			session.revealCards(name, new CardsView(cards.getCards(game)));
		}
	}

	private synchronized void lookAtCards(UUID playerId, String name, Cards cards) throws MageException {
		if (gameSessions.containsKey(playerId))
			gameSessions.get(playerId).revealCards(name, new CardsView(cards.getCards(game)));
	}

	private void informOthers(UUID playerId) throws MageException {
		final String message = "Waiting for " + game.getPlayer(playerId).getName();
		for (final Entry<UUID, GameSession> entry: gameSessions.entrySet()) {
			if (!entry.getKey().equals(playerId)) {
				entry.getValue().inform(message);
			}
		}
		for (final GameWatcher watcher: watchers.values()) {
			watcher.inform(message);
		}
	}

	private void error(String message) {
		for (final Entry<UUID, GameSession> entry: gameSessions.entrySet()) {
			entry.getValue().gameError(message);
		}
	}

	public GameView getGameView(UUID playerId) {
		return gameSessions.get(playerId).getGameView();
	}

	@Override
	public void gameResult(String result) {
		try {
			endGame(result);
		} catch (MageException ex) {
			logger.fatal("Game Result error", ex);
		}
	}

	public void saveGame() {
		try {
			OutputStream file = new FileOutputStream("saved/" + game.getId().toString() + ".game");
			OutputStream buffer = new BufferedOutputStream(file);
			ObjectOutput output = new ObjectOutputStream(new GZIPOutputStream(buffer));
			try {
				output.writeObject(game);
				output.writeObject(game.getGameStates());
			}
			finally {
				output.close();
			}
			logger.info("Saved game:" + game.getId());
		}
		catch(IOException ex) {
			logger.fatal("Cannot save game.", ex);
		}
	}

	/**
	 * Replaces cards in player's hands by specified in config/init.txt.<br/>
	 * <br/>
	 * <b>Implementation note:</b><br/>
	 * 1. Read init.txt line by line<br/>
	 * 2. Parse line using the following format: line ::= <zone>:<nickname>:<card name>:<amount><br/>
	 * 3. If zone equals to 'hand', add card to player's library<br/>
	 *   3a. Then swap added card with any card in player's hand<br/>
	 *   3b. Parse next line (go to 2.), If EOF go to 4.<br/>
	 * 4. Log message to all players that cards were added (to prevent unfair play).<br/>  
	 * 5. Exit<br/>
	 */
	private void addCardsForTesting(Game game) {
		try {
			File f = new File(INIT_FILE_PATH);
			Pattern pattern = Pattern.compile("([a-zA-Z]*):([\\w]*):([a-zA-Z ,\\-.!'\\d]*):([\\d]*)");
			if (!f.exists()) {
				logger.warn("Couldn't find init file: " + INIT_FILE_PATH);
				return;
			}
			
			//logger.info("Parsing init.txt for player : " + player.getName());
			
			Scanner scanner = new Scanner(f);
			try {
				while (scanner.hasNextLine()) {
					String line = scanner.nextLine().trim();
					if (line.trim().length() == 0 || line.startsWith("#")) continue;
					Matcher m = pattern.matcher(line);
					if (m.matches()) {

						String zone = m.group(1);
						String nickname = m.group(2);

						Player player = findPlayer(game, nickname);
						if (player != null) {
							Zone gameZone;
							if ("hand".equalsIgnoreCase(zone)) {
								gameZone = Zone.HAND;
							} else if ("battlefield".equalsIgnoreCase(zone)) {
								gameZone = Zone.BATTLEFIELD;
							} else if ("graveyard".equalsIgnoreCase(zone)) {
								gameZone = Zone.GRAVEYARD;
							} else if ("library".equalsIgnoreCase(zone)) {
								gameZone = Zone.LIBRARY;
							} else {
								continue; // go parse next line
							}

							String cardName = m.group(3);
							Integer amount = Integer.parseInt(m.group(4));
							for (int i = 0; i < amount; i++) {
								Card card = Sets.findCard(cardName, true);
								if (card != null) {
									Set<Card> cards = new HashSet<Card>();
									cards.add(card);
									game.loadCards(cards, player.getId());
									swapWithAnyCard(game, player, card, gameZone);
								} else {
									logger.fatal("Couldn't find a card: " + cardName);
								}
							}
						} else {
							logger.warn("Was skipped: " + line);
						}
					} else {
						logger.warn("Init string wasn't parsed: " + line);
					}
				}
			}
			finally {
				scanner.close();
			}
		} catch (Exception e) {
			logger.fatal("", e);
		}
	}
	
	/**
	 * Swap cards between specified card from library and any hand card.
	 * 
	 * @param game
	 * @param card Card to put to player's hand
	 */
	private void swapWithAnyCard(Game game, Player player, Card card, Zone zone) {
		if (zone.equals(Zone.BATTLEFIELD)) {
			card.putOntoBattlefield(game, Zone.OUTSIDE, null, player.getId());
		} else {
			card.moveToZone(zone, null, game, false);
		}
		logger.info("Added card to player's " + zone.toString() + ": " + card.getName() +", player = " + player.getName());
	}

	private Player findPlayer(Game game, String name) {
		for (Player player: game.getPlayers().values()) {
			if (player.getName().equals(name))
				return player;
		}
		return null;
	}
}<|MERGE_RESOLUTION|>--- conflicted
+++ resolved
@@ -276,22 +276,12 @@
         }
 	}
 
-<<<<<<< HEAD
-	public void kill(UUID sessionId) {
-		if (sessionPlayerMap.containsKey(sessionId)) {
-			GameSession session = gameSessions.get(sessionPlayerMap.get(sessionId));
-			if (session != null) session.destroy();
-			gameSessions.remove(sessionPlayerMap.get(sessionId));
-			leave(sessionId);
-			sessionPlayerMap.remove(sessionId);
-=======
 	public void kill(UUID userId) {
 		if (userPlayerMap.containsKey(userId)) {
 			gameSessions.get(userPlayerMap.get(userId)).setKilled();
 			gameSessions.remove(userPlayerMap.get(userId));
 			leave(userId);
 			userPlayerMap.remove(userId);
->>>>>>> 9ddea9d9
 		}
 		if (watchers.containsKey(userId)) {
 			watchers.get(userId).setKilled();
