--- conflicted
+++ resolved
@@ -157,7 +157,6 @@
 
     private void init() {
         game.addTableEventListener(
-<<<<<<< HEAD
             new Listener<TableEvent> () {
                 @Override
                 public void event(TableEvent event) {
@@ -201,66 +200,21 @@
                                         timer = createPlayerTimer(event.getPlayerId(), player.getPriorityTimeLeft());
                                     } else {
                                         throw new MageException("RESUME_TIMER: player can't be null");
-=======
-                new Listener<TableEvent>() {
-                    @Override
-                    public void event(TableEvent event) {
-                        try {
-                            PriorityTimer timer;
-                            UUID playerId;
-                            switch (event.getEventType()) {
-                                case UPDATE:
-                                    updateGame();
-                                    break;
-                                case INFO:
-                                    ChatManager.getInstance().broadcast(chatId, "", event.getMessage(), MessageColor.BLACK, true, ChatMessage.MessageType.GAME);
-                                    logger.trace(game.getId() + " " + event.getMessage());
-                                    break;
-                                case STATUS:
-                                    ChatManager.getInstance().broadcast(chatId, "", event.getMessage(), MessageColor.ORANGE, event.getWithTime(), ChatMessage.MessageType.GAME);
-                                    logger.trace(game.getId() + " " + event.getMessage());
-                                    break;
-                                case ERROR:
-                                    error(event.getMessage(), event.getException());
-                                    break;
-                                case END_GAME_INFO:
-                                    endGameInfo();
-                                    break;
-                                case INIT_TIMER:
-                                    final UUID initPlayerId = event.getPlayerId();
-                                    if (initPlayerId == null) {
-                                        throw new MageException("INIT_TIMER: playerId can't be null");
->>>>>>> 9cc9d259
                                     }
-                                    createPlayerTimer(event.getPlayerId(), game.getPriorityTime());
-                                    break;
-                                case RESUME_TIMER:
-                                    playerId = event.getPlayerId();
-                                    if (playerId == null) {
-                                        throw new MageException("RESUME_TIMER: playerId can't be null");
-                                    }
-                                    timer = timers.get(playerId);
-                                    if (timer == null) {
-                                        Player player = game.getState().getPlayer(playerId);
-                                        if (player != null) {
-                                            timer = createPlayerTimer(event.getPlayerId(), player.getPriorityTimeLeft());
-                                        } else {
-                                            throw new MageException("RESUME_TIMER: player can't be null");
-                                        }
-                                    }
-                                    timer.resume();
-                                    break;
-                                case PAUSE_TIMER:
-                                    playerId = event.getPlayerId();
-                                    if (playerId == null) {
-                                        throw new MageException("PAUSE_TIMER: playerId can't be null");
-                                    }
-                                    timer = timers.get(playerId);
-                                    if (timer == null) {
-                                        throw new MageException("PAUSE_TIMER: couldn't find timer for player: " + playerId);
-                                    }
-                                    timer.pause();
-                                    break;
+                                }
+                                timer.resume();
+                                break;
+                            case PAUSE_TIMER:
+                                playerId = event.getPlayerId();
+                                if (playerId == null) {
+                                    throw new MageException("PAUSE_TIMER: playerId can't be null");
+                                }
+                                timer = timers.get(playerId);
+                                if (timer == null) {
+                                    throw new MageException("PAUSE_TIMER: couldn't find timer for player: " + playerId);
+                                }
+                                timer.pause();
+                                break;
                             }
                         } catch (MageException ex) {
                             logger.fatal("Table event listener error ", ex);
@@ -276,7 +230,7 @@
                         try {
                             switch (event.getQueryType()) {
                                 case ASK:
-                                    ask(event.getPlayerId(), event.getMessage());
+                                    ask(event.getPlayerId(), event.getMessage(), event.getOptions());
                                     break;
                                 case PICK_TARGET:
                                     target(event.getPlayerId(), event.getMessage(), event.getCards(), event.getPerms(), event.getTargets(), event.isRequired(), event.getOptions());
@@ -393,13 +347,8 @@
             joinType = "rejoined";
         }
         user.addGame(playerId, gameSession);
-<<<<<<< HEAD
-        logger.debug("Player " + player.getName()+ " " + playerId + " has " + joinType + " gameId: " + game.getId());
+        logger.debug("Player " + player.getName() + " " + playerId + " has " + joinType + " gameId: " + game.getId());
         ChatManager.getInstance().inform(chatId, game.getPlayer(playerId).getName() + " has " + joinType + " the game", MessageColor.ORANGE, true, MessageType.GAME);
-=======
-        logger.debug("Player " + player.getName() + " " + playerId + " has " + joinType + " gameId: " + game.getId());
-        ChatManager.getInstance().broadcast(chatId, "", game.getPlayer(playerId).getLogName() + " has " + joinType + " the game", MessageColor.ORANGE, true, MessageType.GAME);
->>>>>>> 9cc9d259
         checkStart();
     }
 
@@ -719,17 +668,10 @@
     public void idleTimeout(UUID playerId) {
         Player player = game.getPlayer(playerId);
         if (player != null) {
-<<<<<<< HEAD
-            String sb = player.getLogName() +
-                    " has timed out (player had priority and was not active for " +
-                    ConfigSettings.getInstance().getMaxSecondsIdle() + " seconds ) - Auto concede.";
-            ChatManager.getInstance().inform(chatId, sb, MessageColor.BLACK, true, MessageType.STATUS);
-=======
             String sb = player.getLogName()
                     + " has timed out (player had priority and was not active for "
                     + ConfigSettings.getInstance().getMaxSecondsIdle() + " seconds ) - Auto concede.";
-            ChatManager.getInstance().broadcast(chatId, "", sb, MessageColor.BLACK, true, MessageType.STATUS);
->>>>>>> 9cc9d259
+            ChatManager.getInstance().inform(chatId, sb, MessageColor.BLACK, true, MessageType.STATUS);
             game.idleTimeout(playerId);
         }
     }
@@ -829,11 +771,11 @@
         // TODO: inform watchers about game end and who won
     }
 
-    private synchronized void ask(UUID playerId, final String question) throws MageException {
+    private synchronized void ask(UUID playerId, final String question, final Map<String, Serializable> options) throws MageException {
         perform(playerId, new Command() {
             @Override
             public void execute(UUID playerId) {
-                getGameSession(playerId).ask(question);
+                getGameSession(playerId).ask(question, options);
             }
         });
 
@@ -1118,7 +1060,6 @@
             return;
         }
         cancelTimeout();
-<<<<<<< HEAD
         futureTimeout = timeoutIdleExecutor.schedule(new Runnable() {
                 @Override
                 public void run() {
@@ -1127,17 +1068,6 @@
             },
             ServerMain.getInstance().isTestMode() ? 3600 :ConfigSettings.getInstance().getMaxSecondsIdle(),
             TimeUnit.SECONDS
-=======
-        futureTimeout = timeoutIdleExecutor.schedule(
-                new Runnable() {
-                    @Override
-                    public void run() {
-                        idleTimeout(playerId);
-                    }
-                },
-                Main.isTestMode() ? 3600 : ConfigSettings.getInstance().getMaxSecondsIdle(),
-                TimeUnit.SECONDS
->>>>>>> 9cc9d259
         );
     }
 
