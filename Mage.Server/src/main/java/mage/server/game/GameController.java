--- conflicted
+++ resolved
@@ -251,13 +251,8 @@
         Action executeOnNoTimeLeft = new Action() {
             @Override
             public void execute() throws MageException {
-<<<<<<< HEAD
                 game.concede(initPlayerId);
                 logger.debug("Player has no time left to end the match: " + initPlayerId + ". Conceding.");
-=======
-                game.timerTimeout(initPlayerId);
-                logger.debug(new StringBuilder("Game timeout for player: ").append(initPlayerId).append(". Conceding."));
->>>>>>> f676bd16
             }
         };
 
