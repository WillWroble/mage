--- conflicted
+++ resolved
@@ -118,16 +118,12 @@
                users.add(new UsersView(user.getUserData().getFlagName(), user.getName(), user.getInfo(), user.getGameInfo(), session.getPingInfo()));
             } catch (Exception ex) {
                 logger.fatal("User update exception: " + user.getName() + " - " + ex.toString(), ex);
-<<<<<<< HEAD
-                users.add(new UsersView(user.getUserData().getFlagName(), user.getName(), user.getInfo(), "[exception]", session.getPingInfo()));
-=======
                 users.add(new UsersView(
                         (user.getUserData() != null && user.getUserData().getFlagName() != null) ? user.getUserData().getFlagName() : "world",
                         user.getName() != null ? user.getName() : "<no name>",
                         user.getInfo() != null ? user.getInfo() : "<no info>",
                         "[exception]",
-                        user.getPingInfo() != null ? user.getPingInfo() : "<no ping>"));
->>>>>>> 9cc9d259
+                        session.getPingInfo() != null ? session.getPingInfo() : "<no ping>"));
             }
         }
 
