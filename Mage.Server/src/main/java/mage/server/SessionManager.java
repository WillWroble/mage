/*
 * Copyright 2010 BetaSteward_at_googlemail.com. All rights reserved.
 *
 * Redistribution and use in source and binary forms, with or without modification, are
 * permitted provided that the following conditions are met:
 *
 *    1. Redistributions of source code must retain the above copyright notice, this list of
 *       conditions and the following disclaimer.
 *
 *    2. Redistributions in binary form must reproduce the above copyright notice, this list
 *       of conditions and the following disclaimer in the documentation and/or other materials
 *       provided with the distribution.
 *
 * THIS SOFTWARE IS PROVIDED BY BetaSteward_at_googlemail.com ``AS IS'' AND ANY EXPRESS OR IMPLIED
 * WARRANTIES, INCLUDING, BUT NOT LIMITED TO, THE IMPLIED WARRANTIES OF MERCHANTABILITY AND
 * FITNESS FOR A PARTICULAR PURPOSE ARE DISCLAIMED. IN NO EVENT SHALL BetaSteward_at_googlemail.com OR
 * CONTRIBUTORS BE LIABLE FOR ANY DIRECT, INDIRECT, INCIDENTAL, SPECIAL, EXEMPLARY, OR
 * CONSEQUENTIAL DAMAGES (INCLUDING, BUT NOT LIMITED TO, PROCUREMENT OF SUBSTITUTE GOODS OR
 * SERVICES; LOSS OF USE, DATA, OR PROFITS; OR BUSINESS INTERRUPTION) HOWEVER CAUSED AND ON
 * ANY THEORY OF LIABILITY, WHETHER IN CONTRACT, STRICT LIABILITY, OR TORT (INCLUDING
 * NEGLIGENCE OR OTHERWISE) ARISING IN ANY WAY OUT OF THE USE OF THIS SOFTWARE, EVEN IF
 * ADVISED OF THE POSSIBILITY OF SUCH DAMAGE.
 *
 * The views and conclusions contained in the software and documentation are those of the
 * authors and should not be interpreted as representing official policies, either expressed
 * or implied, of BetaSteward_at_googlemail.com.
 */
package mage.server;

import mage.remote.DisconnectReason;
import java.util.HashMap;
import java.util.Map;
import java.util.concurrent.ConcurrentHashMap;
<<<<<<< HEAD
import mage.remote.Connection;
=======
import mage.MageException;
import mage.players.net.UserData;
>>>>>>> 15fe85c5
import mage.server.services.LogKeys;
import mage.server.services.impl.LogServiceImpl;
import org.apache.log4j.Logger;
import org.mage.network.messages.MessageType;

/**
 *
 * @author BetaSteward_at_googlemail.com
 */
public class SessionManager {

    private static final Logger logger = Logger.getLogger(SessionManager.class);
    private static final SessionManager INSTANCE = new SessionManager();

    public static SessionManager getInstance() {
        return INSTANCE;
    }
    private final ConcurrentHashMap<String, Session> sessions = new ConcurrentHashMap<>();

    public Session getSession(String sessionId) {
        if (sessions == null || sessionId == null) {
            return null;
        }
        Session session = sessions.get(sessionId);
        if (session != null && session.getUserId() != null && UserManager.getInstance().getUser(session.getUserId()) == null) {
            logger.error("User for session " + sessionId + " with userId " + session.getUserId() + " is missing. Session removed.");
            // can happen if user from same host signs in multiple time with multiple clients, after he disconnects with one client
            disconnect(sessionId, DisconnectReason.ConnectingOtherInstance);
            return null;
        }
        return session;
    }

//    public void createSession(String sessionId) {
//        Session session = new Session(sessionId);
//        sessions.put(sessionId, session);
//    }

<<<<<<< HEAD
    public boolean registerUser(String sessionId, Connection connection, String host) {
        Session session = new Session(sessionId);
        sessions.put(sessionId, session);
        session.setHost(host);
//        Session session = sessions.get(sessionId);
//        if (session != null) {
            String returnMessage = session.registerUser(connection);
=======
    public boolean registerUser(String sessionId, String userName) throws MageException {
        Session session = sessions.get(sessionId);
        if (session != null) {
            String returnMessage = session.registerUser(userName);
>>>>>>> 15fe85c5
            if (returnMessage == null) {
                LogServiceImpl.instance.log(LogKeys.KEY_USER_CONNECTED, connection.getUsername(), session.getHost(), sessionId);

                logger.info(connection.getUsername() + " joined server");
                logger.debug("- userId:    " + session.getUserId());
                logger.debug("- sessionId: " + sessionId);
                logger.debug("- host:      " + session.getHost());
                return true;
            }
            logger.debug(connection.getUsername() + " not registered: " + returnMessage);
            ServerMain.getInstance().informClient(sessionId, "Connection Error", returnMessage, MessageType.ERROR);
//            Server.informClient(sessionId, returnMessage, MessageType.ERROR);

//        } else {
//            logger.error(userName + " tried to join with no sessionId");
//        }
        return false;
    }

    public boolean registerAdmin(String sessionId) {
        Session session = sessions.get(sessionId);
        if (session != null) {
            session.registerAdmin();
            LogServiceImpl.instance.log(LogKeys.KEY_ADMIN_CONNECTED, "Admin", session.getHost(), sessionId);
            logger.info("Admin connected from " + session.getHost());
            return true;
        }
        return false;
    }

<<<<<<< HEAD
    public boolean setUserData(String sessionId, UserDataView userDataView) {
        Session session = sessions.get(sessionId);
        if (session != null) {
            session.setUserData(UserManager.getInstance().getUser(session.getUserId()), userDataView);
=======
    public boolean setUserData(String userName, String sessionId, UserData userData) throws MageException {
        Session session = sessions.get(sessionId);
        if (session != null) {
            session.setUserData(userName, userData);
>>>>>>> 15fe85c5
            return true;
        }
        return false;
    }

    public void disconnect(String sessionId, DisconnectReason reason) {
        Session session = sessions.get(sessionId);
        if (session != null) {
            if (!reason.equals(DisconnectReason.AdminDisconnect)) {
                if (!sessions.containsKey(sessionId)) {
                    // session was removed meanwhile by another thread so we can return
                    return;
                }
                logger.debug("DISCONNECT  " + reason.toString() + " - sessionId: " + sessionId);
                sessions.remove(sessionId);
                switch (reason) {
                    case Disconnected:
                        session.kill(reason);
                        LogServiceImpl.instance.log(LogKeys.KEY_SESSION_KILLED, sessionId);
                        break;
                    case SessionExpired:
                        session.kill(reason);
                        LogServiceImpl.instance.log(LogKeys.KEY_SESSION_EXPIRED, sessionId);
                        break;
                    case LostConnection:
                        session.userLostConnection();
                        LogServiceImpl.instance.log(LogKeys.KEY_SESSION_DISCONNECTED, sessionId);
                        break;
                    default:
                        logger.error("endSession: unexpected reason  " + reason.toString() + " - sessionId: " + sessionId);
                }
            } else {
                sessions.remove(sessionId);
                session.kill(reason);
            }
        }

    }

    public Map<String, Session> getSessions() {
        Map<String, Session> map = new HashMap<>();
        for (Map.Entry<String, Session> entry : sessions.entrySet()) {
            map.put(entry.getKey(), entry.getValue());
        }
        return map;
    }

    /**
     * Admin requested the disconnect of a user
     *
     * @param sessionId
     * @param userSessionId
     */
    public void disconnectUser(String sessionId, String userSessionId) {
        if (isAdmin(sessionId)) {
            User userAdmin, user;
            if ((userAdmin = getUserFromSession(sessionId)) != null) {
                if ((user = getUserFromSession(userSessionId)) != null) {
                    user.showUserMessage("Admin operation", "Your session was disconnected by Admin.");
                    userAdmin.showUserMessage("Admin action", "User" + user.getName() + " was disconnected.");
                    disconnect(userSessionId, DisconnectReason.AdminDisconnect);
                    LogServiceImpl.instance.log(LogKeys.KEY_SESSION_DISCONNECTED_BY_ADMIN, sessionId, userSessionId);
                } else {
                    userAdmin.showUserMessage("Admin operation", "User with sessionId " + userSessionId + " could not be found!");
                }
            }
        }
    }

    private User getUserFromSession(String sessionId) {
        Session session = getSession(sessionId);
        if (session == null) {
            return null;
        }
        return UserManager.getInstance().getUser(session.getUserId());
    }

    public void endUserSession(String sessionId, String userSessionId) {
        if (isAdmin(sessionId)) {
            disconnect(userSessionId, DisconnectReason.AdminDisconnect);
            LogServiceImpl.instance.log(LogKeys.KEY_SESSION_END_BY_ADMIN, sessionId, userSessionId);
        }
    }

    public boolean isAdmin(String sessionId) {
        Session admin = sessions.get(sessionId);
        if (admin != null) {
            return admin.isAdmin();
        }
        return false;
    }

    public boolean isValidSession(String sessionId) {
        return sessions.containsKey(sessionId);
    }

    public User getUser(String sessionId) {
        Session session = sessions.get(sessionId);
        if (session != null) {
            return UserManager.getInstance().getUser(sessions.get(sessionId).getUserId());
        }
        return null;
    }

//    public boolean extendUserSession(String sessionId, String pingInfo) {
//        Session session = sessions.get(sessionId);
//        if (session != null) {
//            return UserManager.getInstance().extendUserSession(session.getUserId(), pingInfo);
//        }
//        return false;
//    }

    void recordPingTime(String sessionId, long milliSeconds) {
        Session session = sessions.get(sessionId);
        if (session != null) {
            session.recordPingTime(milliSeconds);
        }
    }
}<|MERGE_RESOLUTION|>--- conflicted
+++ resolved
@@ -31,14 +31,10 @@
 import java.util.HashMap;
 import java.util.Map;
 import java.util.concurrent.ConcurrentHashMap;
-<<<<<<< HEAD
 import mage.remote.Connection;
-=======
-import mage.MageException;
-import mage.players.net.UserData;
->>>>>>> 15fe85c5
 import mage.server.services.LogKeys;
 import mage.server.services.impl.LogServiceImpl;
+import mage.view.UserDataView;
 import org.apache.log4j.Logger;
 import org.mage.network.messages.MessageType;
 
@@ -75,7 +71,6 @@
 //        sessions.put(sessionId, session);
 //    }
 
-<<<<<<< HEAD
     public boolean registerUser(String sessionId, Connection connection, String host) {
         Session session = new Session(sessionId);
         sessions.put(sessionId, session);
@@ -83,12 +78,6 @@
 //        Session session = sessions.get(sessionId);
 //        if (session != null) {
             String returnMessage = session.registerUser(connection);
-=======
-    public boolean registerUser(String sessionId, String userName) throws MageException {
-        Session session = sessions.get(sessionId);
-        if (session != null) {
-            String returnMessage = session.registerUser(userName);
->>>>>>> 15fe85c5
             if (returnMessage == null) {
                 LogServiceImpl.instance.log(LogKeys.KEY_USER_CONNECTED, connection.getUsername(), session.getHost(), sessionId);
 
@@ -119,17 +108,10 @@
         return false;
     }
 
-<<<<<<< HEAD
     public boolean setUserData(String sessionId, UserDataView userDataView) {
         Session session = sessions.get(sessionId);
         if (session != null) {
             session.setUserData(UserManager.getInstance().getUser(session.getUserId()), userDataView);
-=======
-    public boolean setUserData(String userName, String sessionId, UserData userData) throws MageException {
-        Session session = sessions.get(sessionId);
-        if (session != null) {
-            session.setUserData(userName, userData);
->>>>>>> 15fe85c5
             return true;
         }
         return false;
