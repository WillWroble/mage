--- conflicted
+++ resolved
@@ -73,11 +73,7 @@
 	private final static String testModeArg = "-testMode=";
 	private final static String adminPasswordArg = "-adminPassword=";
 	private final static String pluginFolder = "plugins";
-<<<<<<< HEAD
-	private static MageVersion version = new MageVersion(0, 7, 4, "");
-=======
 	private static MageVersion version = new MageVersion(0, 8, 0, "");
->>>>>>> 9ddea9d9
 
 	public static PluginClassLoader classLoader = new PluginClassLoader();
 	public static TransporterServer server;
