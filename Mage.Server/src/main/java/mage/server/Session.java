/*
 * Copyright 2010 BetaSteward_at_googlemail.com. All rights reserved.
 *
 * Redistribution and use in source and binary forms, with or without modification, are
 * permitted provided that the following conditions are met:
 *
 *    1. Redistributions of source code must retain the above copyright notice, this list of
 *       conditions and the following disclaimer.
 *
 *    2. Redistributions in binary form must reproduce the above copyright notice, this list
 *       of conditions and the following disclaimer in the documentation and/or other materials
 *       provided with the distribution.
 *
 * THIS SOFTWARE IS PROVIDED BY BetaSteward_at_googlemail.com ``AS IS'' AND ANY EXPRESS OR IMPLIED
 * WARRANTIES, INCLUDING, BUT NOT LIMITED TO, THE IMPLIED WARRANTIES OF MERCHANTABILITY AND
 * FITNESS FOR A PARTICULAR PURPOSE ARE DISCLAIMED. IN NO EVENT SHALL BetaSteward_at_googlemail.com OR
 * CONTRIBUTORS BE LIABLE FOR ANY DIRECT, INDIRECT, INCIDENTAL, SPECIAL, EXEMPLARY, OR
 * CONSEQUENTIAL DAMAGES (INCLUDING, BUT NOT LIMITED TO, PROCUREMENT OF SUBSTITUTE GOODS OR
 * SERVICES; LOSS OF USE, DATA, OR PROFITS; OR BUSINESS INTERRUPTION) HOWEVER CAUSED AND ON
 * ANY THEORY OF LIABILITY, WHETHER IN CONTRACT, STRICT LIABILITY, OR TORT (INCLUDING
 * NEGLIGENCE OR OTHERWISE) ARISING IN ANY WAY OUT OF THE USE OF THIS SOFTWARE, EVEN IF
 * ADVISED OF THE POSSIBILITY OF SUCH DAMAGE.
 *
 * The views and conclusions contained in the software and documentation are those of the
 * authors and should not be interpreted as representing official policies, either expressed
 * or implied, of BetaSteward_at_googlemail.com.
 */
package mage.server;

import java.util.Date;
import java.util.LinkedList;
import java.util.UUID;
import java.util.concurrent.Executors;
import java.util.concurrent.ScheduledExecutorService;
import java.util.concurrent.TimeUnit;
import java.util.concurrent.locks.ReentrantLock;
import java.util.regex.Matcher;
import java.util.regex.Pattern;
<<<<<<< HEAD
=======
import mage.MageException;
import mage.constants.Constants;
import mage.interfaces.callback.ClientCallback;
>>>>>>> b95d7ca7
import mage.players.net.UserData;
import mage.players.net.UserGroup;
import mage.remote.Connection;
import mage.remote.DisconnectReason;
import mage.server.game.GamesRoomManager;
import mage.server.util.ConfigSettings;
import mage.view.UserDataView;
import org.apache.log4j.Logger;

/**
 *
 * @author BetaSteward_at_googlemail.com
 */
public class Session {

    private static final Logger logger = Logger.getLogger(Session.class);
    private static final ScheduledExecutorService pingTaskExecutor = Executors.newScheduledThreadPool(10);

    private final String sessionId;
    private UUID userId;
    private String host;
    private int messageId = 0;
    private final Date timeConnected;
    private boolean isAdmin = false;
    private final static int PING_CYCLES = 10;
    private final LinkedList<Long> pingTime = new LinkedList<>();
    private String pingInfo = "";
        

    private final ReentrantLock lock;

    public Session(String sessionId) {
        this.sessionId = sessionId;
        this.isAdmin = false;
        this.timeConnected = new Date();
        this.lock = new ReentrantLock();
    }

    public String registerUser(Connection connection) {
        pingTaskExecutor.scheduleAtFixedRate(new Runnable() {
            @Override
            public void run() {
                ServerMain.getInstance().pingClient(sessionId);
            }
        }, 10, 60, TimeUnit.SECONDS);
        return registerUserHandling(connection);
    }

    public boolean isLocked() {
        return lock.isLocked();
    }

    public String registerUserHandling(Connection connection) {
        this.isAdmin = false;
        String userName = connection.getUsername();
        if (userName.equals("Admin")) {
            return "User name Admin already in use";
        }
        if (userName.length() > ConfigSettings.getInstance().getMaxUserNameLength()) {
            return new StringBuilder("User name may not be longer than ").append(ConfigSettings.getInstance().getMaxUserNameLength()).append(" characters").toString();
        }
        if (userName.length() < ConfigSettings.getInstance().getMinUserNameLength()) {
            return new StringBuilder("User name may not be shorter than ").append(ConfigSettings.getInstance().getMinUserNameLength()).append(" characters").toString();
        }
        Pattern p = Pattern.compile(ConfigSettings.getInstance().getUserNamePattern(), Pattern.CASE_INSENSITIVE);
        Matcher m = p.matcher(userName);
        if (m.find()) {
            return new StringBuilder("User name '").append(userName).append("' includes not allowed characters: use a-z, A-Z and 0-9").toString();
        }
        User user = UserManager.getInstance().createUser(userName, host);
        boolean reconnect = false;
        if (user == null) {  // user already exists
            user = UserManager.getInstance().findUser(userName);
            if (user.getHost().equals(host)) {
                this.userId = user.getId();
                if (user.getSessionId().isEmpty()) {
                    logger.info("Reconnecting session for " + userName);
                    reconnect = true;
                } else {
                    //disconnect previous session
                    logger.info("Disconnecting another user instance: " + userName);
                    SessionManager.getInstance().disconnect(user.getSessionId(), DisconnectReason.ConnectingOtherInstance);
                }
            } else {
                return new StringBuilder("User name ").append(userName).append(" already in use (or your IP address changed)").toString();
            }
        }
        if (!UserManager.getInstance().connectToSession(sessionId, user.getId())) {
            return new StringBuilder("Error connecting ").append(userName).toString();
        }
        this.userId = user.getId();

        setUserData(user, connection.getUserData());
        
        if (reconnect) { // must be connected to receive the message
            UUID chatId = GamesRoomManager.getInstance().getRoom(GamesRoomManager.getInstance().getMainRoomId()).getChatId();
            if (chatId != null) {
                ChatManager.getInstance().joinChat(chatId, userId);
            }
            ChatManager.getInstance().sendReconnectMessage(userId);
        }
        return null;
    }

    public void registerAdmin() {
        this.isAdmin = true;
        User user = UserManager.getInstance().createUser("Admin", host);
        if (user == null) {
            user = UserManager.getInstance().findUser("Admin");
        }
        UserData adminUserData = UserData.getDefaultUserDataView();
        adminUserData.setGroupId(UserGroup.ADMIN.getGroupId());
        user.setUserData(adminUserData);
        if (!UserManager.getInstance().connectToSession(sessionId, user.getId())) {
            logger.info("Error connecting Admin!");
        }
        this.userId = user.getId();
    }

    public boolean setUserData(User user, UserDataView userDataView) {
        if (user != null) {
            UserData userData = user.getUserData();
            if (user.getUserData() == null || user.getUserData().getGroupId() == UserGroup.DEFAULT.getGroupId()) {
                userData = new UserData(UserGroup.PLAYER, userDataView.getAvatarId(),
                    userDataView.isShowAbilityPickerForced(), userDataView.isAllowRequestShowHandCards(),
                    userDataView.confirmEmptyManaPool(), userDataView.getUserSkipPrioritySteps(),
                    userDataView.getFlagName(), userDataView.askMoveToGraveOrder(), 
                    userDataView.isManaPoolAutomatic(), userDataView.isAllowRequestShowHandCards(),
                    userDataView.isPassPriorityCast(), userDataView.isPassPriorityActivation(),
                    userDataView.isAutoOrderTrigger());
                user.setUserData(userData);
            } else {
<<<<<<< HEAD
                if (userData.getAvatarId() == 51) { // Update special avatar if first avatar is selected
                    updateAvatar(user.getName(), userData);
                }
                userData.setAvatarId(userDataView.getAvatarId());                
                userData.setShowAbilityPickerForced(userDataView.isShowAbilityPickerForced());
                userData.setAllowRequestShowHandCards(userDataView.isAllowRequestShowHandCards());
                userData.setUserSkipPrioritySteps(userDataView.getUserSkipPrioritySteps());
                userData.setConfirmEmptyManaPool(userDataView.confirmEmptyManaPool());
                userData.setAskMoveToGraveOrder(userDataView.askMoveToGraveOrder());
=======
                user.getUserData().update(userData);
            }
            if (user.getUserData().getAvatarId() < Constants.MIN_AVATAR_ID
                    || user.getUserData().getAvatarId() > Constants.MAX_AVATAR_ID) {
                user.getUserData().setAvatarId(Constants.DEFAULT_AVATAR_ID);
            }
            if (user.getUserData().getAvatarId() == 11) {
                user.getUserData().setAvatarId(updateAvatar(user.getName()));
>>>>>>> b95d7ca7
            }
            return true;
        }
        return false;
    }

    private void updateAvatar(String userName, UserData userData) {
        //TODO: move to separate class
        //TODO: add for checking for private key
        switch (userName) {
<<<<<<< HEAD
            case "nantuko":
                userData.setAvatarId(1000);
                break;
=======
>>>>>>> b95d7ca7
            case "North":
                userData.setAvatarId(1006);
                break;
            case "BetaSteward":
<<<<<<< HEAD
                userData.setAvatarId(1008);
                break;
            case "loki":
                userData.setAvatarId(1012);
                break;
            case "Ayrat":
                userData.setAvatarId(1018);
                break;
            case "Bandit":
                userData.setAvatarId(1020);
                break;
            default:
                userData.setAvatarId(51);
                break;
            case "Wehk":
                userData.setAvatarId(66);
                break;
        }
=======
                return 1008;
            case "Bandit":
                return 1020;
            case "fireshoes":
                return 1021;
        }
        return 11;
>>>>>>> b95d7ca7
    }

    public String getId() {
        return sessionId;
    }

    // because different threads can activate this
    public void userLostConnection() {
        boolean lockSet = false;
        try {
            if (lock.tryLock(5000, TimeUnit.MILLISECONDS)) {
                lockSet = true;
                logger.debug("SESSION LOCK SET sessionId: " + sessionId);
            } else {
                logger.error("CAN'T GET LOCK - userId: " + userId);
            }
            User user = UserManager.getInstance().getUser(userId);
            if (user == null || !user.isConnected()) {
                return; //user was already disconnected by other thread
            }
            if (!user.getSessionId().equals(sessionId)) {
                // user already reconnected with another instance
                logger.info("OLD SESSION IGNORED - " + user.getName());
                return;
            }
            // logger.info("LOST CONNECTION - " + user.getName() + " id: " + userId);
            UserManager.getInstance().disconnect(userId, DisconnectReason.LostConnection);

        } catch (InterruptedException ex) {
            logger.error("SESSION LOCK lost connection - userId: " + userId, ex);
        } finally {
            if (lockSet) {
                lock.unlock();
                logger.trace("SESSION LOCK UNLOCK sessionId: " + sessionId);
            }
        }

    }

    public void kill(DisconnectReason reason) {
        boolean lockSet = false;
        try {
            if (lock.tryLock(5000, TimeUnit.MILLISECONDS)) {
                lockSet = true;
                logger.debug("SESSION LOCK SET sessionId: " + sessionId);
            } else {
                logger.error("SESSION LOCK - kill: userId " + userId);
            }
            UserManager.getInstance().removeUser(userId, reason);
            pingTime.clear();
        } catch (InterruptedException ex) {
            logger.error("SESSION LOCK - kill: userId " + userId, ex);
        } finally {
            if (lockSet) {
                lock.unlock();
                logger.debug("SESSION LOCK UNLOCK sessionId: " + sessionId);

            }
        }

    }

    public UUID getUserId() {
        return userId;
    }

    public boolean isAdmin() {
        return isAdmin;
    }

    public String getHost() {
        return host;
    }

    public Date getConnectionTime() {
        return timeConnected;
    }

    void setHost(String hostAddress) {
        this.host = hostAddress;
    }

    public static Throwable getBasicCause(Throwable cause) {
        Throwable t = cause;
        while (t.getCause() != null) {
            t = t.getCause();
            if (t == cause) {
                throw new IllegalArgumentException("Infinite cycle detected in causal chain");
            }
        }
        return t;
    }

    public void recordPingTime(long milliSeconds) {
        pingTime.add(milliSeconds);
        String lastPing = milliSeconds > 0 ? milliSeconds+"ms" : "<1ms";
        if (pingTime.size() > PING_CYCLES) {
            pingTime.poll();
        }
        long sum = 0;
        for (Long time : pingTime) {
            sum += time;
        }
        long avg = sum / pingTime.size();
        pingInfo = lastPing + " (Av: " + (avg > 0 ? avg + "ms":"<1ms")+")";
    }

    public String getPingInfo() {
        return pingInfo;
    }
}<|MERGE_RESOLUTION|>--- conflicted
+++ resolved
@@ -36,12 +36,9 @@
 import java.util.concurrent.locks.ReentrantLock;
 import java.util.regex.Matcher;
 import java.util.regex.Pattern;
-<<<<<<< HEAD
-=======
 import mage.MageException;
 import mage.constants.Constants;
 import mage.interfaces.callback.ClientCallback;
->>>>>>> b95d7ca7
 import mage.players.net.UserData;
 import mage.players.net.UserGroup;
 import mage.remote.Connection;
@@ -174,17 +171,6 @@
                     userDataView.isAutoOrderTrigger());
                 user.setUserData(userData);
             } else {
-<<<<<<< HEAD
-                if (userData.getAvatarId() == 51) { // Update special avatar if first avatar is selected
-                    updateAvatar(user.getName(), userData);
-                }
-                userData.setAvatarId(userDataView.getAvatarId());                
-                userData.setShowAbilityPickerForced(userDataView.isShowAbilityPickerForced());
-                userData.setAllowRequestShowHandCards(userDataView.isAllowRequestShowHandCards());
-                userData.setUserSkipPrioritySteps(userDataView.getUserSkipPrioritySteps());
-                userData.setConfirmEmptyManaPool(userDataView.confirmEmptyManaPool());
-                userData.setAskMoveToGraveOrder(userDataView.askMoveToGraveOrder());
-=======
                 user.getUserData().update(userData);
             }
             if (user.getUserData().getAvatarId() < Constants.MIN_AVATAR_ID
@@ -193,7 +179,6 @@
             }
             if (user.getUserData().getAvatarId() == 11) {
                 user.getUserData().setAvatarId(updateAvatar(user.getName()));
->>>>>>> b95d7ca7
             }
             return true;
         }
@@ -204,36 +189,10 @@
         //TODO: move to separate class
         //TODO: add for checking for private key
         switch (userName) {
-<<<<<<< HEAD
-            case "nantuko":
-                userData.setAvatarId(1000);
-                break;
-=======
->>>>>>> b95d7ca7
             case "North":
                 userData.setAvatarId(1006);
                 break;
             case "BetaSteward":
-<<<<<<< HEAD
-                userData.setAvatarId(1008);
-                break;
-            case "loki":
-                userData.setAvatarId(1012);
-                break;
-            case "Ayrat":
-                userData.setAvatarId(1018);
-                break;
-            case "Bandit":
-                userData.setAvatarId(1020);
-                break;
-            default:
-                userData.setAvatarId(51);
-                break;
-            case "Wehk":
-                userData.setAvatarId(66);
-                break;
-        }
-=======
                 return 1008;
             case "Bandit":
                 return 1020;
@@ -241,7 +200,6 @@
                 return 1021;
         }
         return 11;
->>>>>>> b95d7ca7
     }
 
     public String getId() {
