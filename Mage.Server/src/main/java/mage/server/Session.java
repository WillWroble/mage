/*
 * Copyright 2010 BetaSteward_at_googlemail.com. All rights reserved.
 *
 * Redistribution and use in source and binary forms, with or without modification, are
 * permitted provided that the following conditions are met:
 *
 *    1. Redistributions of source code must retain the above copyright notice, this list of
 *       conditions and the following disclaimer.
 *
 *    2. Redistributions in binary form must reproduce the above copyright notice, this list
 *       of conditions and the following disclaimer in the documentation and/or other materials
 *       provided with the distribution.
 *
 * THIS SOFTWARE IS PROVIDED BY BetaSteward_at_googlemail.com ``AS IS'' AND ANY EXPRESS OR IMPLIED
 * WARRANTIES, INCLUDING, BUT NOT LIMITED TO, THE IMPLIED WARRANTIES OF MERCHANTABILITY AND
 * FITNESS FOR A PARTICULAR PURPOSE ARE DISCLAIMED. IN NO EVENT SHALL BetaSteward_at_googlemail.com OR
 * CONTRIBUTORS BE LIABLE FOR ANY DIRECT, INDIRECT, INCIDENTAL, SPECIAL, EXEMPLARY, OR
 * CONSEQUENTIAL DAMAGES (INCLUDING, BUT NOT LIMITED TO, PROCUREMENT OF SUBSTITUTE GOODS OR
 * SERVICES; LOSS OF USE, DATA, OR PROFITS; OR BUSINESS INTERRUPTION) HOWEVER CAUSED AND ON
 * ANY THEORY OF LIABILITY, WHETHER IN CONTRACT, STRICT LIABILITY, OR TORT (INCLUDING
 * NEGLIGENCE OR OTHERWISE) ARISING IN ANY WAY OUT OF THE USE OF THIS SOFTWARE, EVEN IF
 * ADVISED OF THE POSSIBILITY OF SUCH DAMAGE.
 *
 * The views and conclusions contained in the software and documentation are those of the
 * authors and should not be interpreted as representing official policies, either expressed
 * or implied, of BetaSteward_at_googlemail.com.
 */
package mage.server;

import java.util.Date;
import java.util.LinkedList;
import java.util.UUID;
import java.util.concurrent.Executors;
import java.util.concurrent.ScheduledExecutorService;
import java.util.concurrent.TimeUnit;
import java.util.concurrent.locks.ReentrantLock;
import java.util.regex.Matcher;
import java.util.regex.Pattern;
import mage.players.net.UserData;
import mage.players.net.UserGroup;
import mage.remote.Connection;
import mage.remote.DisconnectReason;
import mage.server.game.GamesRoomManager;
import mage.server.util.ConfigSettings;
import mage.view.UserDataView;
import org.apache.log4j.Logger;

/**
 *
 * @author BetaSteward_at_googlemail.com
 */
public class Session {

    private static final Logger logger = Logger.getLogger(Session.class);
    private static final ScheduledExecutorService pingTaskExecutor = Executors.newScheduledThreadPool(10);

    private final String sessionId;
    private UUID userId;
    private String host;
    private int messageId = 0;
    private final Date timeConnected;
    private boolean isAdmin = false;
    private final static int PING_CYCLES = 10;
    private final LinkedList<Long> pingTime = new LinkedList<>();
    private String pingInfo = "";
        
//    private final AsynchInvokerCallbackHandler callbackHandler;

    private final ReentrantLock lock;

    public Session(String sessionId) {
        this.sessionId = sessionId;
//        this.callbackHandler = (AsynchInvokerCallbackHandler) callbackHandler;
        this.isAdmin = false;
        this.timeConnected = new Date();
        this.lock = new ReentrantLock();
    }

    public String registerUser(Connection connection) {
//        String returnMessage = registerUserHandling(userName);
//        if (returnMessage != null) {
//            sendErrorMessageToClient(returnMessage);
//        }
//        return returnMessage;
        pingTaskExecutor.scheduleAtFixedRate(new Runnable() {
            @Override
            public void run() {
                ServerMain.getInstance().pingClient(sessionId);
            }
        }, 10, 60, TimeUnit.SECONDS);
        return registerUserHandling(connection);
    }

    public boolean isLocked() {
        return lock.isLocked();
    }

    public String registerUserHandling(Connection connection) {
        this.isAdmin = false;
        String userName = connection.getUsername();
        if (userName.equals("Admin")) {
            return "User name Admin already in use";
        }
        if (userName.length() > ConfigSettings.getInstance().getMaxUserNameLength()) {
            return new StringBuilder("User name may not be longer than ").append(ConfigSettings.getInstance().getMaxUserNameLength()).append(" characters").toString();
        }
        if (userName.length() < ConfigSettings.getInstance().getMinUserNameLength()) {
            return new StringBuilder("User name may not be shorter than ").append(ConfigSettings.getInstance().getMinUserNameLength()).append(" characters").toString();
        }
        Pattern p = Pattern.compile(ConfigSettings.getInstance().getUserNamePattern(), Pattern.CASE_INSENSITIVE);
        Matcher m = p.matcher(userName);
        if (m.find()) {
            return new StringBuilder("User name '").append(userName).append("' includes not allowed characters: use a-z, A-Z and 0-9").toString();
        }
        User user = UserManager.getInstance().createUser(userName, host);
        boolean reconnect = false;
        if (user == null) {  // user already exists
            user = UserManager.getInstance().findUser(userName);
            if (user.getHost().equals(host)) {
//                user.updateLastActivity(null);  // minimizes possible expiration
                this.userId = user.getId();
                if (user.getSessionId().isEmpty()) {
                    logger.info("Reconnecting session for " + userName);
                    reconnect = true;
                } else {
                    //disconnect previous session
                    logger.info("Disconnecting another user instance: " + userName);
                    SessionManager.getInstance().disconnect(user.getSessionId(), DisconnectReason.ConnectingOtherInstance);
                }
            } else {
                return new StringBuilder("User name ").append(userName).append(" already in use (or your IP address changed)").toString();
            }
        }
        if (!UserManager.getInstance().connectToSession(sessionId, user.getId())) {
            return new StringBuilder("Error connecting ").append(userName).toString();
        }
        this.userId = user.getId();

        setUserData(user, connection.getUserData());
        
        if (reconnect) { // must be connected to receive the message
            UUID chatId = GamesRoomManager.getInstance().getRoom(GamesRoomManager.getInstance().getMainRoomId()).getChatId();
            if (chatId != null) {
                ChatManager.getInstance().joinChat(chatId, userId);
            }
            ChatManager.getInstance().sendReconnectMessage(userId);
        }
        return null;
    }

    public void registerAdmin() {
        this.isAdmin = true;
        User user = UserManager.getInstance().createUser("Admin", host);
        if (user == null) {
            user = UserManager.getInstance().findUser("Admin");
        }
        UserData adminUserData = UserData.getDefaultUserDataView();
        adminUserData.setGroupId(UserGroup.ADMIN.getGroupId());
        user.setUserData(adminUserData);
        if (!UserManager.getInstance().connectToSession(sessionId, user.getId())) {
            logger.info("Error connecting Admin!");
        }
        this.userId = user.getId();
    }

    public boolean setUserData(User user, UserDataView userDataView) {
//        User user = UserManager.getInstance().findUser(userName);
        if (user != null) {
            UserData userData = user.getUserData();
            if (user.getUserData() == null || user.getUserData().getGroupId() == UserGroup.DEFAULT.getGroupId()) {
                userData = new UserData(UserGroup.PLAYER, userDataView.getAvatarId(),
                    userDataView.isShowAbilityPickerForced(), userDataView.allowRequestShowHandCards(),
                    userDataView.confirmEmptyManaPool(), userDataView.getUserSkipPrioritySteps(),
                    userDataView.getFlagName(), userDataView.askMoveToGraveOrder());
                user.setUserData(userData);
            } else {
                if (userData.getAvatarId() == 51) { // Update special avatar if first avatar is selected
                    updateAvatar(user.getName(), userData);
                }
                userData.setAvatarId(userDataView.getAvatarId());                
                userData.setShowAbilityPickerForced(userDataView.isShowAbilityPickerForced());
                userData.setAllowRequestShowHandCards(userDataView.allowRequestShowHandCards());
                userData.setUserSkipPrioritySteps(userDataView.getUserSkipPrioritySteps());
                userData.setConfirmEmptyManaPool(userDataView.confirmEmptyManaPool());
                userData.setAskMoveToGraveOrder(userDataView.askMoveToGraveOrder());
            }
            return true;
        }
        return false;
    }

    private void updateAvatar(String userName, UserData userData) {
        //TODO: move to separate class
        //TODO: add for checking for private key
        switch (userName) {
            case "nantuko":
                userData.setAvatarId(1000);
                break;
            case "North":
                userData.setAvatarId(1006);
                break;
            case "BetaSteward":
                userData.setAvatarId(1008);
                break;
            case "loki":
                userData.setAvatarId(1012);
                break;
            case "Ayrat":
                userData.setAvatarId(1018);
                break;
            case "Bandit":
<<<<<<< HEAD
                userData.setAvatarId(1020);
                break;
            default:
                userData.setAvatarId(51);
                break;
=======
                return 1020;
            case "Wehk":
                return 66;
>>>>>>> 9cc9d259
        }
    }

    public String getId() {
        return sessionId;
    }

    // because different threads can activate this
    public void userLostConnection() {
        boolean lockSet = false;
        try {
            if (lock.tryLock(5000, TimeUnit.MILLISECONDS)) {
                lockSet = true;
                logger.debug("SESSION LOCK SET sessionId: " + sessionId);
            } else {
                logger.error("CAN'T GET LOCK - userId: " + userId);
            }
            User user = UserManager.getInstance().getUser(userId);
            if (user == null || !user.isConnected()) {
                return; //user was already disconnected by other thread
            }
            if (!user.getSessionId().equals(sessionId)) {
                // user already reconnected with another instance
                logger.info("OLD SESSION IGNORED - " + user.getName());
                return;
            }
            // logger.info("LOST CONNECTION - " + user.getName() + " id: " + userId);
            UserManager.getInstance().disconnect(userId, DisconnectReason.LostConnection);

        } catch (InterruptedException ex) {
            logger.error("SESSION LOCK lost connection - userId: " + userId, ex);
        } finally {
            if (lockSet) {
                lock.unlock();
                logger.trace("SESSION LOCK UNLOCK sessionId: " + sessionId);
            }
        }

    }

    public void kill(DisconnectReason reason) {
        boolean lockSet = false;
        try {
            if (lock.tryLock(5000, TimeUnit.MILLISECONDS)) {
                lockSet = true;
                logger.debug("SESSION LOCK SET sessionId: " + sessionId);
            } else {
                logger.error("SESSION LOCK - kill: userId " + userId);
            }
            UserManager.getInstance().removeUser(userId, reason);
            pingTime.clear();
        } catch (InterruptedException ex) {
            logger.error("SESSION LOCK - kill: userId " + userId, ex);
        } finally {
            if (lockSet) {
                lock.unlock();
                logger.debug("SESSION LOCK UNLOCK sessionId: " + sessionId);

            }
        }

    }

//    public void fireCallback(final ClientCallback call) {
//        try {
//            call.setMessageId(messageId++);
//            callbackHandler.handleCallbackOneway(new Callback(call));
//        } catch (HandleCallbackException ex) {
//            User user = UserManager.getInstance().getUser(userId);
//            logger.warn("SESSION CALLBACK EXCEPTION - " + (user != null ? user.getName():"") + " userId " + userId);
//            logger.warn(" - method: " + call.getMethod());
//            logger.warn(" - cause: " + getBasicCause(ex).toString());
//            logger.trace("Stack trace:", ex);
//            userLostConnection();
//        }
//    }

    public UUID getUserId() {
        return userId;
    }

    public boolean isAdmin() {
        return isAdmin;
    }

    public String getHost() {
        return host;
    }

    public Date getConnectionTime() {
        return timeConnected;
    }

    void setHost(String hostAddress) {
        this.host = hostAddress;
    }

//    void sendErrorMessageToClient(String message) {
//        List<String> messageData = new LinkedList<>();
//        messageData.add("Error while connecting to server");
//        messageData.add(message);
//        fireCallback(new ClientCallback("showUserMessage", null, messageData));
//    }

    public static Throwable getBasicCause(Throwable cause) {
        Throwable t = cause;
        while (t.getCause() != null) {
            t = t.getCause();
            if (t == cause) {
                throw new IllegalArgumentException("Infinite cycle detected in causal chain");
            }
        }
        return t;
    }

    public void recordPingTime(long milliSeconds) {
        pingTime.add(milliSeconds);
        String lastPing = milliSeconds > 0 ? milliSeconds+"ms" : "<1ms";
        if (pingTime.size() > PING_CYCLES) {
            pingTime.poll();
        }
        long sum = 0;
        for (Long time : pingTime) {
            sum += time;
        }
        long avg = sum / pingTime.size();
        pingInfo = lastPing + " (Av: " + (avg > 0 ? avg + "ms":"<1ms")+")";
    }

    public String getPingInfo() {
        return pingInfo;
    }
}<|MERGE_RESOLUTION|>--- conflicted
+++ resolved
@@ -169,9 +169,10 @@
             UserData userData = user.getUserData();
             if (user.getUserData() == null || user.getUserData().getGroupId() == UserGroup.DEFAULT.getGroupId()) {
                 userData = new UserData(UserGroup.PLAYER, userDataView.getAvatarId(),
-                    userDataView.isShowAbilityPickerForced(), userDataView.allowRequestShowHandCards(),
+                    userDataView.isShowAbilityPickerForced(), userDataView.isAllowRequestShowHandCards(),
                     userDataView.confirmEmptyManaPool(), userDataView.getUserSkipPrioritySteps(),
-                    userDataView.getFlagName(), userDataView.askMoveToGraveOrder());
+                    userDataView.getFlagName(), userDataView.askMoveToGraveOrder(), 
+                    userDataView.isManaPoolAutomatic(), userDataView.isAllowRequestShowHandCards());
                 user.setUserData(userData);
             } else {
                 if (userData.getAvatarId() == 51) { // Update special avatar if first avatar is selected
@@ -179,7 +180,7 @@
                 }
                 userData.setAvatarId(userDataView.getAvatarId());                
                 userData.setShowAbilityPickerForced(userDataView.isShowAbilityPickerForced());
-                userData.setAllowRequestShowHandCards(userDataView.allowRequestShowHandCards());
+                userData.setAllowRequestShowHandCards(userDataView.isAllowRequestShowHandCards());
                 userData.setUserSkipPrioritySteps(userDataView.getUserSkipPrioritySteps());
                 userData.setConfirmEmptyManaPool(userDataView.confirmEmptyManaPool());
                 userData.setAskMoveToGraveOrder(userDataView.askMoveToGraveOrder());
@@ -209,17 +210,14 @@
                 userData.setAvatarId(1018);
                 break;
             case "Bandit":
-<<<<<<< HEAD
                 userData.setAvatarId(1020);
                 break;
             default:
                 userData.setAvatarId(51);
                 break;
-=======
-                return 1020;
             case "Wehk":
-                return 66;
->>>>>>> 9cc9d259
+                userData.setAvatarId(66);
+                break;
         }
     }
 
