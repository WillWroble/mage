/*
 * Copyright 2010 BetaSteward_at_googlemail.com. All rights reserved.
 *
 * Redistribution and use in source and binary forms, with or without modification, are
 * permitted provided that the following conditions are met:
 *
 *    1. Redistributions of source code must retain the above copyright notice, this list of
 *       conditions and the following disclaimer.
 *
 *    2. Redistributions in binary form must reproduce the above copyright notice, this list
 *       of conditions and the following disclaimer in the documentation and/or other materials
 *       provided with the distribution.
 *
 * THIS SOFTWARE IS PROVIDED BY BetaSteward_at_googlemail.com ``AS IS'' AND ANY EXPRESS OR IMPLIED
 * WARRANTIES, INCLUDING, BUT NOT LIMITED TO, THE IMPLIED WARRANTIES OF MERCHANTABILITY AND
 * FITNESS FOR A PARTICULAR PURPOSE ARE DISCLAIMED. IN NO EVENT SHALL BetaSteward_at_googlemail.com OR
 * CONTRIBUTORS BE LIABLE FOR ANY DIRECT, INDIRECT, INCIDENTAL, SPECIAL, EXEMPLARY, OR
 * CONSEQUENTIAL DAMAGES (INCLUDING, BUT NOT LIMITED TO, PROCUREMENT OF SUBSTITUTE GOODS OR
 * SERVICES; LOSS OF USE, DATA, OR PROFITS; OR BUSINESS INTERRUPTION) HOWEVER CAUSED AND ON
 * ANY THEORY OF LIABILITY, WHETHER IN CONTRACT, STRICT LIABILITY, OR TORT (INCLUDING
 * NEGLIGENCE OR OTHERWISE) ARISING IN ANY WAY OUT OF THE USE OF THIS SOFTWARE, EVEN IF
 * ADVISED OF THE POSSIBILITY OF SUCH DAMAGE.
 *
 * The views and conclusions contained in the software and documentation are those of the
 * authors and should not be interpreted as representing official policies, either expressed
 * or implied, of BetaSteward_at_googlemail.com.
 */
package mage.server;

import mage.remote.DisconnectReason;
import java.util.Date;
import java.util.LinkedList;
import java.util.List;
import java.util.UUID;
import java.util.concurrent.Executors;
import java.util.concurrent.ScheduledExecutorService;
import java.util.concurrent.TimeUnit;
import java.util.concurrent.locks.ReentrantLock;
import java.util.regex.Matcher;
import java.util.regex.Pattern;
import mage.MageException;
import mage.interfaces.callback.ClientCallback;
import mage.players.net.UserData;
import mage.players.net.UserGroup;
import mage.remote.Connection;
import mage.server.game.GamesRoomManager;
import mage.server.util.ConfigSettings;
import org.apache.log4j.Logger;

/**
 *
 * @author BetaSteward_at_googlemail.com
 */
public class Session {

    private static final Logger logger = Logger.getLogger(Session.class);
    private static final ScheduledExecutorService pingTaskExecutor = Executors.newScheduledThreadPool(10);

    private final String sessionId;
    private UUID userId;
    private String host;
    private int messageId = 0;
    private final Date timeConnected;
    private boolean isAdmin = false;
    private final static int PING_CYCLES = 10;
    private final LinkedList<Long> pingTime = new LinkedList<>();
    private String pingInfo = "";
        
//    private final AsynchInvokerCallbackHandler callbackHandler;

    private final ReentrantLock lock;

    public Session(String sessionId) {
        this.sessionId = sessionId;
//        this.callbackHandler = (AsynchInvokerCallbackHandler) callbackHandler;
        this.isAdmin = false;
        this.timeConnected = new Date();
        this.lock = new ReentrantLock();
    }

    public String registerUser(Connection connection) {
//        String returnMessage = registerUserHandling(userName);
//        if (returnMessage != null) {
//            sendErrorMessageToClient(returnMessage);
//        }
//        return returnMessage;
        pingTaskExecutor.scheduleAtFixedRate(new Runnable() {
            @Override
            public void run() {
                ServerMain.getInstance().pingClient(sessionId);
            }
        }, 10, 60, TimeUnit.SECONDS);
        return registerUserHandling(connection);
    }

    public boolean isLocked() {
        return lock.isLocked();
    }

    public String registerUserHandling(Connection connection) {
        this.isAdmin = false;
        String userName = connection.getUsername();
        if (userName.equals("Admin")) {
            return "User name Admin already in use";
        }
        if (userName.length() > ConfigSettings.getInstance().getMaxUserNameLength()) {
            return new StringBuilder("User name may not be longer than ").append(ConfigSettings.getInstance().getMaxUserNameLength()).append(" characters").toString();
        }
        if (userName.length() < ConfigSettings.getInstance().getMinUserNameLength()) {
            return new StringBuilder("User name may not be shorter than ").append(ConfigSettings.getInstance().getMinUserNameLength()).append(" characters").toString();
        }
        Pattern p = Pattern.compile(ConfigSettings.getInstance().getUserNamePattern(), Pattern.CASE_INSENSITIVE);
        Matcher m = p.matcher(userName);
        if (m.find()) {
            return new StringBuilder("User name '").append(userName).append("' includes not allowed characters: use a-z, A-Z and 0-9").toString();
        }
        User user = UserManager.getInstance().createUser(userName, host);
        boolean reconnect = false;
        if (user == null) {  // user already exists
            user = UserManager.getInstance().findUser(userName);
            if (user.getHost().equals(host)) {
//                user.updateLastActivity(null);  // minimizes possible expiration
                this.userId = user.getId();
                if (user.getSessionId().isEmpty()) {
                    logger.info("Reconnecting session for " + userName);
                    reconnect = true;
                } else {
                    //disconnect previous session
                    logger.info("Disconnecting another user instance: " + userName);
                    SessionManager.getInstance().disconnect(user.getSessionId(), DisconnectReason.ConnectingOtherInstance);
                }
            } else {
                return new StringBuilder("User name ").append(userName).append(" already in use (or your IP address changed)").toString();
            }
        }
        if (!UserManager.getInstance().connectToSession(sessionId, user.getId())) {
            return new StringBuilder("Error connecting ").append(userName).toString();
        }
        this.userId = user.getId();

        setUserData(user, connection.getUserData());
        
        if (reconnect) { // must be connected to receive the message
            UUID chatId = GamesRoomManager.getInstance().getRoom(GamesRoomManager.getInstance().getMainRoomId()).getChatId();
            if (chatId != null) {
                ChatManager.getInstance().joinChat(chatId, userId);
            }
            ChatManager.getInstance().sendReconnectMessage(userId);
        }
        return null;
    }

    public void registerAdmin() {
        this.isAdmin = true;
        User user = UserManager.getInstance().createUser("Admin", host);
        if (user == null) {
            user = UserManager.getInstance().findUser("Admin");
        }
        user.setUserData(new UserData(UserGroup.ADMIN, 0, false, false, false, null, "world.png", false));
        if (!UserManager.getInstance().connectToSession(sessionId, user.getId())) {
            logger.info("Error connecting Admin!");
        }
        this.userId = user.getId();
    }

<<<<<<< HEAD
    public boolean setUserData(User user, UserDataView userDataView) {
//        User user = UserManager.getInstance().findUser(userName);
=======
    public boolean setUserData(String userName, UserData userData) {
        User user = UserManager.getInstance().findUser(userName);
>>>>>>> 15fe85c5
        if (user != null) {
            if (user.getUserData() == null || user.getUserData().getGroupId() == UserGroup.DEFAULT.getGroupId()) {
                user.setUserData(userData);
            } else {
<<<<<<< HEAD
                if (userData.getAvatarId() == 51) { // Update special avatar if first avatar is selected
                    updateAvatar(user.getName(), userData);
                }
                userData.setAvatarId(userDataView.getAvatarId());                
                userData.setShowAbilityPickerForced(userDataView.isShowAbilityPickerForced());
                userData.setAllowRequestShowHandCards(userDataView.allowRequestShowHandCards());
                userData.setUserSkipPrioritySteps(userDataView.getUserSkipPrioritySteps());
                userData.setConfirmEmptyManaPool(userDataView.confirmEmptyManaPool());
                userData.setAskMoveToGraveOrder(userDataView.askMoveToGraveOrder());
=======
                user.getUserData().update(userData);
            }
            if (user.getUserData().getAvatarId() == 51) {
                user.getUserData().setAvatarId(updateAvatar(user.getName()));
>>>>>>> 15fe85c5
            }
            return true;
        }
        return false;
    }

    private int updateAvatar(String userName) {
        //TODO: move to separate class
        //TODO: add for checking for private key
        switch (userName) {
            case "nantuko":
                return 1000;
            case "North":
                return 1006;
            case "BetaSteward":
                return 1008;
            case "loki":
                return 1012;
            case "Ayrat":
                return 1018;
            case "Bandit":
                return 1020;
        }
        return 51;
    }

    public String getId() {
        return sessionId;
    }

    // because different threads can activate this
    public void userLostConnection() {
        boolean lockSet = false;
        try {
            if (lock.tryLock(5000, TimeUnit.MILLISECONDS)) {
                lockSet = true;
                logger.debug("SESSION LOCK SET sessionId: " + sessionId);
            } else {
                logger.error("CAN'T GET LOCK - userId: " + userId);
            }
            User user = UserManager.getInstance().getUser(userId);
            if (user == null || !user.isConnected()) {
                return; //user was already disconnected by other thread
            }
            if (!user.getSessionId().equals(sessionId)) {
                // user already reconnected with another instance
                logger.info("OLD SESSION IGNORED - " + user.getName());
                return;
            }
            // logger.info("LOST CONNECTION - " + user.getName() + " id: " + userId);
            UserManager.getInstance().disconnect(userId, DisconnectReason.LostConnection);

        } catch (InterruptedException ex) {
            logger.error("SESSION LOCK lost connection - userId: " + userId, ex);
        } finally {
            if (lockSet) {
                lock.unlock();
                logger.trace("SESSION LOCK UNLOCK sessionId: " + sessionId);
            }
        }

    }

    public void kill(DisconnectReason reason) {
        boolean lockSet = false;
        try {
            if (lock.tryLock(5000, TimeUnit.MILLISECONDS)) {
                lockSet = true;
                logger.debug("SESSION LOCK SET sessionId: " + sessionId);
            } else {
                logger.error("SESSION LOCK - kill: userId " + userId);
            }
            UserManager.getInstance().removeUser(userId, reason);
            pingTime.clear();
        } catch (InterruptedException ex) {
            logger.error("SESSION LOCK - kill: userId " + userId, ex);
        } finally {
            if (lockSet) {
                lock.unlock();
                logger.debug("SESSION LOCK UNLOCK sessionId: " + sessionId);

            }
        }

    }

<<<<<<< HEAD
//    public void fireCallback(final ClientCallback call) {
//        try {
//            call.setMessageId(messageId++);
//            callbackHandler.handleCallbackOneway(new Callback(call));
//        } catch (HandleCallbackException ex) {
//            User user = UserManager.getInstance().getUser(userId);
//            logger.warn("SESSION CALLBACK EXCEPTION - " + (user != null ? user.getName():"") + " userId " + userId);
//            logger.warn(" - method: " + call.getMethod());
//            logger.warn(" - cause: " + getBasicCause(ex).toString());
//            logger.trace("Stack trace:", ex);
//            userLostConnection();
//        }
//    }
=======
    public void fireCallback(final ClientCallback call) {
        try {
            call.setMessageId(messageId++);
            callbackHandler.handleCallbackOneway(new Callback(call));
        } catch (HandleCallbackException ex) {
            User user = UserManager.getInstance().getUser(userId);
            logger.warn("SESSION CALLBACK EXCEPTION - " + (user != null ? user.getName() : "") + " userId " + userId);
            logger.warn(" - method: " + call.getMethod());
            logger.warn(" - cause: " + getBasicCause(ex).toString());
            logger.trace("Stack trace:", ex);
            userLostConnection();
        }
    }
>>>>>>> 15fe85c5

    public UUID getUserId() {
        return userId;
    }

    public boolean isAdmin() {
        return isAdmin;
    }

    public String getHost() {
        return host;
    }

    public Date getConnectionTime() {
        return timeConnected;
    }

    void setHost(String hostAddress) {
        this.host = hostAddress;
    }

//    void sendErrorMessageToClient(String message) {
//        List<String> messageData = new LinkedList<>();
//        messageData.add("Error while connecting to server");
//        messageData.add(message);
//        fireCallback(new ClientCallback("showUserMessage", null, messageData));
//    }

    public static Throwable getBasicCause(Throwable cause) {
        Throwable t = cause;
        while (t.getCause() != null) {
            t = t.getCause();
            if (t == cause) {
                throw new IllegalArgumentException("Infinite cycle detected in causal chain");
            }
        }
        return t;
    }

    public void recordPingTime(long milliSeconds) {
        pingTime.add(milliSeconds);
        String lastPing = milliSeconds > 0 ? milliSeconds+"ms" : "<1ms";
        if (pingTime.size() > PING_CYCLES) {
            pingTime.poll();
        }
        long sum = 0;
        for (Long time : pingTime) {
            sum += time;
        }
        long avg = sum / pingTime.size();
        pingInfo = lastPing + " (Av: " + (avg > 0 ? avg + "ms":"<1ms")+")";
    }

    public String getPingInfo() {
        return pingInfo;
    }
}<|MERGE_RESOLUTION|>--- conflicted
+++ resolved
@@ -27,10 +27,8 @@
  */
 package mage.server;
 
-import mage.remote.DisconnectReason;
 import java.util.Date;
 import java.util.LinkedList;
-import java.util.List;
 import java.util.UUID;
 import java.util.concurrent.Executors;
 import java.util.concurrent.ScheduledExecutorService;
@@ -38,13 +36,13 @@
 import java.util.concurrent.locks.ReentrantLock;
 import java.util.regex.Matcher;
 import java.util.regex.Pattern;
-import mage.MageException;
-import mage.interfaces.callback.ClientCallback;
 import mage.players.net.UserData;
 import mage.players.net.UserGroup;
 import mage.remote.Connection;
+import mage.remote.DisconnectReason;
 import mage.server.game.GamesRoomManager;
 import mage.server.util.ConfigSettings;
+import mage.view.UserDataView;
 import org.apache.log4j.Logger;
 
 /**
@@ -163,18 +161,17 @@
         this.userId = user.getId();
     }
 
-<<<<<<< HEAD
     public boolean setUserData(User user, UserDataView userDataView) {
 //        User user = UserManager.getInstance().findUser(userName);
-=======
-    public boolean setUserData(String userName, UserData userData) {
-        User user = UserManager.getInstance().findUser(userName);
->>>>>>> 15fe85c5
         if (user != null) {
+            UserData userData = user.getUserData();
             if (user.getUserData() == null || user.getUserData().getGroupId() == UserGroup.DEFAULT.getGroupId()) {
+                userData = new UserData(UserGroup.PLAYER, userDataView.getAvatarId(),
+                    userDataView.isShowAbilityPickerForced(), userDataView.allowRequestShowHandCards(),
+                    userDataView.confirmEmptyManaPool(), userDataView.getUserSkipPrioritySteps(),
+                    userDataView.getFlagName(), userDataView.askMoveToGraveOrder());
                 user.setUserData(userData);
             } else {
-<<<<<<< HEAD
                 if (userData.getAvatarId() == 51) { // Update special avatar if first avatar is selected
                     updateAvatar(user.getName(), userData);
                 }
@@ -184,36 +181,38 @@
                 userData.setUserSkipPrioritySteps(userDataView.getUserSkipPrioritySteps());
                 userData.setConfirmEmptyManaPool(userDataView.confirmEmptyManaPool());
                 userData.setAskMoveToGraveOrder(userDataView.askMoveToGraveOrder());
-=======
-                user.getUserData().update(userData);
-            }
-            if (user.getUserData().getAvatarId() == 51) {
-                user.getUserData().setAvatarId(updateAvatar(user.getName()));
->>>>>>> 15fe85c5
             }
             return true;
         }
         return false;
     }
 
-    private int updateAvatar(String userName) {
+    private void updateAvatar(String userName, UserData userData) {
         //TODO: move to separate class
         //TODO: add for checking for private key
         switch (userName) {
             case "nantuko":
-                return 1000;
+                userData.setAvatarId(1000);
+                break;
             case "North":
-                return 1006;
+                userData.setAvatarId(1006);
+                break;
             case "BetaSteward":
-                return 1008;
+                userData.setAvatarId(1008);
+                break;
             case "loki":
-                return 1012;
+                userData.setAvatarId(1012);
+                break;
             case "Ayrat":
-                return 1018;
+                userData.setAvatarId(1018);
+                break;
             case "Bandit":
-                return 1020;
-        }
-        return 51;
+                userData.setAvatarId(1020);
+                break;
+            default:
+                userData.setAvatarId(51);
+                break;
+        }
     }
 
     public String getId() {
@@ -276,7 +275,6 @@
 
     }
 
-<<<<<<< HEAD
 //    public void fireCallback(final ClientCallback call) {
 //        try {
 //            call.setMessageId(messageId++);
@@ -290,21 +288,6 @@
 //            userLostConnection();
 //        }
 //    }
-=======
-    public void fireCallback(final ClientCallback call) {
-        try {
-            call.setMessageId(messageId++);
-            callbackHandler.handleCallbackOneway(new Callback(call));
-        } catch (HandleCallbackException ex) {
-            User user = UserManager.getInstance().getUser(userId);
-            logger.warn("SESSION CALLBACK EXCEPTION - " + (user != null ? user.getName() : "") + " userId " + userId);
-            logger.warn(" - method: " + call.getMethod());
-            logger.warn(" - cause: " + getBasicCause(ex).toString());
-            logger.trace("Stack trace:", ex);
-            userLostConnection();
-        }
-    }
->>>>>>> 15fe85c5
 
     public UUID getUserId() {
         return userId;
