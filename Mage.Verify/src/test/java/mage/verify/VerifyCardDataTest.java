package mage.verify;

import com.google.common.base.CharMatcher;
import mage.ObjectColor;
import mage.abilities.Ability;
import mage.abilities.Mode;
import mage.abilities.common.SagaAbility;
import mage.abilities.common.WerewolfBackTriggeredAbility;
import mage.abilities.common.WerewolfFrontTriggeredAbility;
import mage.abilities.effects.Effect;
import mage.abilities.effects.common.FightTargetsEffect;
import mage.abilities.effects.keyword.ScryEffect;
import mage.abilities.keyword.*;
import mage.cards.*;
import mage.cards.decks.DeckCardLists;
import mage.cards.decks.importer.DeckImporter;
import mage.cards.repository.CardInfo;
import mage.cards.repository.CardRepository;
import mage.cards.repository.CardScanner;
import mage.constants.CardType;
import mage.constants.Rarity;
import mage.constants.SubType;
import mage.constants.SuperType;
import mage.game.command.Dungeon;
import mage.game.command.Plane;
import mage.game.draft.DraftCube;
import mage.game.draft.RateCard;
import mage.game.permanent.token.Token;
import mage.game.permanent.token.TokenImpl;
import mage.sets.TherosBeyondDeath;
import mage.util.CardUtil;
import mage.verify.mtgjson.MtgJsonCard;
import mage.verify.mtgjson.MtgJsonService;
import mage.verify.mtgjson.MtgJsonSet;
import mage.watchers.Watcher;
import org.apache.log4j.Logger;
import org.junit.Assert;
import org.junit.Ignore;
import org.junit.Test;
import org.mage.plugins.card.dl.sources.ScryfallImageSupportCards;
import org.mage.plugins.card.images.CardDownloadData;
import org.mage.plugins.card.images.DownloadPicturesService;
import org.reflections.Reflections;

import java.io.IOException;
import java.lang.reflect.Constructor;
import java.lang.reflect.InvocationTargetException;
import java.lang.reflect.Method;
import java.lang.reflect.Modifier;
import java.nio.file.*;
import java.nio.file.attribute.BasicFileAttributes;
import java.util.*;
import java.util.stream.Collectors;

/**
 * @author JayDi85
 */
public class VerifyCardDataTest {

    private static final Logger logger = Logger.getLogger(VerifyCardDataTest.class);

    private static final String FULL_ABILITIES_CHECK_SET_CODE = "NCC"; // check all abilities and output cards with wrong abilities texts;
    private static final boolean AUTO_FIX_SAMPLE_DECKS = false; // debug only: auto-fix sample decks by test_checkSampleDecks test run
    private static final boolean ONLY_TEXT = false; // use when checking text locally, suppresses unnecessary checks and output messages

    private static final Set<String> checkedNames = new HashSet<>();
    private static final HashMap<String, Set<String>> skipCheckLists = new HashMap<>();
    private static final Set<String> subtypesToIgnore = new HashSet<>();
    private static final String SKIP_LIST_PT = "PT";
    private static final String SKIP_LIST_COLOR = "COLOR";
    private static final String SKIP_LIST_COST = "COST";
    private static final String SKIP_LIST_SUPERTYPE = "SUPERTYPE";
    private static final String SKIP_LIST_TYPE = "TYPE";
    private static final String SKIP_LIST_SUBTYPE = "SUBTYPE";
    private static final String SKIP_LIST_NUMBER = "NUMBER";
    private static final String SKIP_LIST_MISSING_ABILITIES = "MISSING_ABILITIES";
    private static final String SKIP_LIST_DOUBLE_RARE = "DOUBLE_RARE";
    private static final String SKIP_LIST_UNSUPPORTED_SETS = "UNSUPPORTED_SETS";
    private static final String SKIP_LIST_SCRYFALL_DOWNLOAD_SETS = "SCRYFALL_DOWNLOAD_SETS";
    private static final String SKIP_LIST_WRONG_CARD_NUMBERS = "WRONG_CARD_NUMBERS";
    private static final String SKIP_LIST_SAMPLE_DECKS = "SAMPLE_DECKS";
    private static final List<String> evergreenKeywords = Arrays.asList(
            "flying", "lifelink", "menace", "trample", "haste", "first strike", "hexproof", "fear",
            "deathtouch", "double strike", "indestructible", "reach", "flash", "defender", "vigilance",
            "plainswalk", "islandwalk", "swampwalk", "mountainwalk", "forestwalk"
    );

    static {
        // skip lists for checks (example: unstable cards with same name may have different stats)
        // can be full set ignore list or set + cardname

        // power-toughness
        skipListCreate(SKIP_LIST_PT);

        // color
        skipListCreate(SKIP_LIST_COLOR);

        // cost
        skipListCreate(SKIP_LIST_COST);

        // supertype
        skipListCreate(SKIP_LIST_SUPERTYPE);

        // type
        skipListCreate(SKIP_LIST_TYPE);
        skipListAddName(SKIP_LIST_TYPE, "UNH", "Old Fogey"); // uses summon word as a joke card
        skipListAddName(SKIP_LIST_TYPE, "UND", "Old Fogey");
        skipListAddName(SKIP_LIST_TYPE, "UST", "capital offense"); // uses "instant" instead "Instant" as a joke card

        // subtype
        skipListCreate(SKIP_LIST_SUBTYPE);
        skipListAddName(SKIP_LIST_SUBTYPE, "UGL", "Miss Demeanor"); // uses multiple types as a joke card: Lady, of, Proper, Etiquette

        // number
        skipListCreate(SKIP_LIST_NUMBER);

        // missing abilities
        skipListCreate(SKIP_LIST_MISSING_ABILITIES);

        // double rare cards
        skipListCreate(SKIP_LIST_DOUBLE_RARE);

        // Un-supported sets (mtgjson/scryfall contains that set but xmage don't implement it)
        // Example: Non-English or empty sets: Token sets, Archenemy Schemes, Plane-Chase Planes, etc.
        skipListCreate(SKIP_LIST_UNSUPPORTED_SETS);
        //
        // Non-English-only sets should not be added. https://github.com/magefree/mage/pull/6190#issuecomment-582354790
        skipListAddName(SKIP_LIST_UNSUPPORTED_SETS, "4BB"); // 4th Edition Foreign black border.
        skipListAddName(SKIP_LIST_UNSUPPORTED_SETS, "FBB"); // Foreign Black Border. Not on Scryfall, but other sources use this to distinguish non-English Revised cards
        skipListAddName(SKIP_LIST_UNSUPPORTED_SETS, "PHJ"); // Hobby Japan Promos
        skipListAddName(SKIP_LIST_UNSUPPORTED_SETS, "PJJT"); // Japan Junior Tournament
        skipListAddName(SKIP_LIST_UNSUPPORTED_SETS, "PRED"); // Redemption Program
        skipListAddName(SKIP_LIST_UNSUPPORTED_SETS, "PSAL"); // Salvat 2005
        skipListAddName(SKIP_LIST_UNSUPPORTED_SETS, "PS11"); // Salvat 2011
        skipListAddName(SKIP_LIST_UNSUPPORTED_SETS, "PMPS"); // Magic Premiere Shop 2005, Japanese Basic lands
        skipListAddName(SKIP_LIST_UNSUPPORTED_SETS, "PMPS06"); // Magic Premiere Shop 2006, Japanese Basic lands
        skipListAddName(SKIP_LIST_UNSUPPORTED_SETS, "PMPS07"); // Magic Premiere Shop 2007, Japanese Basic lands
        skipListAddName(SKIP_LIST_UNSUPPORTED_SETS, "PMPS08"); // Magic Premiere Shop 2008, Japanese Basic lands
        skipListAddName(SKIP_LIST_UNSUPPORTED_SETS, "PMPS09"); // Magic Premiere Shop 2009, Japanese Basic lands
        skipListAddName(SKIP_LIST_UNSUPPORTED_SETS, "PMPS10"); // Magic Premiere Shop 2010, Japanese Basic lands
        skipListAddName(SKIP_LIST_UNSUPPORTED_SETS, "PMPS11"); // Magic Premiere Shop 2011, Japanese Basic lands
        skipListAddName(SKIP_LIST_UNSUPPORTED_SETS, "REN"); // Renaissance
        skipListAddName(SKIP_LIST_UNSUPPORTED_SETS, "RIN"); // Rinascimento
        //
        // Archenemy Schemes
        skipListAddName(SKIP_LIST_UNSUPPORTED_SETS, "OARC"); // Archenemy Schemes
        skipListAddName(SKIP_LIST_UNSUPPORTED_SETS, "OE01"); // Archenemy: Nicol Bolas Schemes
        skipListAddName(SKIP_LIST_UNSUPPORTED_SETS, "PARC"); // Promotional Schemes
        //
        // Plane-chase Planes
        skipListAddName(SKIP_LIST_UNSUPPORTED_SETS, "OHOP"); // Planechase Planes
        skipListAddName(SKIP_LIST_UNSUPPORTED_SETS, "OPC2"); // Planechase 2012 Plane
        skipListAddName(SKIP_LIST_UNSUPPORTED_SETS, "OPCA"); // Planechase Anthology Planes
        skipListAddName(SKIP_LIST_UNSUPPORTED_SETS, "PHOP"); // Promotional Planes
        //
        // Token sets TODO: implement tokens only sets
        skipListAddName(SKIP_LIST_UNSUPPORTED_SETS, "L12"); // League Tokens 2012
        skipListAddName(SKIP_LIST_UNSUPPORTED_SETS, "L13"); // League Tokens 2013
        skipListAddName(SKIP_LIST_UNSUPPORTED_SETS, "L14"); // League Tokens 2014
        skipListAddName(SKIP_LIST_UNSUPPORTED_SETS, "L15"); // League Tokens 2015
        skipListAddName(SKIP_LIST_UNSUPPORTED_SETS, "L16"); // League Tokens 2016
        skipListAddName(SKIP_LIST_UNSUPPORTED_SETS, "L17"); // League Tokens 2017
        skipListAddName(SKIP_LIST_UNSUPPORTED_SETS, "PLNY"); // 2018 Lunar New Year
        skipListAddName(SKIP_LIST_UNSUPPORTED_SETS, "F18"); // Friday Night Magic 2018
        skipListAddName(SKIP_LIST_UNSUPPORTED_SETS, "PR2"); // Magic Player Rewards 2002
        //
        // PvE sets containing non-traditional cards. These enable casual PvE battles against a "random AI"-driven opponent.
        skipListAddName(SKIP_LIST_UNSUPPORTED_SETS, "PPC1"); // M15 Prerelease Challenge
        skipListAddName(SKIP_LIST_UNSUPPORTED_SETS, "TBTH"); // Battle the Horde
        skipListAddName(SKIP_LIST_UNSUPPORTED_SETS, "TDAG"); // Defeat a God
        skipListAddName(SKIP_LIST_UNSUPPORTED_SETS, "TFTH"); // Face the Hydra
        skipListAddName(SKIP_LIST_UNSUPPORTED_SETS, "THP1"); // Theros Hero's Path
        skipListAddName(SKIP_LIST_UNSUPPORTED_SETS, "THP2"); // Born of the Gods Hero's Path
        skipListAddName(SKIP_LIST_UNSUPPORTED_SETS, "THP3"); // Journey into Nyx Hero's Path
        //
        // Commander Oversized cards.
        skipListAddName(SKIP_LIST_UNSUPPORTED_SETS, "OCMD"); // Commander 2011 Oversized
        skipListAddName(SKIP_LIST_UNSUPPORTED_SETS, "OC13"); // Commander 2013 Oversized
        skipListAddName(SKIP_LIST_UNSUPPORTED_SETS, "OC14"); // Commander 2014 Oversized
        skipListAddName(SKIP_LIST_UNSUPPORTED_SETS, "OC15"); // Commander 2015 Oversized
        skipListAddName(SKIP_LIST_UNSUPPORTED_SETS, "OC16"); // Commander 2016 Oversized
        skipListAddName(SKIP_LIST_UNSUPPORTED_SETS, "OC17"); // Commander 2017 Oversized
        skipListAddName(SKIP_LIST_UNSUPPORTED_SETS, "OC18"); // Commander 2018 Oversized
        skipListAddName(SKIP_LIST_UNSUPPORTED_SETS, "OC19"); // Commander 2019 Oversized
        skipListAddName(SKIP_LIST_UNSUPPORTED_SETS, "OCM1"); // Commander's Arsenal Oversized
        //
        // Other
        skipListAddName(SKIP_LIST_UNSUPPORTED_SETS, "PCEL"); // Celebration Cards
        skipListAddName(SKIP_LIST_UNSUPPORTED_SETS, "PMOA"); // Magic Online Avatar
        skipListAddName(SKIP_LIST_UNSUPPORTED_SETS, "PVAN"); // Vanguard Series
        skipListAddName(SKIP_LIST_UNSUPPORTED_SETS, "AMH1"); // Modern Horizons Art Series
        skipListAddName(SKIP_LIST_UNSUPPORTED_SETS, "PTG"); // Ponies: The Galloping

        // wrond card numbers skip list
        skipListCreate(SKIP_LIST_WRONG_CARD_NUMBERS);
        skipListAddName(SKIP_LIST_WRONG_CARD_NUMBERS, "SWS"); // Star Wars
        skipListAddName(SKIP_LIST_WRONG_CARD_NUMBERS, "UND"); // un-sets don't have full implementation of card variations
        skipListAddName(SKIP_LIST_WRONG_CARD_NUMBERS, "UST"); // un-sets don't have full implementation of card variations
        skipListAddName(SKIP_LIST_WRONG_CARD_NUMBERS, "SOI", "Tamiyo's Journal"); // not all variations implemented
        skipListAddName(SKIP_LIST_WRONG_CARD_NUMBERS, "SLD", "Zndrsplt, Eye of Wisdom"); // xmage adds additional card for alternative image (second side)


        // scryfall download sets (missing from scryfall website)
        skipListCreate(SKIP_LIST_SCRYFALL_DOWNLOAD_SETS);
        skipListAddName(SKIP_LIST_SCRYFALL_DOWNLOAD_SETS, "SWS"); // Star Wars

        // sample decks checking - some decks can contains unimplemented cards, so ignore it
        // file name must be related to sample-decks folder
        // for linux/windows build system use paths constructor
        skipListCreate(SKIP_LIST_SAMPLE_DECKS);
        skipListAddName(SKIP_LIST_SAMPLE_DECKS, Paths.get("Jumpstart", "jumpstart_custom.txt").toString()); // it's not a deck file
        skipListAddName(SKIP_LIST_SAMPLE_DECKS, Paths.get("Commander", "Commander 2019", "Merciless Rage.dck").toString()); // TODO: delete after Aeon Engine implemented
    }

    private final ArrayList<String> outputMessages = new ArrayList<>();
    private int failed = 0;

    private static void skipListCreate(String listName) {
        skipCheckLists.put(listName, new LinkedHashSet<>());
    }

    private static void skipListAddName(String listName, String set, String cardName) {
        skipCheckLists.get(listName).add(set + " - " + cardName);
    }

    private static void skipListAddName(String listName, String set) {
        skipCheckLists.get(listName).add(set);
    }

    private static boolean skipListHaveName(String listName, String set, String cardName) {
        return skipCheckLists.get(listName).contains(set + " - " + cardName)
                || skipCheckLists.get(listName).contains(set);
    }

    private static boolean skipListHaveName(String listName, String set) {
        return skipCheckLists.get(listName).contains(set);
    }

    private static boolean evergreenCheck(String s) {
        return evergreenKeywords.contains(s) || s.startsWith("protection from") || s.startsWith("hexproof from") || s.startsWith("ward ");
    }

    private static <T> boolean eqSet(Collection<T> a, Collection<T> b) {
        if (a == null || a.isEmpty()) {
            return b == null || b.isEmpty();
        }
        return b != null && a.size() == b.size() && a.containsAll(b);
    }

    private void warn(Card card, String message) {
        outputMessages.add("Warning: " + message + " for " + card.getExpansionSetCode() + " - " + card.getName() + " - " + card.getCardNumber());
    }

    private void fail(Card card, String category, String message) {
        failed++;
        outputMessages.add("Error: (" + category + ") " + message + " for " + card.getExpansionSetCode() + " - " + card.getName() + " - " + card.getCardNumber());
    }

    @Test
    public void test_verifyCards() throws IOException {
        int cardIndex = 0;
        for (Card card : CardScanner.getAllCards()) {
            cardIndex++;
            if (card instanceof SplitCard) {
                check(((SplitCard) card).getLeftHalfCard(), cardIndex);
                check(((SplitCard) card).getRightHalfCard(), cardIndex);
            } else if (card instanceof ModalDoubleFacesCard) {
                check(((ModalDoubleFacesCard) card).getLeftHalfCard(), cardIndex);
                check(((ModalDoubleFacesCard) card).getRightHalfCard(), cardIndex);
            } else {
                check(card, cardIndex);
            }
        }

        printMessages(outputMessages);
        if (failed > 0) {
            Assert.fail("found " + failed + " errors in cards verify (see errors list above)");
        }
    }

    @Test
    public void test_checkDuplicateCardNumbersInDB() {
        Collection<String> doubleErrors = new ArrayList<>();

        Collection<ExpansionSet> sets = Sets.getInstance().values();
        for (ExpansionSet set : sets) {
            Map<String, ExpansionSet.SetCardInfo> cardsList = new HashMap<>();
            for (ExpansionSet.SetCardInfo checkCard : set.getSetCardInfo()) {
                String cardNumber = checkCard.getCardNumber();

                // ignore double faced
                Card realCard = CardImpl.createCard(checkCard.getCardClass(), new CardSetInfo(checkCard.getName(), set.getCode(),
                        checkCard.getCardNumber(), checkCard.getRarity(), checkCard.getGraphicInfo()));
                if (realCard.isNightCard()) {
                    continue;
                }

                if (cardsList.containsKey(cardNumber)) {
                    ExpansionSet.SetCardInfo prevCard = cardsList.get(cardNumber);

                    String errorType;
                    if (checkCard.getName().equals(prevCard.getName())) {
                        errorType = " found DUPLICATED cards"
                                + " set (" + set.getCode() + " - " + set.getName() + ")"
                                + " (" + checkCard.getCardNumber() + " - " + checkCard.getName() + ")";
                    } else {
                        errorType = " found TYPOS in card numbers"
                                + " set (" + set.getCode() + " - " + set.getName() + ")"
                                + " (" + prevCard.getCardNumber() + " - " + prevCard.getName() + ")"
                                + " and"
                                + " (" + checkCard.getCardNumber() + " - " + checkCard.getName() + ")";
                    }

                    String error = "Error: " + errorType;

                    doubleErrors.add(error);
                } else {
                    cardsList.put(cardNumber, checkCard);
                }
            }
        }

        for (String error : doubleErrors) {
            System.out.println(error);
        }

        if (doubleErrors.size() > 0) {
            Assert.fail("DB has duplicated card numbers, found errors: " + doubleErrors.size());
        }
    }

    @Test
    @Ignore // TODO: enable it after THB set will be completed
    public void test_checkDoubleRareCardsInSets() {
        // all basic sets after THB must have double rare cards (one normal, one bonus)
        // ELD can have same rules, but xmage stores it as different sets (ELD and CELD)
        Date startCheck = TherosBeyondDeath.getInstance().getReleaseDate();
        Calendar cal = Calendar.getInstance();
        cal.set(2050, Calendar.JANUARY, 1); // optimistic
        Date endCheck = cal.getTime();

        Collection<String> doubleErrors = new ArrayList<>();

        Collection<ExpansionSet> sets = Sets.getInstance().values();
        for (ExpansionSet set : sets) {
            // only post THB sets must have double versions
            if (set.getReleaseDate().before(startCheck)
                    || set.getReleaseDate().after(endCheck)
                    || !set.getSetType().isStandardLegal()) {
                continue;
            }

            if (skipListHaveName(SKIP_LIST_DOUBLE_RARE, set.getCode())) {
                continue;
            }

            Map<String, Integer> cardsList = new HashMap<>();
            for (ExpansionSet.SetCardInfo checkCard : set.getSetCardInfo()) {
                // only rare cards must have double versions
                if (!Objects.equals(checkCard.getRarity(), Rarity.RARE) && !Objects.equals(checkCard.getRarity(), Rarity.MYTHIC)) {
                    continue;
                }

                if (skipListHaveName(SKIP_LIST_DOUBLE_RARE, set.getCode(), checkCard.getName())) {
                    continue;
                }

                String cardName = checkCard.getName();
                cardsList.putIfAbsent(cardName, 0);
                cardsList.compute(cardName, (k, v) -> v + 1);
            }

            cardsList.forEach((cardName, amount) -> {
                if (amount != 2) {
                    String error = "Error: found non duplicated rare card -"
                            + " set (" + set.getCode() + " - " + set.getName() + ")"
                            + " card (" + cardName + ")";
                    doubleErrors.add(error);
                }
            });
        }

        for (String error : doubleErrors) {
            System.out.println(error);
        }

        if (doubleErrors.size() > 0) {
            Assert.fail("DB has non duplicated rare cards, found errors: " + doubleErrors.size());
        }
    }

    @Test
    public void test_checkWrongCardClasses() {
        Collection<String> errorsList = new ArrayList<>();
        Map<String, String> classesIndex = new HashMap<>();
        int totalCards = 0;

        Collection<ExpansionSet> sets = Sets.getInstance().values();
        for (ExpansionSet set : sets) {
            for (ExpansionSet.SetCardInfo checkCard : set.getSetCardInfo()) {
                totalCards = totalCards + 1;

                String currentClass = checkCard.getCardClass().toString();
                if (classesIndex.containsKey(checkCard.getName())) {
                    String needClass = classesIndex.get(checkCard.getName());
                    if (!needClass.equals(currentClass)) {
                        // workaround to star wars and unstable set with same card names
                        if (!checkCard.getName().equals("Syndicate Enforcer")
                                && !checkCard.getName().equals("Everythingamajig")
                                && !checkCard.getName().equals("Garbage Elemental")
                                && !checkCard.getName().equals("Very Cryptic Command")) {
                            errorsList.add("Error: found wrong class in set " + set.getCode() + " - " + checkCard.getName() + " (" + currentClass + " <> " + needClass + ")");
                        }
                    }
                } else {
                    classesIndex.put(checkCard.getName(), currentClass);
                }
            }
        }

        printMessages(errorsList);

        // unique cards stats
        System.out.println("Total unique cards: " + classesIndex.size() + ", total non unique cards (reprints): " + totalCards);

        if (errorsList.size() > 0) {
            Assert.fail("DB has wrong card classes, found errors: " + errorsList.size());
        }
    }

    @Test
    public void test_checkMissingSets() {
        // generate unimplemented sets list
        Collection<String> info = new ArrayList<>();

        int missingSets = 0;
        int missingCards = 0;
        int unsupportedSets = 0;
        int unsupportedCards = 0;
        int mtgCards = 0;
        int mtgSets = 0;
        int xmageCards = 0;
        int xmageUnofficialSets = 0;
        int xmageUnofficialCards = 0;
        Collection<ExpansionSet> sets = Sets.getInstance().values();

        Assert.assertFalse("XMage data must contains sets list", sets.isEmpty());
        Assert.assertFalse("MtgJson data must contains sets list", MtgJsonService.sets().isEmpty());

        // official sets
        for (Map.Entry<String, MtgJsonSet> refEntry : MtgJsonService.sets().entrySet()) {
            MtgJsonSet refSet = refEntry.getValue();
            mtgCards += refSet.totalSetSize;

            // replace codes for aliases
            String searchSet = MtgJsonService.mtgJsonToXMageCodes.getOrDefault(refSet.code, refSet.code);
            if (skipListHaveName(SKIP_LIST_UNSUPPORTED_SETS, searchSet)) {
                unsupportedSets++;
                unsupportedCards += refSet.totalSetSize;
                continue;
            }

            ExpansionSet mageSet = Sets.findSet(searchSet.toUpperCase(Locale.ENGLISH));
            if (mageSet == null) {
                missingSets = missingSets + 1;
                missingCards = missingCards + refSet.cards.size();
                info.add("Warning: missing set " + refSet.code + " - " + refSet.name + " (cards: " + refSet.cards.size() + ", date: " + refSet.releaseDate + ")");
                continue;
            }

            mtgSets++;
            xmageCards += mageSet.getSetCardInfo().size();
        }
        if (info.size() > 0) {
            info.add("Warning: total missing sets: " + missingSets + ", with missing cards: " + missingCards);
        }

        // unofficial sets info
        for (ExpansionSet set : sets) {
            if (MtgJsonService.sets().containsKey(set.getCode())) {
                continue;
            }

            xmageUnofficialSets++;
            xmageUnofficialCards += set.getSetCardInfo().size();
            info.add("Unofficial set: " + set.getCode() + " - " + set.getName() + ", cards: " + set.getSetCardInfo().size() + ", year: " + set.getReleaseYear());
        }

        printMessages(info);
        System.out.println();
        System.out.println("Official sets implementation stats:");
        System.out.println("* MTG sets: " + MtgJsonService.sets().size() + ", cards: " + mtgCards);
        System.out.println("* Implemented sets: " + mtgSets + ", cards: " + xmageCards);
        System.out.println("* Unsupported sets: " + unsupportedSets + ", cards: " + unsupportedCards);
        System.out.println("* TODO sets: " + (MtgJsonService.sets().size() - mtgSets - unsupportedSets) + ", cards: " + (mtgCards - xmageCards - unsupportedCards));
        System.out.println();
        System.out.println("Unofficial sets implementation stats:");
        System.out.println("* Implemented sets: " + xmageUnofficialSets + ", cards: " + xmageUnofficialCards);
        System.out.println();
    }

    @Test
    public void test_checkSampleDecks() {
        Collection<String> errorsList = new ArrayList<>();

        // workaround to run verify test from IDE or from maven's project root folder
        Path rootPath = Paths.get("Mage.Client", "release", "sample-decks");
        if (!Files.exists(rootPath)) {
            rootPath = Paths.get("..", "Mage.Client", "release", "sample-decks");
        }
        if (!Files.exists(rootPath)) {
            Assert.fail("Sample decks: unknown root folder " + rootPath.toAbsolutePath());
        }

        // collect all files in all root's folders
        Collection<Path> filesList = new ArrayList<>();
        try {
            Files.walkFileTree(rootPath, new SimpleFileVisitor<Path>() {
                @Override
                public FileVisitResult visitFile(Path file, BasicFileAttributes attrs) throws IOException {
                    filesList.add(file);
                    return FileVisitResult.CONTINUE;
                }
            });
        } catch (IOException e) {
            e.printStackTrace();
            errorsList.add("Error: sample deck - can't get folder content - " + e.getMessage());
        }
        Assert.assertTrue("Sample decks: can't find any deck files in " + rootPath.toAbsolutePath(), filesList.size() > 0);

        // try to open deck files
        int totalErrorFiles = 0;
        for (Path deckFile : filesList) {
            String deckName = rootPath.relativize(deckFile).toString();
            if (!deckName.endsWith(".dck") || skipListHaveName(SKIP_LIST_SAMPLE_DECKS, deckName)) {
                continue;
            }

            StringBuilder deckErrors = new StringBuilder();
            DeckCardLists deckCards = DeckImporter.importDeckFromFile(deckFile.toString(), deckErrors, AUTO_FIX_SAMPLE_DECKS);

            if (!deckErrors.toString().isEmpty()) {
                errorsList.add("Error: sample deck contains errors " + deckName);
                System.out.println("Errors in sample deck " + deckName + ":\n" + deckErrors);
                totalErrorFiles++;
                continue;
            }

            if ((deckCards.getCards().size() + deckCards.getSideboard().size()) < 10) {
                errorsList.add("Error: sample deck contains too little cards (" + deckCards.getSideboard().size() + ") " + deckName);
                totalErrorFiles++;
                continue;
            }
        }

        printMessages(errorsList);
        if (errorsList.size() > 0) {
            Assert.fail("Found sample decks: " + filesList.size() + "; with errors: " + totalErrorFiles);
        }
    }

    @Test
    public void test_checkMissingSecondSideCardsInSets() {
        Collection<String> errorsList = new ArrayList<>();

        // CHECK: if card have second side (flip, transform) then it must have all sides in that set
        for (ExpansionSet set : Sets.getInstance().values()) {
            for (ExpansionSet.SetCardInfo info : set.getSetCardInfo()) {
                CardInfo cardInfo = CardRepository.instance.findCardsByClass(info.getCardClass().getCanonicalName()).stream().findFirst().orElse(null);
                Assert.assertNotNull(cardInfo);

                Card card = cardInfo.getCard();
                Card secondCard = card.getSecondCardFace();
                if (secondCard != null) {
                    if (set.findCardInfoByClass(secondCard.getClass()).isEmpty()) {
                        errorsList.add("Error: missing second face card from set: " + set.getCode() + " - " + set.getName() + " - main: " + card.getName() + "; second: " + secondCard.getName());
                    }
                }
            }
        }

        printMessages(errorsList);
        if (errorsList.size() > 0) {
            Assert.fail("Found missing second side cards in sets, errors: " + errorsList.size());
        }
    }

    @Test
    @Ignore // TODO: enable after all missing cards and settings fixes
    public void test_checkWrongCardsDataInSets() {
        Collection<String> errorsList = new ArrayList<>();
        Collection<String> warningsList = new ArrayList<>();
        Collection<ExpansionSet> xmageSets = Sets.getInstance().values();
        Set<String> foundedJsonCards = new HashSet<>();

        // CHECK: wrong card numbers
        for (ExpansionSet set : xmageSets) {
            if (skipListHaveName(SKIP_LIST_WRONG_CARD_NUMBERS, set.getCode())) {
                continue;
            }

            for (ExpansionSet.SetCardInfo card : set.getSetCardInfo()) {
                MtgJsonCard jsonCard = MtgJsonService.cardFromSet(set.getCode(), card.getName(), card.getCardNumber());
                if (jsonCard == null) {
                    // see convertMtgJsonToXmageCardNumber for card number convert notation
                    errorsList.add("Error: unknown card number or set, use standard number notations: "
                            + set.getCode() + " - " + set.getName() + " - " + card.getName() + " - " + card.getCardNumber());
                    continue;
                }

                // index for missing cards
                String code = MtgJsonService.xMageToMtgJsonCodes.getOrDefault(set.getCode(), set.getCode()) + " - " + jsonCard.getRealCardName() + " - " + jsonCard.number;
                foundedJsonCards.add(code);

                // CHECK: only lands can use full art in current version;
                // Another cards must be in text render mode as normal, example: https://scryfall.com/card/sld/76/athreos-god-of-passage
                boolean isLand = card.getRarity().equals(Rarity.LAND);
                if (card.isFullArt() && !isLand) {
                    errorsList.add("Error: only lands can use full art setting: "
                            + set.getCode() + " - " + set.getName() + " - " + card.getName() + " - " + card.getCardNumber());
                }

                // CHECK: must use full art setting
                if (jsonCard.isFullArt && isLand && !card.isFullArt()) {
                    errorsList.add("Error: card must use full art setting: "
                            + set.getCode() + " - " + set.getName() + " - " + card.getName() + " - " + card.getCardNumber());
                }

                // CHECK: must not use full art setting
                if (!jsonCard.isFullArt && card.isFullArt()) {
                    errorsList.add("Error: card must NOT use full art setting: "
                            + set.getCode() + " - " + set.getName() + " - " + card.getName() + " - " + card.getCardNumber());
                }
            }
        }

        // CHECK: missing cards from set
        for (MtgJsonSet jsonSet : MtgJsonService.sets().values()) {
            if (skipListHaveName(SKIP_LIST_UNSUPPORTED_SETS, jsonSet.code)
                    || skipListHaveName(SKIP_LIST_WRONG_CARD_NUMBERS, jsonSet.code)) {
                continue;
            }

            ExpansionSet xmageSet = Sets.findSet(jsonSet.code);
            if (xmageSet == null) {
                warningsList.add("Warning: found un-implemented set from mtgjson database: " + jsonSet.code + " - " + jsonSet.name + " - " + jsonSet.releaseDate);
                continue;
            }

            for (MtgJsonCard jsonCard : jsonSet.cards) {
                String code = jsonSet.code + " - " + jsonCard.getRealCardName() + " - " + jsonCard.number;
                if (!foundedJsonCards.contains(code)) {
                    if (CardRepository.instance.findCard(jsonCard.getRealCardName()) == null) {
                        // ignore non-implemented cards
                        continue;
                    }
                    errorsList.add("Error: missing card from xmage's set: " + jsonSet.code + " - " + jsonCard.getRealCardName() + " - " + jsonCard.number);
                }
            }
        }

        printMessages(warningsList);
        printMessages(errorsList);
        if (errorsList.size() > 0) {
            Assert.fail("Found wrong cards data in sets, errors: " + errorsList.size());
        }
    }

    @Test
    @Ignore // TODO: enable after all missing cards and settings fixes
    public void test_checkMissingScryfallSettingsAndCardNumbers() {
        Collection<String> errorsList = new ArrayList<>();

        Collection<ExpansionSet> xmageSets = Sets.getInstance().values();
        Set<String> scryfallSets = ScryfallImageSupportCards.getSupportedSets();

        // CHECK: missing sets in supported list
        for (ExpansionSet set : xmageSets) {
            if (skipListHaveName(SKIP_LIST_SCRYFALL_DOWNLOAD_SETS, set.getCode())) {
                continue;
            }

            if (!scryfallSets.contains(set.getCode())) {
                errorsList.add("Error: scryfall download missing setting: " + set.getCode() + " - " + set.getName());
            }
        }

        // CHECK: unknown sets in supported list
        for (String scryfallCode : scryfallSets) {
            if (xmageSets.stream().noneMatch(e -> e.getCode().equals(scryfallCode))) {
                errorsList.add("Error: scryfall download unknown setting: " + scryfallCode);
            }
        }

        // card numbers
        // all cards with non-ascii numbers must be downloaded by direct links (api)
        Set<String> foundedDirectDownloadKeys = new HashSet<>();
        for (ExpansionSet set : xmageSets) {
            if (skipListHaveName(SKIP_LIST_SCRYFALL_DOWNLOAD_SETS, set.getCode())
                    || skipListHaveName(SKIP_LIST_WRONG_CARD_NUMBERS, set.getCode())) {
                continue;
            }

            for (ExpansionSet.SetCardInfo card : set.getSetCardInfo()) {
                if (skipListHaveName(SKIP_LIST_WRONG_CARD_NUMBERS, set.getCode(), card.getName())) {
                    continue;
                }

                MtgJsonCard jsonCard = MtgJsonService.cardFromSet(set.getCode(), card.getName(), card.getCardNumber());
                if (jsonCard == null) {
                    // see convertMtgJsonToXmageCardNumber for card number convert notation
                    if (!skipListHaveName(SKIP_LIST_WRONG_CARD_NUMBERS, set.getCode(), card.getName())) {
                        errorsList.add("Error: scryfall download can't find card from mtgjson " + set.getCode() + " - " + set.getName() + " - " + card.getName() + " - " + card.getCardNumber());
                    }
                    continue;
                }

                // CHECK: non-ascii numbers and direct download list
                if (!CharMatcher.ascii().matchesAllOf(jsonCard.number)) {
                    // non-ascii numbers
                    // xmage card numbers can't have non-ascii numbers (it checked by test_checkMissingCardData)
                    String key = ScryfallImageSupportCards.findDirectDownloadKey(set.getCode(), card.getName(), card.getCardNumber());
                    if (key != null) {
                        foundedDirectDownloadKeys.add(key);
                    } else {
                        errorsList.add("Error: scryfall download can't find non-ascii card link in direct download list " + set.getCode() + " - " + set.getName() + " - " + card.getName() + " - " + jsonCard.number);
                    }
                }

                // CHECK: reversible_card must be in direct download list (xmage must have 2 cards with diff image face)
                if (jsonCard.layout.equals("reversible_card")) {
                    String key = ScryfallImageSupportCards.findDirectDownloadKey(set.getCode(), card.getName(), card.getCardNumber());
                    if (key != null) {
                        foundedDirectDownloadKeys.add(key);
                    } else {
                        errorsList.add("Error: scryfall download can't find face image of reversible_card in direct download list " + set.getCode() + " - " + set.getName() + " - " + card.getName() + " - " + jsonCard.number);
                    }
                }
            }
        }

        // CHECK: unknown direct download links
        for (Map.Entry<String, String> direct : ScryfallImageSupportCards.getDirectDownloadLinks().entrySet()) {
            // skip custom sets
            String setCode = ScryfallImageSupportCards.extractSetCodeFromDirectKey(direct.getKey());
            String cardName = ScryfallImageSupportCards.extractCardNameFromDirectKey(direct.getKey());
            if (skipListHaveName(SKIP_LIST_SCRYFALL_DOWNLOAD_SETS, setCode)
                    || skipListHaveName(SKIP_LIST_WRONG_CARD_NUMBERS, setCode)) {
                continue;
            }

            // skip non-implemented cards list
            if (CardRepository.instance.findCard(cardName) == null) {
                continue;
            }

            if (!foundedDirectDownloadKeys.contains(direct.getKey())) {
                errorsList.add("Error: scryfall download found unknown direct download link " + direct.getKey() + " - " + direct.getValue());
            }
        }

        printMessages(errorsList);
        if (errorsList.size() > 0) {
            Assert.fail("Found scryfall download errors: " + errorsList.size());
        }
    }

    private Object createNewObject(Class<?> clazz) {
        try {
            Constructor<?> cons = clazz.getConstructor();
            return cons.newInstance();
        } catch (InvocationTargetException ex) {
            Throwable e = ex.getTargetException();
            e.printStackTrace();
            return null;
        } catch (Exception e) {
            e.printStackTrace();
            return null;
        }
    }

    private void printMessages(Collection<String> list, boolean sorted) {

        ArrayList<String> sortedList = new ArrayList<>(list);
        if (sorted) {
            sortedList.sort(new Comparator<String>() {
                @Override
                public int compare(String o1, String o2) {
                    // show errors in the end of the list (after warnings, near the final assert fail)
                    boolean e1 = o1.toLowerCase(Locale.ENGLISH).startsWith("error");
                    boolean e2 = o2.toLowerCase(Locale.ENGLISH).startsWith("error");
                    if (e1 != e2) {
                        return Boolean.compare(e1, e2);
                    } else {
                        return o1.compareTo(o2);
                    }
                }
            });
        }

        for (String mes : sortedList) {
            System.out.println(mes);
        }
    }

    private void printMessages(Collection<String> list) {
        printMessages(list, true);
    }

    private String extractShortClass(Class<? extends Object> tokenClass) {
        String origin = tokenClass.getName();
        if (origin.contains("$")) {
            // inner classes, example: mage.cards.f.FigureOfDestiny$FigureOfDestinyToken3
            return origin.replaceAll(".+\\$(.+)", "$1");
        } else {
            // public classes, example: mage.game.permanent.token.FigureOfDestinyToken
            return origin.replaceAll(".+\\.(.+)", "$1");
        }
    }

    @Test
    public void test_checkMissingSetData() {
        Collection<String> errorsList = new ArrayList<>();
        Collection<String> warningsList = new ArrayList<>();

        Collection<ExpansionSet> sets = Sets.getInstance().values();

        // CHECK: wrong set class names
        for (ExpansionSet set : sets) {
            String className = extractShortClass(set.getClass());
            String needClassName = Arrays.stream(
                    set.getName()
                            .replaceAll("&", "And")
                            .replaceAll("[.+-/:\"']", "")
                            .split(" ")
            ).map(CardUtil::getTextWithFirstCharUpperCase).reduce("", String::concat);

            if (!className.equals(needClassName)) {
                errorsList.add("Error: set's class name must be equal to set name: "
                        + className + " from " + set.getClass().getName() + ", caption: " + set.getName() + ", need name: " + needClassName);
            }
        }

        // CHECK: wrong basic lands settings (it's for lands search, not booster construct)
        for (ExpansionSet set : sets) {
            Boolean needLand = set.hasBasicLands();
            Boolean foundLand = false;
            Map<String, Integer> foundLandsList = new HashMap<>();
            for (ExpansionSet.SetCardInfo card : set.getSetCardInfo()) {
                if (isBasicLandName(card.getName())) {
                    foundLand = true;
                    int count = foundLandsList.getOrDefault(card.getName(), 0);
                    foundLandsList.put(card.getName(), count + 1);
                }
            }

            String landNames = foundLandsList.entrySet().stream()
                    .map(p -> (p.getKey() + " - " + p.getValue().toString()))
                    .sorted().collect(Collectors.joining(", "));

            if (needLand && !foundLand) {
                errorsList.add("Error: found set with wrong hasBasicLands - it's true, but haven't land cards: " + set.getCode() + " in " + set.getClass().getName());
            }

            if (!needLand && foundLand) {
                errorsList.add("Error: found set with wrong hasBasicLands - it's false, but have land cards: " + set.getCode() + " in " + set.getClass().getName() + ", lands: " + landNames);
            }

            // TODO: add test to check num cards (hasBasicLands and numLand > 0)
        }

        // CHECK: wrong snow land info
        for (ExpansionSet set : sets) {
            boolean needSnow = CardRepository.haveSnowLands(set.getCode());
            boolean haveSnow = false;
            for (ExpansionSet.SetCardInfo card : set.getSetCardInfo()) {
                if (card.getName().startsWith("Snow-Covered ")) {
                    haveSnow = true;
                    break;
                }
            }
            if (needSnow != haveSnow) {
                errorsList.add("Error: found incorrect snow land info in set " + set.getCode() + ": "
                        + (haveSnow ? "set has snow cards" : "set doesn't have snow card")
                        + ", but xmage thinks that it " + (needSnow ? "does" : "doesn't"));
            }
        }

        // TODO: add test to check num cards for rarity (rarityStats > 0 and numRarity > 0)
        printMessages(warningsList);
        printMessages(errorsList);
        if (errorsList.size() > 0) {
            Assert.fail("Found set errors: " + errorsList.size());
        }
    }

    @Test
    public void test_checkMissingCardData() {
        Collection<String> errorsList = new ArrayList<>();
        Collection<String> warningsList = new ArrayList<>();

        Collection<ExpansionSet> sets = Sets.getInstance().values();

        // CHECK: wrong UsesVariousArt settings (set have duplicated card name without that setting -- e.g. cards will have same image)
        for (ExpansionSet set : sets) {

            Map<String, Integer> doubleNames = new HashMap<>();
            for (ExpansionSet.SetCardInfo card : set.getSetCardInfo()) {
                int count = doubleNames.getOrDefault(card.getName(), 0);
                doubleNames.put(card.getName(), count + 1);
            }

            for (ExpansionSet.SetCardInfo card : set.getSetCardInfo()) {
                boolean cardHaveDoubleName = (doubleNames.getOrDefault(card.getName(), 0) > 1);
                boolean cardHaveVariousSetting = card.getGraphicInfo() != null && card.getGraphicInfo().getUsesVariousArt();

                if (cardHaveDoubleName && !cardHaveVariousSetting) {
                    errorsList.add("Error: founded double card names, but UsesVariousArt = false (missing NON_FULL_USE_VARIOUS, etc): "
                            + set.getCode() + " - " + set.getName() + " - " + card.getName() + " - " + card.getCardNumber());
                }
            }
        }

        for (ExpansionSet set : sets) {
            // additional info
            Set<String> cardNames = new HashSet<>();
            for (ExpansionSet.SetCardInfo cardInfo : set.getSetCardInfo()) {
                cardNames.add(cardInfo.getName());
            }

            boolean containsDoubleSideCards = false;
            for (ExpansionSet.SetCardInfo cardInfo : set.getSetCardInfo()) {
                Card card = CardImpl.createCard(cardInfo.getCardClass(), new CardSetInfo(cardInfo.getName(), set.getCode(),
                        cardInfo.getCardNumber(), cardInfo.getRarity(), cardInfo.getGraphicInfo()));
                Assert.assertNotNull(card);

                if (card.getSecondCardFace() != null) {
                    containsDoubleSideCards = true;
                }

                // CHECK: all planeswalkers must be legendary
                if (card.isPlaneswalker() && !card.getSuperType().contains(SuperType.LEGENDARY)) {
                    errorsList.add("Error: planeswalker must have legendary type: " + set.getCode() + " - " + set.getName() + " - " + card.getName() + " - " + card.getCardNumber());
                }

                // CHECK: getMana must works without NPE errors (it uses getNetMana with empty game param for AI score calcs)
                // https://github.com/magefree/mage/issues/6300
                card.getMana();

                // CHECK: non ascii symbols in card numbers
                if (!CharMatcher.ascii().matchesAllOf(card.getName()) || !CharMatcher.ascii().matchesAllOf(card.getCardNumber())) {
                    errorsList.add("Error: card name or number contains non-ascii symbols: " + set.getCode() + " - " + set.getName() + " - " + card.getName() + " - " + card.getCardNumber());
                }

                // CHECK: second side cards in one set
                // https://github.com/magefree/mage/issues/8081
                /*
                if (card.getSecondCardFace() != null && cardNames.contains(card.getSecondCardFace().getName())) {
                    errorsList.add("Error: set contains second side cards: " + set.getCode() + " - " + set.getName()
                            + " - " + card.getName() + " - " + card.getCardNumber()
                            + " - " + card.getSecondCardFace().getName() + " - " + card.getSecondCardFace().getCardNumber());
                }
                 */
            }

            // CHECK: double side cards must be in boosters
            boolean hasBoosterSettings = (set.getNumBoosterDoubleFaced() > 0);
            if (set.hasBoosters()
                    && (set.getNumBoosterDoubleFaced() != -1) // -1 must ignore double cards in booster
                    && containsDoubleSideCards
                    && !hasBoosterSettings) {
                errorsList.add("Error: set with boosters contains second side cards, but numBoosterDoubleFaced is not set - "
                        + set.getCode() + " - " + set.getName());
            }
        }

        printMessages(warningsList);
        printMessages(errorsList);
        if (errorsList.size() > 0) {
            Assert.fail("Found card errors: " + errorsList.size());
        }
    }

    @Test
    public void test_checkWatcherCopyMethods() {

        Collection<String> errorsList = new ArrayList<>();
        Collection<String> warningsList = new ArrayList<>();

        Reflections reflections = new Reflections("mage.");
        Set<Class<? extends Watcher>> watcherClassesList = reflections.getSubTypesOf(Watcher.class);

        for (Class<? extends Watcher> watcherClass : watcherClassesList) {

            // only watcher class can be extended (e.g. final)
            if (!watcherClass.getSuperclass().equals(Watcher.class)) {
                errorsList.add("Error: only Watcher class can be extended: " + watcherClass.getName());
            }

            // no copy methods
            try {
                Method m = watcherClass.getMethod("copy");
                if (!m.getGenericReturnType().getTypeName().equals("T")) {
                    errorsList.add("Error: copy() method must be deleted from watcher class: " + watcherClass.getName());
                }
            } catch (NoSuchMethodException e) {
                errorsList.add("Error: can't find copy() method in watcher class: " + watcherClass.getName());
            }

            // no constructor for copy
            try {
                Constructor<? extends Watcher> constructor = watcherClass.getDeclaredConstructor(watcherClass);
                errorsList.add("Error: copy constructor is not allowed in watcher class: " + watcherClass.getName());
            } catch (NoSuchMethodException e) {
                // all fine, no needs in copy constructors
            }

            // errors on create
            try {
                List<?> constructors = Arrays.asList(watcherClass.getDeclaredConstructors());

                Constructor<? extends Watcher> constructor = (Constructor<? extends Watcher>) constructors.get(0);

                Object[] args = new Object[constructor.getParameterCount()];
                for (int index = 0; index < constructor.getParameterTypes().length; index++) {
                    Class<?> parameterType = constructor.getParameterTypes()[index];
                    if (parameterType.getSimpleName().equalsIgnoreCase("boolean")) {
                        args[index] = false;
                    } else {
                        args[index] = null;
                    }

                }

                constructor.setAccessible(true);
                Watcher w1 = constructor.newInstance(args);

                // errors on copy
                try {
                    Watcher w2 = w1.copy();
                    if (w2 == null) {
                        errorsList.add("Error: can't copy watcher with unknown error, look at error logs above: " + watcherClass.getName());
                    }
                } catch (Exception e) {
                    errorsList.add("Error: can't copy watcher: " + watcherClass.getName() + " (" + e.getMessage() + ")");
                }
            } catch (Exception e) {
                errorsList.add("Error: can't create watcher: " + watcherClass.getName() + " (" + e.getMessage() + ")");
            }

        }

        printMessages(warningsList);
        printMessages(errorsList);
        if (errorsList.size() > 0) {
            Assert.fail("Found watcher errors: " + errorsList.size());
        }
    }

    @Test
    @Ignore  // TODO: enable test after massive token fixes
    public void test_checkMissingTokenData() {

        Collection<String> errorsList = new ArrayList<>();
        Collection<String> warningsList = new ArrayList<>();

        // all tokens must be stores in card-pictures-tok.txt (if not then viewer and image downloader are missing token images)
        // https://github.com/ronmamo/reflections
        Reflections reflections = new Reflections("mage.");
        Set<Class<? extends TokenImpl>> tokenClassesList = reflections.getSubTypesOf(TokenImpl.class);

        // xmage tokens
        Set<Class<? extends TokenImpl>> privateTokens = new HashSet<>();
        Set<Class<? extends TokenImpl>> publicTokens = new HashSet<>();
        for (Class<? extends TokenImpl> tokenClass : tokenClassesList) {
            if (Modifier.isPublic(tokenClass.getModifiers())) {
                publicTokens.add(tokenClass);
            } else {
                privateTokens.add(tokenClass);
            }
        }

        // tok file's data
        List<CardDownloadData> tokFileTokens = DownloadPicturesService.getTokenCardUrls();
        LinkedHashMap<String, String> tokDataClassesIndex = new LinkedHashMap<>();
        LinkedHashMap<String, String> tokDataNamesIndex = new LinkedHashMap<>();
        for (CardDownloadData tokData : tokFileTokens) {

            String searchName;
            String setsList;

            // by class
            searchName = tokData.getTokenClassName();
            setsList = tokDataClassesIndex.getOrDefault(searchName, "");
            if (!setsList.isEmpty()) {
                setsList += ",";
            }
            setsList += tokData.getSet();
            tokDataClassesIndex.put(searchName, setsList);

            // by name
            searchName = tokData.getName();
            setsList = tokDataNamesIndex.getOrDefault(searchName, "");
            if (!setsList.isEmpty()) {
                setsList += ",";
            }
            setsList += tokData.getSet();
            tokDataNamesIndex.put(searchName, setsList);
        }

        // 1. check token name convention
        for (Class<? extends TokenImpl> tokenClass : tokenClassesList) {
            if (!tokenClass.getName().endsWith("Token")) {
                String className = extractShortClass(tokenClass);
                warningsList.add("warning, token class must ends with Token: " + className + " from " + tokenClass.getName());
            }
        }

        // 2. check store file for public
        for (Class<? extends TokenImpl> tokenClass : publicTokens) {
            String fullClass = tokenClass.getName();
            if (!fullClass.startsWith("mage.game.permanent.token.")) {
                String className = extractShortClass(tokenClass);
                errorsList.add("Error: public token must stores in mage.game.permanent.token package: " + className + " from " + tokenClass.getName());
            }
        }

        // 3. check private tokens (they aren't need at all)
        for (Class<? extends TokenImpl> tokenClass : privateTokens) {
            String className = extractShortClass(tokenClass);
            errorsList.add("Error: no needs in private tokens, replace it with CreatureToken: " + className + " from " + tokenClass.getName());
        }

        // 4. all public tokens must have tok-data (private tokens uses for innner abilities -- no need images for it)
        for (Class<? extends TokenImpl> tokenClass : publicTokens) {
            String className = extractShortClass(tokenClass);
            Token token = (Token) createNewObject(tokenClass);
            if (token == null) {
                errorsList.add("Error: token must have default constructor with zero params: " + tokenClass.getName());
            } else if (tokDataNamesIndex.getOrDefault(token.getName().replace(" Token", ""), "").isEmpty()) {
                errorsList.add("Error: can't find data in card-pictures-tok.txt for token: " + tokenClass.getName() + " -> " + token.getName());
            }
        }

        // TODO: all sets must have full tokens data in tok file (token in every set)
        // 1. Download scryfall tokens list: https://api.scryfall.com/cards/search?q=t:token
        // 2. Proccess each token with all prints: read "prints_search_uri" field from token data and go to link like
        // https://api.scryfall.com/cards/search?order=set&q=%21%E2%80%9CAngel%E2%80%9D&unique=prints
        // 3. Collect all strings in "set@name"
        // 4. Proccess tokens data and find missing strings from "set@name" list
        printMessages(warningsList);
        printMessages(errorsList);
        if (errorsList.size() > 0) {
            Assert.fail("Found token errors: " + errorsList.size());
        }

        // TODO: all token must have correct availableImageSetCodes (all sets with that token)
        // Some sets have original card, but don't have token card at all. So you must use scryfall tokens list above to find
        // all token's sets and compare with xmage
    }

    @Test
    public void test_checkMissingPlanesData() {
        Collection<String> errorsList = new ArrayList<>();

        Reflections reflections = new Reflections("mage.");
        Set<Class<? extends Plane>> planesClassesList = reflections.getSubTypesOf(Plane.class);

        // 1. correct class name
        for (Class<? extends Plane> planeClass : planesClassesList) {
            if (!planeClass.getName().endsWith("Plane")) {
                String className = extractShortClass(planeClass);
                errorsList.add("Error: plane class must ends with Plane: " + className + " from " + planeClass.getName());
            }
        }

        // 2. correct package
        for (Class<? extends Plane> planeClass : planesClassesList) {
            String fullClass = planeClass.getName();
            if (!fullClass.startsWith("mage.game.command.planes.")) {
                String className = extractShortClass(planeClass);
                errorsList.add("Error: plane must be stored in mage.game.command.planes package: " + className + " from " + planeClass.getName());
            }
        }

        // 3. correct constructor
        for (Class<? extends Plane> planeClass : planesClassesList) {
            String className = extractShortClass(planeClass);
            Plane plane;
            try {
                plane = (Plane) createNewObject(planeClass);

                // 4. must have type/name
                if (plane.getPlaneType() == null) {
                    errorsList.add("Error: plane must have plane type: " + className + " from " + planeClass.getName());
                }
            } catch (Throwable e) {
                errorsList.add("Error: can't create plane with default constructor: " + className + " from " + planeClass.getName());
            }
        }

        printMessages(errorsList);
        if (errorsList.size() > 0) {
            Assert.fail("Found plane errors: " + errorsList.size());
        }
    }

    @Test
    public void test_checkMissingDungeonsData() {
        Collection<String> errorsList = new ArrayList<>();

        Reflections reflections = new Reflections("mage.");
        Set<Class<? extends Dungeon>> dungeonClassesList = reflections.getSubTypesOf(Dungeon.class);

        // 1. correct class name
        for (Class<? extends Dungeon> dungeonClass : dungeonClassesList) {
            if (!dungeonClass.getName().endsWith("Dungeon")) {
                String className = extractShortClass(dungeonClass);
                errorsList.add("Error: dungeon class must ends with Dungeon: " + className + " from " + dungeonClass.getName());
            }
        }

        // 2. correct package
        for (Class<? extends Dungeon> dungeonClass : dungeonClassesList) {
            String fullClass = dungeonClass.getName();
            if (!fullClass.startsWith("mage.game.command.dungeons.")) {
                String className = extractShortClass(dungeonClass);
                errorsList.add("Error: dungeon must be stored in mage.game.command.dungeons package: " + className + " from " + dungeonClass.getName());
            }
        }

        // 3. correct constructor
        for (Class<? extends Dungeon> dungeonClass : dungeonClassesList) {
            String className = extractShortClass(dungeonClass);
            Dungeon dungeon;
            try {
                dungeon = (Dungeon) createNewObject(dungeonClass);
            } catch (Throwable e) {
                errorsList.add("Error: can't create dungeon with default constructor: " + className + " from " + dungeonClass.getName());
            }
        }

        printMessages(errorsList);
        if (errorsList.size() > 0) {
            Assert.fail("Found dungeon errors: " + errorsList.size());
        }
    }

    private void check(Card card, int cardIndex) {
        MtgJsonCard ref = MtgJsonService.cardFromSet(card.getExpansionSetCode(), card.getName(), card.getCardNumber());
        if (ref != null) {
            checkAll(card, ref, cardIndex);
        } else {
            warn(card, "Missing card reference");
        }
    }

    private boolean contains(Collection<String> options, String value) {
        return options != null && options.contains(value);
    }

    private static boolean checkName(MtgJsonCard ref) {
        if (!ONLY_TEXT) {
            return true;
        }
        if (checkedNames.contains(ref.getRealCardName())) {
            return false;
        }
        checkedNames.add(ref.getRealCardName());
        return true;
    }

    private void checkAll(Card card, MtgJsonCard ref, int cardIndex) {
        if (!ONLY_TEXT) {
            checkCost(card, ref);
            checkPT(card, ref);
            checkSubtypes(card, ref);
            checkSupertypes(card, ref);
            checkTypes(card, ref);
            checkColors(card, ref);
            checkBasicLands(card, ref);
            checkMissingAbilities(card, ref);
            checkWrongSymbolsInRules(card);
        }
        checkWrongAbilitiesText(card, ref, cardIndex);
    }

    private void checkColors(Card card, MtgJsonCard ref) {
        if (skipListHaveName(SKIP_LIST_COLOR, card.getExpansionSetCode(), card.getName())) {
            return;
        }

        Set<String> expected = new HashSet<>();
        if (ref.colors != null) {
            expected.addAll(ref.colors);
        }
        if (card.isFlipCard()) {
            expected.addAll(ref.colorIdentity);
        }

        ObjectColor color = card.getColor(null);

        if (expected.size() != color.getColorCount()
                || (color.isBlack() && !expected.contains("B"))
                || (color.isBlue() && !expected.contains("U"))
                || (color.isGreen() && !expected.contains("G"))
                || (color.isRed() && !expected.contains("R"))
                || (color.isWhite() && !expected.contains("W"))) {
            fail(card, "colors", color + " != " + expected);
        }
    }

    private void checkSubtypes(Card card, MtgJsonCard ref) {
        if (skipListHaveName(SKIP_LIST_SUBTYPE, card.getExpansionSetCode(), card.getName())) {
            return;
        }

        Collection<String> expected = ref.subtypes;

        // fix names (e.g. Urza’s to Urza's)
        if (expected != null && expected.contains("Urza’s")) {
            expected = new ArrayList<>(expected);
            for (ListIterator<String> it = ((List<String>) expected).listIterator(); it.hasNext(); ) {
                if (it.next().equals("Urza’s")) {
                    it.set("Urza's");
                }
            }
        }

        // Remove subtypes that need to be ignored
        Collection<String> actual = card
                .getSubtype()
                .stream()
                .map(SubType::toString)
                .collect(Collectors.toSet());
        actual.removeIf(subtypesToIgnore::contains);

        if (expected != null) {
            expected.removeIf(subtypesToIgnore::contains);
        }

        for (SubType subType : card.getSubtype()) {
            if (!subType.isCustomSet() && !subType.canGain(card)) {
                String cardTypeString = card
                        .getCardType()
                        .stream()
                        .map(CardType::toString)
                        .reduce((a, b) -> a + " " + b)
                        .orElse("");
                fail(card, "subtypes", "card has subtype "
                        + subType.getDescription() + " (" + subType.getSubTypeSet() + ')'
                        + " that doesn't match its card type(s) (" + cardTypeString + ')');
            }
        }

        if (!eqSet(actual, expected)) {
            fail(card, "subtypes", actual + " != " + expected);
        }
    }

    private void checkSupertypes(Card card, MtgJsonCard ref) {
        if (skipListHaveName(SKIP_LIST_SUPERTYPE, card.getExpansionSetCode(), card.getName())) {
            return;
        }

        Collection<String> expected = ref.supertypes;
        if (!eqSet(card.getSuperType().stream().map(s -> s.toString()).collect(Collectors.toList()), expected)) {
            fail(card, "supertypes", card.getSuperType() + " != " + expected);
        }
    }

    private void checkMissingAbilities(Card card, MtgJsonCard ref) {
        if (skipListHaveName(SKIP_LIST_MISSING_ABILITIES, card.getExpansionSetCode(), card.getName())) {
            return;
        }

        // search missing abilities from card source
        if (ref.text == null || ref.text.isEmpty()) {
            return;
        }

        // special check: kicker ability must be in rules
        if (card.getAbilities().containsClass(MultikickerAbility.class) && card.getRules().stream().noneMatch(rule -> rule.contains("Multikicker"))) {
            fail(card, "abilities", "card have Multikicker ability, but missing it in rules text");
        }

        // special check: Auras need to have enchant ability added
        if (card.hasSubtype(SubType.AURA, null) && !card.getAbilities().containsClass(EnchantAbility.class)) {
            fail(card, "abilities", "card is an Aura but is missing this.addAbility(EnchantAbility)");
        }

        // special check: Sagas need to have saga ability added
        if (card.hasSubtype(SubType.SAGA, null) && !card.getAbilities().containsClass(SagaAbility.class)) {
            fail(card, "abilities", "card is a Saga but is missing this.addAbility(SagaAbility)");
        }

        // special check: Werewolves front ability should only be on front and vice versa
        if (card.getAbilities().containsClass(WerewolfFrontTriggeredAbility.class) && card.isNightCard()) {
            fail(card, "abilities", "card is a back face werewolf with a front face ability");
        }
        if (card.getAbilities().containsClass(WerewolfBackTriggeredAbility.class) && !card.isNightCard()) {
            fail(card, "abilities", "card is a front face werewolf with a back face ability");
        }

        if (card.getSecondCardFace() != null && !card.isNightCard() && !card.getAbilities().containsClass(TransformAbility.class)) {
            fail(card, "abilities", "double-faced cards should have transform ability on the front");
        }

        if (card.getSecondCardFace() != null && card.isNightCard() && card.getAbilities().containsClass(TransformAbility.class)) {
            fail(card, "abilities", "double-faced cards should not have transform ability on the back");
        }

        if (card.getSecondCardFace() != null && !card.getSecondCardFace().isNightCard()) {
            fail(card, "abilities", "the back face of a double-faced card should be nightCard = true");
        }

        // special check: missing or wrong ability/effect hints
        Map<Class, String> hints = new HashMap<>();

        hints.put(FightTargetsEffect.class, "Each deals damage equal to its power to the other");
        hints.put(MenaceAbility.class, "can't be blocked except by two or more");
        hints.put(ScryEffect.class, "Look at the top card of your library. You may put that card on the bottom of your library");
<<<<<<< HEAD
        hints.put(WardAbility.class, "becomes the target of a spell or ability an opponent controls");
=======
        hints.put(EquipAbility.class, "Equip only as a sorcery.");
>>>>>>> 5ac80324

        for (Class objectClass : hints.keySet()) {
            String objectHint = hints.get(objectClass);
            // ability/effect must have description or not
            boolean needHint = ref.text.contains(objectHint);
            boolean haveHint = card.getRules().stream().anyMatch(rule -> rule.contains(objectHint));
            if (needHint != haveHint) {
                fail(card, "abilities", "card have " + objectClass.getSimpleName() + " but hint is wrong (it must be " + (needHint ? "enabled" : "disabled") + ")");
            }
        }

        // spells have only 1 ability
        if (card.isInstantOrSorcery()) {
            return;
        }

        // additional cost go to 1 ability
        if (ref.text.startsWith("As an additional cost to cast")) {
            return;
        }

        // always 1 ability (to cast)
        if (card.getAbilities().toArray().length == 1) { // all cards have 1 inner ability to cast
            fail(card, "abilities", "card's abilities is empty, but ref have text");
        }
    }

    private static final String[] wrongSymbols = {"’", "“", "”"};

    private void checkWrongSymbolsInRules(Card card) {
        for (String s : wrongSymbols) {
            if (card.getName().contains(s)) {
                fail(card, "card name", "card's name contains restricted symbol " + s);
            }
        }

        for (String rule : card.getRules()) {
            for (String s : wrongSymbols) {
                if (rule.contains(s)) {
                    fail(card, "rules", "card's rules contains restricted symbol " + s);
                }
            }
            if (rule.contains("&mdash ")) {
                fail(card, "rules", "card's rules contains restricted test [&mdash ] instead [&mdash;]");
            }
        }
    }

    private void checkLegalityFormats(Card card, MtgJsonCard ref) {
        if (skipListHaveName("LEGALITY", card.getExpansionSetCode(), card.getName())) {
            return;
        }

        // TODO: add legality checks (by sets and cards, by banned)
    }

    private String prepareRule(String cardName, String rule) {
        // remove and optimize rule text for analyze
        String newRule = rule;

        // remove reminder text
        newRule = newRule.replaceAll("(?i) <i>\\(.+\\)</i>", "");
        newRule = newRule.replaceAll("(?i) \\(.+\\)", "");

        // fix specifically for mana abilities
        if (newRule.startsWith("({T}: Add")) {
            newRule = newRule
                    .replace("(", "")
                    .replace(")", "");
        }

        // replace special text and symbols
        newRule = newRule
                .replace("{this}", cardName)
                .replace("−", "-")
                .replace("—", "-")
                .replace("&mdash;", "-");

        // remove html marks
        newRule = newRule
                .replace("<i>", "")
                .replace("</i>", "");

        return newRule.trim();
    }

    @Test
    public void test_showCardInfo() throws Exception {
        // debug only: show direct card info (takes it from class file, not from db repository)
        // can check multiple cards at once, example: name1;name2;name3
        String cardNames = "Spark Double";
        CardScanner.scan();
        Arrays.stream(cardNames.split(";")).forEach(cardName -> {
            cardName = cardName.trim();
            CardSetInfo testSet = new CardSetInfo(cardName, "test", "123", Rarity.COMMON);
            CardInfo cardInfo = CardRepository.instance.findCard(cardName);
            if (cardInfo == null) {
                Assert.fail("Can't find card name: " + cardName);
            }
            Card card = CardImpl.createCard(cardInfo.getClassName(), testSet);
            System.out.println();
            System.out.println(card.getName() + " " + card.getManaCost().getText());
            if (card instanceof SplitCard || card instanceof ModalDoubleFacesCard) {
                card.getAbilities().getRules(card.getName()).forEach(this::printAbilityText);
            } else {
                card.getRules().forEach(this::printAbilityText);
            }
        });
    }

    private void printAbilityText(String text) {
        text = text.replace("<br>", "\n");
        System.out.println(text);
    }


    /*
        for(String rule : card.getRules()) {
            rule = rule.replaceAll("(?i)<i>.+</i>", ""); // Ignoring reminder text in italic
            // TODO: add Equip {3} checks
            // TODO: add Raid and other words checks
            String[] sl = rule.split(":");
            if (sl.length == 2 && !sl[0].isEmpty()) {
                String cardCost = sl[0]
                        .replace("{this}", card.getName())
                        //.replace("<i>", "")
                        //.replace("</i>", "")
                        .replace("&mdash;", "—");
                String cardAbility = sl[1]
                        .trim()
                        .replace("{this}", card.getName())
                        //.replace("<i>", "")
                        //.replace("</i>", "")
                        .replace("&mdash;", "—");

                boolean found = false;
                for (String refRule : refRules) {
                    refRule = refRule.replaceAll("(?i)<i>.+</i>", ""); // Ignoring reminder text in italic

                    // fix for ref mana: ref card have xxx instead {T}: Add {xxx}, example: W
                    if (refRule.length() == 1) {
                        refRule = "{T}: Add {" + refRule + "}";
                    }
                    refRule = refRule
                            .trim()
                            //.replace("<i>", "")
                            //.replace("</i>", "")
                            .replace("&mdash;", "—");

                    // normal
                    if (refRule.startsWith(cardCost)) {
                        found = true;
                        break;
                    }

                    // ref card have (xxx) instead xxx, example: ({T}: Add {G}.)
                    // ref card have <i>(xxx) instead xxx, example: <i>({T}: Add {G}.)</i>
                    // TODO: delete?
                    if (refRule.startsWith("(" + cardCost)) {
                        found = true;
                        break;
                    }
                }
                if (!found) {
                    fail(card, "abilities", "card ability have cost, but can't find in ref [" + cardCost + ": " + cardAbility + "]");
                }
            }

        }
    }*/
    private static final boolean compareText(String cardText, String refText, String name) {
        return cardText.equals(refText)
                || cardText.replace(name, name.split(", ")[0]).equals(refText)
                || cardText.replace(name, name.split(" ")[0]).equals(refText);
    }

    private static final boolean checkForEffect(Card card, Class<? extends Effect> effectClazz) {
        return card.getAbilities()
                .stream()
                .map(Ability::getModes)
                .map(LinkedHashMap::values)
                .flatMap(Collection::stream)
                .map(Mode::getEffects)
                .flatMap(Collection::stream)
                .anyMatch(effectClazz::isInstance);
    }

    private void checkWrongAbilitiesText(Card card, MtgJsonCard ref, int cardIndex) {
        // checks missing or wrong text
        if (!card.getExpansionSetCode().equals(FULL_ABILITIES_CHECK_SET_CODE) || !checkName(ref)) {
            return;
        }

        if (ref.text == null || ref.text.isEmpty()) {
            return;
        }

        String refText = ref.text;
        // planeswalker fix [-7]: xxx
        refText = refText.replaceAll("\\[([\\−\\+]?\\d*)\\]\\: ", "$1: ").replaceAll("\\[\\−X\\]\\: ", "-X: ");

        // evergreen keyword fix
        for (String s : refText.replaceAll(" \\(.+?\\)", "").split("[\\$\\\n]")) {
            if (Arrays
                    .stream(s.split("[,;] "))
                    .map(String::toLowerCase)
                    .allMatch(VerifyCardDataTest::evergreenCheck)) {
                String replacement = Arrays
                        .stream(s.split("[,;] "))
                        .map(CardUtil::getTextWithFirstCharUpperCase)
                        .collect(Collectors.joining("\n"));
                refText = refText.replace(s, replacement);
            }
        }
        // modal spell fix
        if (refText.contains("•")) {
            refText = refText
                    .replace("—\n•", " —\n•")
                    .replace("  —", " —")
                    .replace("—\n•", "-<br>&bull ")
                    .replace("\n•", "<br>&bull ");
            refText += "<br>";
            refText = refText.replace("<br>", "\n");
        }
        // mana ability fix
        for (String s : refText.split("[\\$\\\n]")) {
            if (!(s.startsWith("{T}: Add {") || s.startsWith("({T}: Add {"))
                    || !(s.contains("} or {") || s.contains("}, or {"))) {
                continue;
            }
            String newStr = "";
            for (String c : s.split("[\\{\\}]")) {
                if ("WUBRG".contains(c) && c.length() > 0) {
                    newStr += "{T}: Add {" + c + "}.\n";
                }
            }
            if (!newStr.isEmpty()) {
                newStr = newStr.substring(0, newStr.length() - 1);
            }
            refText = refText.replace(s, newStr);
        }


        String[] refRules = refText.split("[\\$\\\n]"); // ref card's abilities can be splited by \n or $ chars
        for (int i = 0; i < refRules.length; i++) {
            refRules[i] = prepareRule(card.getName(), refRules[i]);
        }

        String[] cardRules = card
                .getRules()
                .stream()
                .collect(Collectors.joining("\n"))
                .replace("<br>", "\n")
                .replace("<br/>", "\n")
                .replace("<b>", "")
                .replace("</b>", "")
                .split("[\\$\\\n]");
        for (int i = 0; i < cardRules.length; i++) {
            cardRules[i] = prepareRule(card.getName(), cardRules[i]);
        }

        boolean isFine = true;
        for (int i = 0; i < cardRules.length; i++) {
            boolean isAbilityFounded = false;
            for (int j = 0; j < refRules.length; j++) {
                String refRule = refRules[j];
                if (compareText(cardRules[i], refRule, card.getName())) {
                    cardRules[i] = "+ " + cardRules[i];
                    refRules[j] = "+ " + refRules[j];
                    isAbilityFounded = true;
                    break;
                }
            }

            if (!isAbilityFounded && cardRules[i].length() > 0) {
                isFine = false;
                if (!ONLY_TEXT) {
                    warn(card, "card ability can't be found in ref [" + card.getName() + ": " + cardRules[i] + "]");
                }
                cardRules[i] = "- " + cardRules[i];
            }
        }

        // mark ref rules as unknown
        for (int j = 0; j <= refRules.length - 1; j++) {
            String refRule = refRules[j];
            if (!refRule.startsWith("+ ")) {
                isFine = false;
                refRules[j] = "- " + refRules[j];
            }
        }

        // extra message for easy checks
        if (!isFine) {
            System.out.println();

            System.out.println("Wrong card " + cardIndex + ": " + card.getName());
            Arrays.sort(cardRules);
            for (String s : cardRules) {
                System.out.println(s);
            }

            System.out.println("ref:");
            Arrays.sort(refRules);
            for (String s : refRules) {
                System.out.println(s);
            }

            System.out.println();
        }
    }

    private void checkTypes(Card card, MtgJsonCard ref) {
        if (skipListHaveName(SKIP_LIST_TYPE, card.getExpansionSetCode(), card.getName())) {
            return;
        }

        Collection<String> expected = ref.types;
        List<String> type = new ArrayList<>();
        for (CardType cardType : card.getCardType()) {
            type.add(cardType.toString());
        }
        if (!eqSet(type, expected)) {
            fail(card, "types", type + " != " + expected);
        }
    }

    private void checkPT(Card card, MtgJsonCard ref) {
        if (skipListHaveName(SKIP_LIST_PT, card.getExpansionSetCode(), card.getName())) {
            return;
        }

        if (!eqPT(card.getPower().toString(), ref.power) || !eqPT(card.getToughness().toString(), ref.toughness)) {
            String pt = card.getPower() + "/" + card.getToughness();
            String expected = ref.power + '/' + ref.toughness;
            fail(card, "pt", pt + " != " + expected);
        }
    }

    private boolean eqPT(String found, String expected) {
        if (expected == null) {
            return "0".equals(found);
        } else {
            return found.equals(expected) || expected.contains("*");
        }
    }

    private void checkCost(Card card, MtgJsonCard ref) {
        if (skipListHaveName(SKIP_LIST_COST, card.getExpansionSetCode(), card.getName())) {
            return;
        }

        String expected = ref.manaCost;
        String cost = String.join("", card.getManaCostSymbols());
        if (cost.isEmpty()) {
            cost = null;
        }
        if (cost != null) {
            cost = cost.replaceAll("P\\}", "P}");
        }
        if (!Objects.equals(cost, expected)) {
            fail(card, "cost", cost + " != " + expected);
        }
    }

    private boolean isBasicLandName(String name) {

        String checkName = name;
        if (name.startsWith("Snow-Covered ")) {
            // snow lands is basic lands too
            checkName = name.replace("Snow-Covered ", "");
        }

        return checkName.equals("Island")
                || checkName.equals("Forest")
                || checkName.equals("Swamp")
                || checkName.equals("Plains")
                || checkName.equals("Mountain");
    }

    private void checkBasicLands(Card card, MtgJsonCard ref) {

        // basic lands must have Rarity.LAND and SuperType.BASIC
        // other cards can't have that stats
        String name = card.getName();
        if (isBasicLandName(name)) {
            // lands
            if (card.getRarity() != Rarity.LAND) {
                fail(card, "rarity", "basic land must be Rarity.LAND");
            }

            if (!card.getSuperType().contains(SuperType.BASIC)) {
                fail(card, "supertype", "basic land must be SuperType.BASIC");
            }
        } else if (name.equals("Wastes")) {
            // Wastes are SuperType.BASIC but not necessarily Rarity.LAND
            if (!card.getSuperType().contains(SuperType.BASIC)) {
                fail(card, "supertype", "Wastes must be SuperType.BASIC");
            }
        } else {
            // non lands
            if (card.getRarity() == Rarity.LAND) {
                fail(card, "rarity", "only basic land can be Rarity.LAND");
            }

            if (card.getSuperType().contains(SuperType.BASIC)) {
                fail(card, "supertype", "only basic land can be SuperType.BASIC");
            }
        }
    }

    @Test
    public void test_checkCardRatingConsistency() {
        // all cards with same name must have same rating (see RateCard.rateCard)
        // cards rating must be consistency (same) for card sorting
        List<Card> cardsList = new ArrayList<>(CardScanner.getAllCards());
        Map<String, Integer> cardRates = new HashMap<>();
        for (Card card : cardsList) {
            int curRate = RateCard.rateCard(card, null, false);
            int prevRate = cardRates.getOrDefault(card.getName(), 0);
            if (prevRate == 0) {
                cardRates.putIfAbsent(card.getName(), curRate);
            } else {
                if (curRate != prevRate) {
                    Assert.fail("Card with same name have different ratings: " + card.getName());
                }
            }
        }
    }

    @Test
    public void test_checkCardConstructors() {
        Collection<String> errorsList = new ArrayList<>();
        Collection<ExpansionSet> sets = Sets.getInstance().values();
        for (ExpansionSet set : sets) {
            for (ExpansionSet.SetCardInfo setInfo : set.getSetCardInfo()) {
                // catch cards creation errors and report (e.g. on wrong card code or construction checks fail)
                try {
                    Card card = CardImpl.createCard(setInfo.getCardClass(), new CardSetInfo(setInfo.getName(), set.getCode(),
                            setInfo.getCardNumber(), setInfo.getRarity(), setInfo.getGraphicInfo()));
                    if (card == null) {
                        errorsList.add("Error: broken constructor " + setInfo.getCardClass());
                    }
                    if (!card.getExpansionSetCode().equals(set.getCode())) {
                        errorsList.add("Error: card constructor have custom expansionSetCode, must be removed " + setInfo.getCardClass());
                    }
                } catch (Throwable e) {
                    // CardImpl.createCard don't throw exceptions (only error logs), so that logs are useless here
                    logger.error("Error: can't create card " + setInfo.getName() + ": " + e.getMessage(), e);
                }
            }
        }

        if (!errorsList.isEmpty()) {
            printMessages(errorsList);
            Assert.fail("Found " + errorsList.size() + " broken cards, look at logs above for more details");
        }
    }

    @Test
    public void test_checkCardsInCubes() {
        Reflections reflections = new Reflections("mage.tournament.cubes.");
        Set<Class<? extends DraftCube>> cubesList = reflections.getSubTypesOf(DraftCube.class);
        Assert.assertFalse("Can't find any cubes", cubesList.isEmpty());

        CardScanner.scan();
        Collection<String> errorsList = new ArrayList<>();
        for (Class<? extends DraftCube> cubeClass : cubesList) {
            // need drafts with fixed cards list (constructor with zero params)
            if (Arrays.stream(cubeClass.getConstructors()).noneMatch(c -> c.getParameterCount() == 0)) {
                continue;
            }

            DraftCube cube = (DraftCube) createNewObject(cubeClass);
            if (cube.getCubeCards().isEmpty()) {
                errorsList.add("Error: broken cube, empty cards list: " + cube.getClass().getCanonicalName());
            }

            for (DraftCube.CardIdentity cardId : cube.getCubeCards()) {
                // same find code as original cube
                CardInfo cardInfo;
                if (!cardId.getExtension().isEmpty()) {
                    cardInfo = CardRepository.instance.findCardWPreferredSet(cardId.getName(), cardId.getExtension(), false);
                } else {
                    cardInfo = CardRepository.instance.findPreferredCoreExpansionCard(cardId.getName(), false);
                }
                if (cardInfo == null) {
                    errorsList.add("Error: broken cube, can't find card: " + cube.getClass().getCanonicalName() + " - " + cardId.getName());
                }
            }
        }

        if (!errorsList.isEmpty()) {
            printMessages(errorsList);
            Assert.fail("Found " + errorsList.size() + " errors in the cubes, look at logs above for more details");
        }
    }
}<|MERGE_RESOLUTION|>--- conflicted
+++ resolved
@@ -1420,11 +1420,8 @@
         hints.put(FightTargetsEffect.class, "Each deals damage equal to its power to the other");
         hints.put(MenaceAbility.class, "can't be blocked except by two or more");
         hints.put(ScryEffect.class, "Look at the top card of your library. You may put that card on the bottom of your library");
-<<<<<<< HEAD
+        hints.put(EquipAbility.class, "Equip only as a sorcery.");
         hints.put(WardAbility.class, "becomes the target of a spell or ability an opponent controls");
-=======
-        hints.put(EquipAbility.class, "Equip only as a sorcery.");
->>>>>>> 5ac80324
 
         for (Class objectClass : hints.keySet()) {
             String objectHint = hints.get(objectClass);
