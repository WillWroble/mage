package org.mage.plugins.card.images;

import java.awt.*;
import java.awt.event.ItemEvent;
import java.awt.image.BufferedImage;
import java.io.*;
import java.net.*;
import java.nio.file.AccessDeniedException;
import java.util.ArrayList;
import java.util.Collections;
import java.util.HashSet;
import java.util.Iterator;
import java.util.List;
import java.util.Set;
import java.util.concurrent.ExecutorService;
import java.util.concurrent.Executors;
import java.util.concurrent.TimeUnit;
import javax.imageio.IIOImage;
import javax.imageio.ImageIO;
import javax.imageio.ImageWriteParam;
import javax.imageio.ImageWriter;
import javax.imageio.stream.FileImageOutputStream;
import javax.swing.*;
import mage.cards.ExpansionSet;
import mage.cards.Sets;
import mage.cards.repository.CardCriteria;
import mage.cards.repository.CardInfo;
import mage.cards.repository.CardRepository;
import mage.client.MageFrame;
import mage.client.constants.Constants;
import mage.client.dialog.PreferencesDialog;
import mage.client.util.sets.ConstructedFormats;
import mage.remote.Connection;
import static mage.remote.Connection.ProxyType.HTTP;
import static mage.remote.Connection.ProxyType.NONE;
import static mage.remote.Connection.ProxyType.SOCKS;
import net.java.truevfs.access.TFile;
import net.java.truevfs.access.TFileOutputStream;
import net.java.truevfs.access.TVFS;
import net.java.truevfs.kernel.spec.FsSyncException;
import org.apache.log4j.Logger;
import org.mage.plugins.card.dl.sources.*;
import org.mage.plugins.card.properties.SettingsManager;
import org.mage.plugins.card.utils.CardImageUtils;

public class DownloadPictures extends DefaultBoundedRangeModel implements Runnable {

    private static DownloadPictures instance;

    private static final Logger logger = Logger.getLogger(DownloadPictures.class);

    public static final String ALL_IMAGES = "- All images from that source";
    public static final String ALL_STANDARD_IMAGES = "- All images from standard from that source";
    public static final String ALL_TOKENS = "- Only all token images from that source";

    private JDialog dialog;
    private final JProgressBar bar;
    private final JOptionPane dlg;
    private boolean cancel;
    private final JButton closeButton;
    private final JButton startDownloadButton;
    private int cardIndex;
    private List<CardDownloadData> allCardsMissingImage;
    private List<CardDownloadData> cardsToDownload;

    private int missingCards = 0;
    private int missingTokens = 0;

    List<String> selectedSetCodes = new ArrayList<>();

    private final JComboBox jComboBoxServer;
    private final JLabel jLabelMessage;
    private final JLabel jLabelAllMissing;
    private final JLabel jLabelServer;

    private final JComboBox jComboBoxSet;
    private final JLabel jLabelSet;

    private final Object sync = new Object();

    private static CardImageSource cardImageSource;

    private Proxy p = Proxy.NO_PROXY;

    enum DownloadSources {
        WIZARDS("wizards.com", WizardCardsImageSource.instance),
        MYTHICSPOILER("mythicspoiler.com", MythicspoilerComSource.instance),
        TOKENS("tokens.mtg.onl", TokensMtgImageSource.instance),
        // MTG_ONL("mtg.onl", MtgOnlTokensImageSource.instance), Not working correctly yet
        ALTERNATIVE("alternative.mtg.onl", AltMtgOnlTokensImageSource.instance),
        GRAB_BAG("GrabBag", GrabbagImageSource.instance),
        MAGIDEX("magidex.com", MagidexImageSource.instance),
        SCRYFALL("scryfall.com", ScryfallImageSource.instance);
        // MAGICCARDS("magiccards.info", MagicCardsImageSource.instance)

        private final String text;
        private final CardImageSource source;

        DownloadSources(String text, CardImageSource sourceInstance) {
            this.text = text;
            this.source = sourceInstance;
        }

        public CardImageSource getSource() {
            return source;
        }

        @Override
        public String toString() {
            return text;
        }

    }

    public static DownloadPictures getInstance() {
        return instance;
    }

    public static void main(String[] args) {
        startDownload();
    }

    public static void startDownload() {

        /*
         * if (cards == null || cards.isEmpty()) {
         * JOptionPane.showMessageDialog(null,
         * "All card pictures have been downloaded."); return; }
         */
        instance = new DownloadPictures(MageFrame.getInstance());
        Thread t1 = new Thread(new LoadMissingCardData(instance));
        t1.start();
        instance.getDlg().setVisible(true);
        instance.getDlg().dispose();
        instance.cancel = true;
    }

    public JDialog getDlg() {
        return dialog;
    }

    public void setCancel(boolean cancel) {
        this.cancel = cancel;
    }

    static int WIDTH = 400;

    public DownloadPictures(JFrame frame) {

        cardsToDownload = new ArrayList<>();

        JPanel p0 = new JPanel();
        p0.setLayout(new BoxLayout(p0, BoxLayout.Y_AXIS));

        p0.add(Box.createVerticalStrut(5));

        jLabelMessage = new JLabel();
        jLabelMessage.setAlignmentX(Component.CENTER_ALIGNMENT);
        jLabelMessage.setText("Initializing image download...");
        p0.add(jLabelMessage);
        p0.add(Box.createVerticalStrut(5));

        jLabelAllMissing = new JLabel();

        jLabelAllMissing.setAlignmentX(Component.LEFT_ALIGNMENT);
        // jLabelAllMissing.setText("Computing number of missing images...");
        p0.add(jLabelAllMissing);
        p0.add(Box.createVerticalStrut(5));

        jLabelServer = new JLabel();
        jLabelServer.setText("Please select image source:");
        jLabelServer.setAlignmentX(Component.LEFT_ALIGNMENT);
        jLabelServer.setVisible(false);
        p0.add(jLabelServer);

        p0.add(Box.createVerticalStrut(5));

        jComboBoxServer = new JComboBox();
        jComboBoxServer.setModel(new DefaultComboBoxModel(DownloadSources.values()));
        jComboBoxServer.setAlignmentX(Component.LEFT_ALIGNMENT);
        jComboBoxServer.setAlignmentY(Component.LEFT_ALIGNMENT);
        jComboBoxServer.addItemListener((ItemEvent event) -> {
            if (event.getStateChange() == ItemEvent.SELECTED) {
                comboBoxServerItemSelected(event);
            }
        });
        Dimension d = jComboBoxServer.getPreferredSize();
        d.width = WIDTH;
        jComboBoxServer.setPreferredSize(d);
        p0.add(jComboBoxServer);
        jComboBoxServer.setVisible(false);

        // set the first source as default
        cardImageSource = WizardCardsImageSource.instance;

        p0.add(Box.createVerticalStrut(5));

        // Set selection ---------------------------------
        jLabelSet = new JLabel();
        jLabelSet.setText("Please select sets to download the images for:");
        jLabelSet.setAlignmentX(Component.LEFT_ALIGNMENT);
        jLabelSet.setVisible(false);
        p0.add(jLabelSet);

        jComboBoxSet = new JComboBox();
//         jComboBoxSet.setModel(new DefaultComboBoxModel<>(getSetsForCurrentImageSource()));
        jComboBoxSet.setAlignmentX(Component.LEFT_ALIGNMENT);
        jComboBoxSet.addItemListener((ItemEvent event) -> {
            if (event.getStateChange() == ItemEvent.SELECTED) {
                comboBoxSetItemSelected(event);
            }
        });

        p0.add(jComboBoxSet);
        jComboBoxSet.setVisible(false);

        p0.add(Box.createVerticalStrut(5));

        // Start
        startDownloadButton = new JButton("Start download");
        startDownloadButton.addActionListener(e -> {
            new Thread(DownloadPictures.this).start();
            startDownloadButton.setEnabled(false);
        });
        p0.add(Box.createVerticalStrut(5));

        // Progress
        bar = new JProgressBar(this);
        p0.add(bar);
        bar.setStringPainted(true);

        d = bar.getPreferredSize();
        d.width = WIDTH;
        bar.setPreferredSize(d);
        bar.setVisible(false);

        // JOptionPane
        Object[] options = {startDownloadButton, closeButton = new JButton("Cancel")};
        startDownloadButton.setVisible(false);
        closeButton.addActionListener(e -> dialog.setVisible(false));
        closeButton.setVisible(false);

        dlg = new JOptionPane(p0, JOptionPane.PLAIN_MESSAGE, JOptionPane.DEFAULT_OPTION, null, options, options[1]);
        dialog = this.dlg.createDialog(frame, "Downloading images");
    }

    public void setAllMissingCards() {
        updateAndViewMessage("Get all available cards from the repository...");
        List<CardInfo> cards = CardRepository.instance.findCards(new CardCriteria());
        updateAndViewMessage("Check which images are missing ...");
        this.allCardsMissingImage = getNeededCards(cards);
        updateAndViewMessage("Check which images the current source is providing ...");
        jComboBoxSet.setModel(new DefaultComboBoxModel<>(getSetsForCurrentImageSource()));

        updateCardsToDownload(jComboBoxSet.getSelectedItem().toString());

        jComboBoxServer.setVisible(true);
        jLabelServer.setVisible(true);
        jComboBoxSet.setVisible(true);
        jLabelSet.setVisible(true);
        bar.setVisible(true);
        startDownloadButton.setVisible(true);
        closeButton.setVisible(true);

        updateAndViewMessage("");
    }

    private void comboBoxServerItemSelected(ItemEvent evt) {
        if (jComboBoxServer.isEnabled()) {
            cardImageSource = ((DownloadSources) evt.getItem()).getSource();
            // update the available sets / token comboBox
            jComboBoxSet.setModel(new DefaultComboBoxModel<>(getSetsForCurrentImageSource()));
            updateCardsToDownload(jComboBoxSet.getSelectedItem().toString());
        }
    }

    public void updateAndViewMessage(String text) {
        jLabelMessage.setText(text);
        if (dialog != null) {
            dialog.pack();
            dialog.validate();
            dialog.repaint();
        }
    }

    private Object[] getSetsForCurrentImageSource() {
        // Set the available sets to the combo box
        ArrayList<String> supportedSets = cardImageSource.getSupportedSets();
        List<String> setNames = new ArrayList<>();
        if (supportedSets != null) {
            setNames.add(ALL_IMAGES);
            setNames.add(ALL_STANDARD_IMAGES);
        }
        if (cardImageSource.isTokenSource()) {
            setNames.add(ALL_TOKENS);
        }
        if (supportedSets != null) {
            for (String setCode : supportedSets) {
                ExpansionSet expansionSet = Sets.findSet(setCode);
                if (expansionSet != null) {
                    setNames.add(expansionSet.getName());
                } else {
                    logger.error(cardImageSource.getSourceName() + ": Expansion set for code " + setCode + " not found!");
                }
            }

        }
        if (setNames.isEmpty()) {
            logger.error("Source " + cardImageSource.getSourceName() + " creates no selectable items.");
            setNames.add("not avalable");
        }
        return setNames.toArray(new String[0]);
    }

    private void updateCardsToDownload(String itemText) {
        selectedSetCodes.clear();
        switch (itemText) {
            case ALL_IMAGES:
                if (cardImageSource.getSupportedSets() == null) {
                    selectedSetCodes = cardImageSource.getSupportedSets();
                } else {
                    selectedSetCodes.addAll(cardImageSource.getSupportedSets());
                }
                break;
            case ALL_STANDARD_IMAGES:
                List<String> standardSets = ConstructedFormats.getSetsByFormat(ConstructedFormats.STANDARD);
                for (String setCode : cardImageSource.getSupportedSets()) {
                    if (standardSets.contains(setCode)) {
                        selectedSetCodes.add(setCode);
                    } else {
                        logger.debug("Set code " + setCode + " from download source " + cardImageSource.getSourceName());
                    }
                }
                break;
            case ALL_TOKENS:
                break;
            default:
                int nonSetEntries = 0;
                if (cardImageSource.getSupportedSets() != null) {
                    nonSetEntries = 2;
                }
                if (cardImageSource.isTokenSource()) {
                    nonSetEntries++;
                }
                selectedSetCodes.add(cardImageSource.getSupportedSets().get(jComboBoxSet.getSelectedIndex() - nonSetEntries));
        }
        cardsToDownload.clear();
        int numberTokenImagesAvailable = 0;
        int numberCardImagesAvailable = 0;
        for (CardDownloadData data : allCardsMissingImage) {
            if (data.isToken()) {
<<<<<<< HEAD
                if (cardImageSource.isTokenSource()
                        && cardImageSource.isImageProvided(data.getSet(), data.getName())) {
=======
                if (cardImageSource.isTokenSource() && cardImageSource.isImageProvided(data.getSet(), data.getName())) {
>>>>>>> d95a3e47
                    numberTokenImagesAvailable++;
                    cardsToDownload.add(data);
                }
            } else {
                if (selectedSetCodes != null && selectedSetCodes.contains(data.getSet())) {
                    if (cardImageSource.isSetSupportedComplete(data.getSet()) || cardImageSource.isImageProvided(data.getSet(), data.getName())) {
                        numberCardImagesAvailable++;
                        cardsToDownload.add(data);
                    }
                }
            }
        }
        updateProgressText(numberCardImagesAvailable, numberTokenImagesAvailable);
    }

    private void comboBoxSetItemSelected(ItemEvent event) {
        // Update the cards to download related to the selected set
        updateCardsToDownload(event.getItem().toString());
    }

    private void updateProgressText(int cardCount, int tokenCount) {
        missingTokens = 0;
        for (CardDownloadData card : allCardsMissingImage) {
            if (card.isToken()) {
                missingTokens++;
            }
        }
        missingCards = allCardsMissingImage.size() - missingTokens;
        jLabelAllMissing.setText("Missing: " + missingCards + " card images / " + missingTokens + " token images");
        int imageSum = cardCount + tokenCount;
        float mb = (imageSum * cardImageSource.getAverageSize()) / 1024;
        bar.setString(String.format(cardIndex == imageSum ? "%d of %d (%d cards/%d tokens) image downloads finished! Please close!"
                : "%d of %d (%d cards/%d tokens) image downloads finished! Please wait! [%.1f Mb]", 0, imageSum, cardCount, tokenCount, mb));
    }

    private static String createDownloadName(CardInfo card) {
        String className = card.getClassName();
        return className.substring(className.lastIndexOf('.') + 1);
    }

    private static List<CardDownloadData> getNeededCards(List<CardInfo> allCards) {

        /**
         * read all card names and urls
         */
        HashSet<String> ignoreUrls = SettingsManager.getIntance().getIgnoreUrls();

        /**
         * get filter for Standard Type 2 cards
         */
        Set<String> type2SetsFilter = new HashSet<>();
        List<String> constructedFormats = ConstructedFormats.getSetsByFormat(ConstructedFormats.STANDARD);
        if (constructedFormats != null && !constructedFormats.isEmpty()) {
            type2SetsFilter.addAll(constructedFormats);
        } else {
            logger.warn("No formats defined. Try connecting to a server first!");
        }

        List<CardDownloadData> allCardsUrls = Collections.synchronizedList(new ArrayList<>());
        try {
            allCards.parallelStream().forEach(card -> {
                if (!card.getCardNumber().isEmpty() && !"0".equals(card.getCardNumber()) && !card.getSetCode().isEmpty()
                        && !ignoreUrls.contains(card.getSetCode())) {
                    String cardName = card.getName();
                    boolean isType2 = type2SetsFilter.contains(card.getSetCode());
                    CardDownloadData url = new CardDownloadData(cardName, card.getSetCode(), card.getCardNumber(), card.usesVariousArt(), 0, "", "", false, card.isDoubleFaced(), card.isNightCard());
                    if (url.getUsesVariousArt()) {
                        url.setDownloadName(createDownloadName(card));
                    }

                    url.setFlipCard(card.isFlipCard());
                    url.setSplitCard(card.isSplitCard());
                    url.setType2(isType2);

                    allCardsUrls.add(url);
                    if (card.isDoubleFaced()) {
                        if (card.getSecondSideName() == null || card.getSecondSideName().trim().isEmpty()) {
                            throw new IllegalStateException("Second side card can't have empty name.");
                        }
                        url = new CardDownloadData(card.getSecondSideName(), card.getSetCode(), card.getCardNumber(), card.usesVariousArt(), 0, "", "", false, card.isDoubleFaced(), true);
                        url.setType2(isType2);
                        allCardsUrls.add(url);
                    }
                    if (card.isFlipCard()) {
                        if (card.getFlipCardName() == null || card.getFlipCardName().trim().isEmpty()) {
                            throw new IllegalStateException("Flipped card can't have empty name.");
                        }
                        CardDownloadData cardDownloadData = new CardDownloadData(card.getFlipCardName(), card.getSetCode(), card.getCardNumber(), card.usesVariousArt(), 0, "", "", false, card.isDoubleFaced(), card.isNightCard());
                        cardDownloadData.setFlipCard(true);
                        cardDownloadData.setFlippedSide(true);
                        cardDownloadData.setType2(isType2);
                        allCardsUrls.add(cardDownloadData);
                    }
                } else if (card.getCardNumber().isEmpty() || "0".equals(card.getCardNumber())) {
                    System.err.println("There was a critical error!");
                    logger.error("Card has no collector ID and won't be sent to client: " + card.getName());
                } else if (card.getSetCode().isEmpty()) {
                    System.err.println("There was a critical error!");
                    logger.error("Card has no set name and won't be sent to client:" + card.getName());
                }
            });
            allCardsUrls.addAll(getTokenCardUrls());
        } catch (Exception e) {
            logger.error(e);
        }

        /**
         * check to see which cards we already have
         */
        List<CardDownloadData> cardsToDownload = Collections.synchronizedList(new ArrayList<>());
        allCardsUrls.parallelStream().forEach(card -> {
            TFile file = new TFile(CardImageUtils.generateImagePath(card));
            logger.debug(card.getName() + " (is_token=" + card.isToken() + "). Image is here:" + file.getAbsolutePath() + " (exists=" + file.exists() + ')');
            if (!file.exists()) {
                logger.debug("Missing: " + file.getAbsolutePath());
                cardsToDownload.add(card);
            }
        });

        return new ArrayList<>(cardsToDownload);
    }

    public static ArrayList<CardDownloadData> getTokenCardUrls() throws RuntimeException {
        ArrayList<CardDownloadData> list = new ArrayList<>();
        InputStream in = DownloadPictures.class
                .getClassLoader().getResourceAsStream("card-pictures-tok.txt");

        if (in == null) {
            logger.error("resources input stream is null");
            return list;
        }

        try (InputStreamReader input = new InputStreamReader(in);
                BufferedReader reader = new BufferedReader(input)) {

            String line = reader.readLine();
            while (line != null) {
                line = line.trim();
                if (line.startsWith("|")) { // new format
                    String[] params = line.split("\\|", -1);
                    if (params.length >= 5) {
                        int type = 0;
                        if (params[4] != null && !params[4].isEmpty()) {
                            type = Integer.parseInt(params[4].trim());
                        }
                        String fileName = "";
                        if (params.length > 5 && params[5] != null && !params[5].isEmpty()) {
                            fileName = params[5].trim();
                        }
                        String tokenClassName = "";
                        if (params.length > 7 && params[6] != null && !params[6].isEmpty()) {
                            tokenClassName = params[6].trim();
                        }

                        if (params[1].toLowerCase().equals("generate") && params[2].startsWith("TOK:")) {
                            String set = params[2].substring(4);
                            CardDownloadData card = new CardDownloadData(params[3], set, "0", false, type, "", "", true);
                            card.setTokenClassName(tokenClassName);
                            list.add(card);
                        } else if (params[1].toLowerCase().equals("generate") && params[2].startsWith("EMBLEM:")) {
                            String set = params[2].substring(7);
                            CardDownloadData card = new CardDownloadData("Emblem " + params[3], set, "0", false, type, "", "", true, fileName);
                            card.setTokenClassName(tokenClassName);
                            list.add(card);
                        } else if (params[1].toLowerCase().equals("generate") && params[2].startsWith("EMBLEM-:")) {
                            String set = params[2].substring(8);
                            CardDownloadData card = new CardDownloadData(params[3] + " Emblem", set, "0", false, type, "", "", true, fileName);
                            card.setTokenClassName(tokenClassName);
                            list.add(card);
                        } else if (params[1].toLowerCase().equals("generate") && params[2].startsWith("EMBLEM!:")) {
                            String set = params[2].substring(8);
                            CardDownloadData card = new CardDownloadData(params[3], set, "0", false, type, "", "", true, fileName);
                            card.setTokenClassName(tokenClassName);
                            list.add(card);
                        }
                    } else {
                        logger.error("wrong format for image urls: " + line);
                    }
                }
                line = reader.readLine();
            }

        } catch (Exception ex) {
            logger.error(ex);
            throw new RuntimeException("DownloadPictures : readFile() error");
        }
        return list;
    }

    @Override
    public void run() {
        this.cardIndex = 0;

        File base = new File(Constants.IO.imageBaseDir);
        if (!base.exists()) {
            base.mkdir();
        }

        Connection.ProxyType configProxyType = Connection.ProxyType.valueByText(PreferencesDialog.getCachedValue(PreferencesDialog.KEY_PROXY_TYPE, "None"));

        Proxy.Type type = Proxy.Type.DIRECT;
        switch (configProxyType) {
            case HTTP:
                type = Proxy.Type.HTTP;
                break;
            case SOCKS:
                type = Proxy.Type.SOCKS;
                break;
            case NONE:
            default:
                p = Proxy.NO_PROXY;
                break;
        }

        if (type != Proxy.Type.DIRECT) {
            try {
                String address = PreferencesDialog.getCachedValue(PreferencesDialog.KEY_PROXY_ADDRESS, "");
                Integer port = Integer.parseInt(PreferencesDialog.getCachedValue(PreferencesDialog.KEY_PROXY_PORT, "80"));
                p = new Proxy(type, new InetSocketAddress(address, port));
            } catch (Exception ex) {
                throw new RuntimeException("Gui_DownloadPictures : error 1 - " + ex);
            }
        }

        if (p != null) {
            HashSet<String> ignoreUrls = SettingsManager.getIntance().getIgnoreUrls();

            update(0, cardsToDownload.size());
            logger.info("Started download of " + cardsToDownload.size() + " images from source: " + cardImageSource.getSourceName());

            int numberOfThreads = Integer.parseInt(PreferencesDialog.getCachedValue(PreferencesDialog.KEY_CARD_IMAGES_THREADS, "10"));
            ExecutorService executor = Executors.newFixedThreadPool(numberOfThreads);
            for (int i = 0; i < cardsToDownload.size() && !cancel; i++) {
                try {

                    CardDownloadData card = cardsToDownload.get(i);

                    logger.debug("Downloading image: " + card.getName() + " (" + card.getSet() + ')');

                    String url;
                    if (ignoreUrls.contains(card.getSet()) || card.isToken()) {
                        if (!"0".equals(card.getCollectorId())) {
                            continue;
                        }
                        url = cardImageSource.generateTokenUrl(card);
                    } else {
                        url = cardImageSource.generateURL(card);
                    }

                    if (url == null) {
                        String imageRef = cardImageSource.getNextHttpImageUrl();
                        String fileName = cardImageSource.getFileForHttpImage(imageRef);
                        if (imageRef != null && fileName != null) {
                            imageRef = cardImageSource.getSourceName() + imageRef;
                            try {
                                URL imageUrl = new URL(imageRef);
                                card.setToken(cardImageSource.isTokenSource());
                                Runnable task = new DownloadTask(card, imageUrl, fileName, cardImageSource.getTotalImages());
                                executor.execute(task);
                            } catch (Exception ex) {
                            }
                        } else if (cardImageSource.getTotalImages() == -1) {
                            logger.info("Image not available on " + cardImageSource.getSourceName() + ": " + card.getName() + " (" + card.getSet() + ')');
                            synchronized (sync) {
                                update(cardIndex + 1, cardsToDownload.size());
                            }
                        }
                    } else {
                        Runnable task = new DownloadTask(card, new URL(url), cardsToDownload.size());
                        executor.execute(task);
                    }

                } catch (Exception ex) {
                    logger.error(ex, ex);
                }
            }
            executor.shutdown();
            while (!executor.isTerminated()) {
                try {
                    TimeUnit.SECONDS.sleep(1);
                } catch (InterruptedException ie) {
                }
            }
        }
        try {
            TVFS.umount();
        } catch (FsSyncException e) {
            logger.fatal("Couldn't unmount zip files", e);
            JOptionPane.showMessageDialog(null, "Couldn't unmount zip files", "Error", JOptionPane.ERROR_MESSAGE);
        } finally {
            System.gc();
        }
        closeButton.setText("Close");
        updateCardsToDownload(jComboBoxSet.getSelectedItem().toString());
    }

    static String convertStreamToString(java.io.InputStream is) {
        java.util.Scanner s = new java.util.Scanner(is).useDelimiter("\\A");
        return s.hasNext() ? s.next() : "";
    }

    private final class DownloadTask implements Runnable {

        private final CardDownloadData card;
        private final URL url;
        private final int count;
        private final String actualFilename;
        private final boolean useSpecifiedPaths;

        DownloadTask(CardDownloadData card, URL url, int count) {
            this.card = card;
            this.url = url;
            this.count = count;
            this.actualFilename = "";
            useSpecifiedPaths = false;
        }

        DownloadTask(CardDownloadData card, URL url, String actualFilename, int count) {
            this.card = card;
            this.url = url;
            this.count = count;
            this.actualFilename = actualFilename;
            useSpecifiedPaths = true;
        }

        @Override
        public void run() {
            StringBuilder filePath = new StringBuilder();
            File temporaryFile = null;
            TFile outputFile = null;
            try {
                filePath.append(Constants.IO.imageBaseDir);
                if (!useSpecifiedPaths && card != null) {
                    filePath.append(card.hashCode()).append('.').append(card.getName().replace(":", "").replace("//", "-")).append(".jpg");
                    temporaryFile = new File(filePath.toString());
                }
                String imagePath;
                if (useSpecifiedPaths) {
                    if (card != null && card.isToken()) {
                        imagePath = CardImageUtils.getTokenBasePath() + actualFilename;
                    } else if (card != null) {
                        imagePath = CardImageUtils.getImageBasePath() + actualFilename;
                    } else {
                        imagePath = Constants.IO.imageBaseDir;
                    }

                    String tmpFile = filePath + "temporary" + actualFilename;
                    temporaryFile = new File(tmpFile);
                    if (!temporaryFile.exists()) {
                        temporaryFile.getParentFile().mkdirs();
                    }
                } else {
                    imagePath = CardImageUtils.generateImagePath(card);
                }

                outputFile = new TFile(imagePath);
                if (!outputFile.exists()) {
                    outputFile.getParentFile().mkdirs();
                }
                File existingFile = new File(imagePath.replaceFirst("\\w{3}.zip", ""));
                if (existingFile.exists()) {
                    try {
                        new TFile(existingFile).cp_rp(outputFile);
                    } catch (IOException e) {
                        logger.error("Error while copying file " + card.getName(), e);
                    }
                    synchronized (sync) {
                        update(cardIndex + 1, count);
                    }
                    existingFile.delete();
                    File parent = existingFile.getParentFile();
                    if (parent != null && parent.isDirectory() && parent.list().length == 0) {
                        parent.delete();
                    }
                    return;
                }

                // Logger.getLogger(this.getClass()).info(url.toString());
                boolean useTempFile = false;
                int responseCode = 0;
                URLConnection httpConn = null;

                if (temporaryFile != null && temporaryFile.length() > 100) {
                    useTempFile = true;
                } else {

                    cardImageSource.doPause(url.getPath());
                    httpConn = url.openConnection(p);
                    httpConn.connect();
                    responseCode = ((HttpURLConnection) httpConn).getResponseCode();
                }

                if (responseCode == 200 || useTempFile) {
                    if (!useTempFile) {
                        BufferedOutputStream out;
                        try (BufferedInputStream in = new BufferedInputStream(httpConn.getInputStream())) {
                            //try (BufferedInputStream in = new BufferedInputStream(url.openConnection(p).getInputStream())) {
                            out = new BufferedOutputStream(new TFileOutputStream(temporaryFile));
                            byte[] buf = new byte[1024];
                            int len;
                            while ((len = in.read(buf)) != -1) {
                                // user cancelled
                                if (cancel) {
                                    in.close();
                                    out.flush();
                                    out.close();
                                    temporaryFile.delete();
                                    return;
                                }
                                out.write(buf, 0, len);
                            }

                        }
                        out.flush();
                        out.close();
                    }

                    if (card != null && card.isTwoFacedCard()) {
                        BufferedImage image = ImageIO.read(temporaryFile);
                        if (image.getHeight() == 470) {
                            BufferedImage renderedImage = new BufferedImage(265, 370, BufferedImage.TYPE_INT_RGB);
                            renderedImage.getGraphics();
                            Graphics2D graphics2D = renderedImage.createGraphics();
                            if (card.isTwoFacedCard() && card.isSecondSide()) {
                                graphics2D.drawImage(image, 0, 0, 265, 370, 313, 62, 578, 432, null);
                            } else {
                                graphics2D.drawImage(image, 0, 0, 265, 370, 41, 62, 306, 432, null);
                            }
                            graphics2D.dispose();
                            writeImageToFile(renderedImage, outputFile);
                        } else {
                            outputFile.getParentFile().mkdirs();
                            new TFile(temporaryFile).cp_rp(outputFile);
                        }
                        //temporaryFile.delete();
                    } else {
                        outputFile.getParentFile().mkdirs();
                        new TFile(temporaryFile).cp_rp(outputFile);
                    }
                } else {
                    if (card != null && !useSpecifiedPaths) {
                        logger.warn("Image download for " + card.getName()
                                + (!card.getDownloadName().equals(card.getName()) ? " downloadname: " + card.getDownloadName() : "")
                                + '(' + card.getSet() + ") failed - responseCode: " + responseCode + " url: " + url.toString());
                    }
                    if (logger.isDebugEnabled()) { // Shows the returned html from the request to the web server
                        logger.debug("Returned HTML ERROR:\n" + convertStreamToString(((HttpURLConnection) httpConn).getErrorStream()));
                    }
                }

            } catch (AccessDeniedException e) {
                logger.error("The file " + (outputFile != null ? outputFile.toString() : "to add the image of " + card.getName() + '(' + card.getSet() + ')') + " can't be accessed. Try rebooting your system to remove the file lock.");
            } catch (Exception e) {
                logger.error(e, e);
            } finally {
                if (temporaryFile != null) {
                    temporaryFile.delete();
                }
            }
            synchronized (sync) {
                update(cardIndex + 1, count);
            }
        }

        private void writeImageToFile(BufferedImage image, TFile file) throws IOException {
            Iterator iter = ImageIO.getImageWritersByFormatName("jpg");

            ImageWriter writer = (ImageWriter) iter.next();
            ImageWriteParam iwp = writer.getDefaultWriteParam();
            iwp.setCompressionMode(ImageWriteParam.MODE_EXPLICIT);
            iwp.setCompressionQuality(0.96f);

            File tempFile = new File(Constants.IO.imageBaseDir + File.separator + image.hashCode() + file.getName());
            FileImageOutputStream output = new FileImageOutputStream(tempFile);
            writer.setOutput(output);
            IIOImage image2 = new IIOImage(image, null, null);
            writer.write(null, image2, iwp);
            writer.dispose();
            output.close();

            new TFile(tempFile).cp_rp(file);
            tempFile.delete();
        }
    }

    private void update(int card, int count) {
        this.cardIndex = card;

        if (cardIndex < count) {
            float mb = ((count - card) * cardImageSource.getAverageSize()) / 1024;
            bar.setString(String.format("%d of %d image downloads finished! Please wait! [%.1f Mb]",
                    card, count, mb));
        } else {
            List<CardDownloadData> remainingCards = Collections.synchronizedList(new ArrayList<>());
            DownloadPictures.this.allCardsMissingImage.parallelStream().forEach(cardDownloadData -> {
                TFile file = new TFile(CardImageUtils.generateImagePath(cardDownloadData));
                if (!file.exists()) {
                    remainingCards.add(cardDownloadData);
                }
            });

            // remove the cards not downloaded to get the siccessfull downloaded cards
            DownloadPictures.this.cardsToDownload.removeAll(remainingCards);
            DownloadPictures.this.allCardsMissingImage.removeAll(DownloadPictures.this.cardsToDownload);

            count = remainingCards.size();

            if (count == 0) {
                bar.setString("0 images remaining! Please close!");
            } else {
//                bar.setString(String.format("%d cards remaining! Please choose another source!", count));
                startDownloadButton.setEnabled(true);
            }
        }
    }

    private static final long serialVersionUID = 1L;

}

class LoadMissingCardData implements Runnable {

    private static DownloadPictures downloadPictures;

    public LoadMissingCardData(DownloadPictures downloadPictures) {
        LoadMissingCardData.downloadPictures = downloadPictures;
    }

    @Override
    public void run() {
        downloadPictures.setAllMissingCards();
    }

    public static void main() {

        (new Thread(new LoadMissingCardData(downloadPictures))).start();
    }

}<|MERGE_RESOLUTION|>--- conflicted
+++ resolved
@@ -349,12 +349,7 @@
         int numberCardImagesAvailable = 0;
         for (CardDownloadData data : allCardsMissingImage) {
             if (data.isToken()) {
-<<<<<<< HEAD
-                if (cardImageSource.isTokenSource()
-                        && cardImageSource.isImageProvided(data.getSet(), data.getName())) {
-=======
                 if (cardImageSource.isTokenSource() && cardImageSource.isImageProvided(data.getSet(), data.getName())) {
->>>>>>> d95a3e47
                     numberTokenImagesAvailable++;
                     cardsToDownload.add(data);
                 }
