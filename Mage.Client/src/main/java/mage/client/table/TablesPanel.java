--- conflicted
+++ resolved
@@ -196,7 +196,7 @@
             }
 
         });*/
-<<<<<<< HEAD
+
         // default sort by created date (last games from above)
         ArrayList list = new ArrayList();
         list.add(new RowSorter.SortKey(TableTableModel.COLUMN_CREATED, SortOrder.DESCENDING));
@@ -353,17 +353,22 @@
         addTableDoubleClickListener(tableCompleted, closedTableAction);
     }
 
-    private void addTableDoubleClickListener(JTable table, Action action) {
-        table.addMouseListener(new MouseAdapter() {
-            @Override
-            public void mouseClicked(MouseEvent e) {
-                int row = table.rowAtPoint(e.getPoint());
-                if (e.getClickCount() == 2 && row != -1) {
-                    action.actionPerformed(new ActionEvent(e.getSource(), e.getID(), "" + row));
-                }
-            }
-        });
-    }
+     private void addTableDoubleClickListener(JTable table, Action action) {
+         table.addMouseListener(new MouseAdapter() {
+             @Override
+             public void mouseClicked(MouseEvent e) {
+                 if (e.getClickCount() == 2) {
+                     int selRow = table.getSelectedRow();
+                     if (selRow != -1) {
+                         int dataRow = table.convertRowIndexToModel(selRow);
+                         if (dataRow != -1) {
+                             action.actionPerformed(new ActionEvent(e.getSource(), e.getID(), "" + dataRow));
+                         }
+                     }
+                 }
+             }
+         });
+     }
 
     public void cleanUp() {
         saveGuiSettings();
@@ -651,15 +656,16 @@
             formatFilterList.add(RowFilter.regexFilter("^Momir Basic|^Constructed - Pauper|^Constructed - Frontier|^Constructed - Extended|^Constructed - Eternal|^Constructed - Historical|^Constructed - Super|^Constructed - Freeform|^Australian Highlander|^Canadian Highlander|^Constructed - Old", TableTableModel.COLUMN_DECK_TYPE));
         }
 
+        // skill
         java.util.List<RowFilter<Object, Object>> skillFilterList = new ArrayList<>();
         if (btnSkillBeginner.isSelected()) {
-            skillFilterList.add(RowFilter.regexFilter(SkillLevel.BEGINNER.toString(), TableTableModel.COLUMN_SKILL));
-        }
-        if (btnSkillCasual.isSelected()) {
-            skillFilterList.add(RowFilter.regexFilter(SkillLevel.CASUAL.toString(), TableTableModel.COLUMN_SKILL));
+            skillFilterList.add(RowFilter.regexFilter(this.tableModel.getSkillLevelAsCode(SkillLevel.BEGINNER, true), TableTableModel.COLUMN_SKILL));
+        }
+         if (btnSkillCasual.isSelected()) {
+            skillFilterList.add(RowFilter.regexFilter(this.tableModel.getSkillLevelAsCode(SkillLevel.CASUAL, true), TableTableModel.COLUMN_SKILL));
         }
         if (btnSkillSerious.isSelected()) {
-            skillFilterList.add(RowFilter.regexFilter(SkillLevel.SERIOUS.toString(), TableTableModel.COLUMN_SKILL));
+            skillFilterList.add(RowFilter.regexFilter(this.tableModel.getSkillLevelAsCode(SkillLevel.SERIOUS, true), TableTableModel.COLUMN_SKILL));
         }
 
         String ratedMark = TableTableModel.RATED_VALUE_YES;
@@ -1387,6 +1393,31 @@
         this.fireTableDataChanged();
     }
 
+    public String getSkillLevelAsCode(SkillLevel skill, boolean asRegExp) {
+        String res;
+        switch (skill) {
+            case BEGINNER:
+                res = "*";
+                break;
+            case CASUAL:
+                res = "**";
+                break;
+            case SERIOUS:
+                res = "***";
+                break;
+            default:
+                res = "";
+                break;
+        }
+
+        // regexp format for search table rows
+        if (asRegExp) {
+            res = String.format("^%s$", res.replace("*", "\\*"));
+        }
+
+        return res;
+    }
+  
     @Override
     public int getRowCount() {
         return tables.length;
@@ -1417,7 +1448,7 @@
             case 7:
                 return tables[arg0].getCreateTime(); // use cell render, not format here
             case 8:
-                return tables[arg0].getSkillLevel();
+                 return this.getSkillLevelAsCode(tables[arg0].getSkillLevel(), false);
             case 9:
                 return tables[arg0].isRated() ? RATED_VALUE_YES : RATED_VALUE_NO;
             case 10:
@@ -1776,1613 +1807,4 @@
 
     }
 
-}
-=======
-         // default sort by created date (last games from above)
-         ArrayList list = new ArrayList();
-         list.add(new RowSorter.SortKey(TableTableModel.COLUMN_CREATED, SortOrder.DESCENDING));
-         activeTablesSorter.setSortKeys(list);
-
-         TableUtil.setColumnWidthAndOrder(tableTables, DEFAULT_COLUMNS_WIDTH, KEY_TABLES_COLUMNS_WIDTH, KEY_TABLES_COLUMNS_ORDER);
-
-         // 2. TABLE COMPLETED
-         completedTablesSorter = new MageTableRowSorter(matchesModel);
-         tableCompleted.setRowSorter(completedTablesSorter);
-
-         // duration
-         tableCompleted.getColumnModel().getColumn(MatchesTableModel.COLUMN_DURATION).setCellRenderer(durationCellRenderer);
-         // start-end
-         tableCompleted.getColumnModel().getColumn(MatchesTableModel.COLUMN_START).setCellRenderer(datetimeCellRenderer);
-         tableCompleted.getColumnModel().getColumn(MatchesTableModel.COLUMN_END).setCellRenderer(datetimeCellRenderer);
-         // default sort by ended date (last games from above)
-         ArrayList list2 = new ArrayList();
-         list2.add(new RowSorter.SortKey(MatchesTableModel.COLUMN_END, SortOrder.DESCENDING));
-         completedTablesSorter.setSortKeys(list2);
-
-         // 3. CHAT
-         chatPanelMain.getUserChatPanel().useExtendedView(ChatPanelBasic.VIEW_MODE.NONE);
-         chatPanelMain.getUserChatPanel().setBorder(null);
-         chatPanelMain.getUserChatPanel().setChatType(ChatPanelBasic.ChatType.TABLES);
-
-         // 4. BUTTONS
-         filterButtons = new JToggleButton[]{btnStateWaiting, btnStateActive, btnStateFinished,
-                 btnTypeMatch, btnTypeTourneyConstructed, btnTypeTourneyLimited,
-                 btnFormatBlock, btnFormatStandard, btnFormatModern, btnFormatLegacy, btnFormatVintage, btnFormatCommander, btnFormatTinyLeader, btnFormatLimited, btnFormatOther,
-                 btnSkillBeginner, btnSkillCasual, btnSkillSerious, btnRated, btnUnrated, btnOpen, btnPassword};
-
-         JComponent[] components = new JComponent[]{chatPanelMain, jSplitPane1, jScrollPaneTablesActive, jScrollPaneTablesFinished, jPanelTop, jPanelTables};
-         for (JComponent component : components) {
-             component.setOpaque(false);
-         }
-
-         jScrollPaneTablesActive.getViewport().setBackground(new Color(255, 255, 255, 50));
-         jScrollPaneTablesFinished.getViewport().setBackground(new Color(255, 255, 255, 50));
-
-         restoreFilters();
-         setGUISize();
-
-         Action openTableAction;
-         openTableAction = new AbstractAction() {
-             @Override
-             public void actionPerformed(ActionEvent e) {
-                 int modelRow = Integer.valueOf(e.getActionCommand());
-                 UUID tableId = (UUID) tableModel.getValueAt(modelRow, TableTableModel.ACTION_COLUMN + 3);
-                 UUID gameId = (UUID) tableModel.getValueAt(modelRow, TableTableModel.ACTION_COLUMN + 2);
-                 String action = (String) tableModel.getValueAt(modelRow, TableTableModel.ACTION_COLUMN);
-                 String deckType = (String) tableModel.getValueAt(modelRow, TableTableModel.COLUMN_DECK_TYPE);
-                 boolean isTournament = (Boolean) tableModel.getValueAt(modelRow, TableTableModel.ACTION_COLUMN + 1);
-                 String owner = (String) tableModel.getValueAt(modelRow, TableTableModel.COLUMN_OWNER);
-                 String pwdColumn = (String) tableModel.getValueAt(modelRow, TableTableModel.COLUMN_PASSWORD);
-                 switch (action) {
-                     case "Join":
-                         if (owner.equals(SessionHandler.getUserName()) || owner.startsWith(SessionHandler.getUserName() + ',')) {
-                             try {
-                                 JDesktopPane desktopPane = (JDesktopPane) MageFrame.getUI().getComponent(MageComponents.DESKTOP_PANE);
-                                 JInternalFrame[] windows = desktopPane.getAllFramesInLayer(javax.swing.JLayeredPane.DEFAULT_LAYER);
-                                 for (JInternalFrame frame : windows) {
-                                     if (frame.getTitle().equals("Waiting for players")) {
-                                         frame.toFront();
-                                         frame.setVisible(true);
-                                         try {
-                                             frame.setSelected(true);
-                                         } catch (PropertyVetoException ve) {
-                                             LOGGER.error(ve);
-                                         }
-                                     }
-
-                                 }
-                             } catch (InterruptedException ex) {
-                                 LOGGER.error(ex);
-                             }
-                             return;
-                         }
-                         if (isTournament) {
-                             LOGGER.info("Joining tournament " + tableId);
-                             if (deckType.startsWith("Limited")) {
-                                 if (TableTableModel.PASSWORD_VALUE_YES.equals(pwdColumn)) {
-                                     joinTableDialog.showDialog(roomId, tableId, true, deckType.startsWith("Limited"));
-                                 } else {
-                                     SessionHandler.joinTournamentTable(roomId, tableId, SessionHandler.getUserName(), PlayerType.HUMAN, 1, null, "");
-                                 }
-                             } else {
-                                 joinTableDialog.showDialog(roomId, tableId, true, deckType.startsWith("Limited"));
-                             }
-                         } else {
-                             LOGGER.info("Joining table " + tableId);
-                             joinTableDialog.showDialog(roomId, tableId, false, false);
-                         }
-                         break;
-                     case "Remove":
-                         UserRequestMessage message = new UserRequestMessage("Removing table", "Are you sure you want to remove table?");
-                         message.setButton1("No", null);
-                         message.setButton2("Yes", PlayerAction.CLIENT_REMOVE_TABLE);
-                         MageFrame.getInstance().showUserRequestDialog(message);
-                         break;
-                     case "Show":
-                         if (isTournament) {
-                             LOGGER.info("Showing tournament table " + tableId);
-                             SessionHandler.watchTable(roomId, tableId);
-                         }
-                         break;
-                     case "Watch":
-                         if (!isTournament) {
-                             LOGGER.info("Watching table " + tableId);
-                             SessionHandler.watchTable(roomId, tableId);
-                         }
-                         break;
-                     case "Replay":
-                         LOGGER.info("Replaying game " + gameId);
-                         SessionHandler.replayGame(gameId);
-                         break;
-                 }
-             }
-         };
-
-         Action closedTableAction;
-         closedTableAction = new AbstractAction() {
-             @Override
-             public void actionPerformed(ActionEvent e) {
-                 int modelRow = Integer.valueOf(e.getActionCommand());
-                 String action = (String) matchesModel.getValueAt(modelRow, MatchesTableModel.COLUMN_ACTION);
-                 switch (action) {
-                     case "Replay":
-                         java.util.List<UUID> gameList = matchesModel.getListofGames(modelRow);
-                         if (gameList != null && !gameList.isEmpty()) {
-                             if (gameList.size() == 1) {
-                                 SessionHandler.replayGame(gameList.get(0));
-                             } else {
-                                 gameChooser.show(gameList, MageFrame.getDesktop().getMousePosition());
-                             }
-                         }
-                         // MageFrame.getDesktop().showTournament(tournamentId);
-                         break;
-                     case "Show":
-                         if (matchesModel.isTournament(modelRow)) {
-                             LOGGER.info("Showing tournament table " + matchesModel.getTableId(modelRow));
-                             SessionHandler.watchTable(roomId, matchesModel.getTableId(modelRow));
-                         }
-                         break;
-                 }
-             }
-         };
-
-         // !!!! adds action buttons to the table panel (don't delete this)
-         actionButton1 = new ButtonColumn(tableTables, openTableAction, tableTables.convertColumnIndexToView(TableTableModel.ACTION_COLUMN));
-         actionButton2 = new ButtonColumn(tableCompleted, closedTableAction, tableCompleted.convertColumnIndexToView(MatchesTableModel.COLUMN_ACTION));
-         // !!!!
-         addTableDoubleClickListener(tableTables, openTableAction);
-         addTableDoubleClickListener(tableCompleted, closedTableAction);
-     }
-
-     private void addTableDoubleClickListener(JTable table, Action action) {
-         table.addMouseListener(new MouseAdapter() {
-             @Override
-             public void mouseClicked(MouseEvent e) {
-                 if (e.getClickCount() == 2) {
-                     int selRow = table.getSelectedRow();
-                     if (selRow != -1) {
-                         int dataRow = table.convertRowIndexToModel(selRow);
-                         if (dataRow != -1) {
-                             action.actionPerformed(new ActionEvent(e.getSource(), e.getID(), "" + dataRow));
-                         }
-                     }
-                 }
-             }
-         });
-     }
-
-     public void cleanUp() {
-         saveGuiSettings();
-         chatPanelMain.cleanUp();
-     }
-
-     public void changeGUISize() {
-         chatPanelMain.changeGUISize();
-         actionButton1.changeGUISize();
-         actionButton2.changeGUISize();
-         setGUISize();
-     }
-
-     private void setGUISize() {
-         tableTables.getTableHeader().setFont(GUISizeHelper.tableFont);
-         tableTables.setFont(GUISizeHelper.tableFont);
-         tableTables.setRowHeight(GUISizeHelper.getTableRowHeight());
-
-         tableCompleted.getTableHeader().setFont(GUISizeHelper.tableFont);
-         tableCompleted.setFont(GUISizeHelper.tableFont);
-         tableCompleted.setRowHeight(GUISizeHelper.getTableRowHeight());
-
-         jSplitPane1.setDividerSize(GUISizeHelper.dividerBarSize);
-         jSplitPaneTables.setDividerSize(GUISizeHelper.dividerBarSize);
-         jScrollPaneTablesActive.getVerticalScrollBar().setPreferredSize(new Dimension(GUISizeHelper.scrollBarSize, 0));
-         jScrollPaneTablesActive.getHorizontalScrollBar().setPreferredSize(new Dimension(0, GUISizeHelper.scrollBarSize));
-
-         ImageIcon icon = new javax.swing.ImageIcon(getClass().getResource("/buttons/state_waiting.png"));
-         Image img = icon.getImage();
-         Image newimg = img.getScaledInstance(GUISizeHelper.menuFont.getSize(), GUISizeHelper.menuFont.getSize(), java.awt.Image.SCALE_SMOOTH);
-         btnStateWaiting.setIcon(new ImageIcon(newimg));
-
-         icon = new javax.swing.ImageIcon(getClass().getResource("/buttons/state_active.png"));
-         img = icon.getImage();
-         newimg = img.getScaledInstance(GUISizeHelper.menuFont.getSize(), GUISizeHelper.menuFont.getSize(), java.awt.Image.SCALE_SMOOTH);
-         btnStateActive.setIcon(new ImageIcon(newimg));
-
-         icon = new javax.swing.ImageIcon(getClass().getResource("/buttons/state_finished.png"));
-         img = icon.getImage();
-         newimg = img.getScaledInstance(GUISizeHelper.menuFont.getSize(), GUISizeHelper.menuFont.getSize(), java.awt.Image.SCALE_SMOOTH);
-         btnStateFinished.setIcon(new ImageIcon(newimg));
-
-         int iconSize = 48 + GUISizeHelper.menuFont.getSize() * 2 - 15;
-         icon = new javax.swing.ImageIcon(getClass().getResource("/buttons/match_new.png"));
-         img = icon.getImage();
-         newimg = img.getScaledInstance(iconSize, iconSize, java.awt.Image.SCALE_SMOOTH);
-         btnNewTable.setIcon(new ImageIcon(newimg));
-
-         icon = new javax.swing.ImageIcon(getClass().getResource("/buttons/tourney_new.png"));
-         img = icon.getImage();
-         newimg = img.getScaledInstance(iconSize, iconSize, java.awt.Image.SCALE_SMOOTH);
-         btnNewTournament.setIcon(new ImageIcon(newimg));
-
-         for (JToggleButton component : filterButtons) {
-             component.setFont(GUISizeHelper.menuFont);
-         }
-         Dimension newDimension = new Dimension((int) jPanelBottom.getPreferredSize().getWidth(), GUISizeHelper.menuFont.getSize() + 28);
-         jPanelBottom.setMinimumSize(newDimension);
-         jPanelBottom.setPreferredSize(newDimension);
-         jButtonFooterNext.setFont(GUISizeHelper.menuFont);
-         jLabelFooterLabel.setFont(new Font(GUISizeHelper.menuFont.getName(), Font.BOLD, GUISizeHelper.menuFont.getSize()));
-         jLabelFooterText.setFont(GUISizeHelper.menuFont);
-     }
-
-     private void saveDividerLocations() {
-         // save divider locations and divider saveDividerLocations
-         GuiDisplayUtil.saveCurrentBoundsToPrefs();
-         GuiDisplayUtil.saveDividerLocationToPrefs(KEY_TABLES_DIVIDER_LOCATION_1, this.jSplitPane1.getDividerLocation());
-         GuiDisplayUtil.saveDividerLocationToPrefs(KEY_TABLES_DIVIDER_LOCATION_2, this.jSplitPaneTables.getDividerLocation());
-         GuiDisplayUtil.saveDividerLocationToPrefs(KEY_TABLES_DIVIDER_LOCATION_3, chatPanelMain.getSplitDividerLocation());
-     }
-
-     private void restoreFilters() {
-         TableUtil.setActiveFilters(KEY_TABLES_FILTER_SETTINGS, filterButtons);
-         setTableFilter();
-     }
-
-     private void saveGuiSettings() {
-         TableUtil.saveActiveFiltersToPrefs(KEY_TABLES_FILTER_SETTINGS, filterButtons);
-         TableUtil.saveColumnWidthAndOrderToPrefs(tableTables, KEY_TABLES_COLUMNS_WIDTH, KEY_TABLES_COLUMNS_ORDER);
-     }
-
-     private void restoreDividers() {
-         Rectangle currentBounds = MageFrame.getDesktop().getBounds();
-         if (currentBounds != null) {
-             String firstDivider = PreferencesDialog.getCachedValue(KEY_TABLES_DIVIDER_LOCATION_1, null);
-             String tableDivider = PreferencesDialog.getCachedValue(KEY_TABLES_DIVIDER_LOCATION_2, null);
-             String chatDivider = PreferencesDialog.getCachedValue(KEY_TABLES_DIVIDER_LOCATION_3, null);
-             GuiDisplayUtil.restoreDividerLocations(currentBounds, firstDivider, jSplitPane1);
-             GuiDisplayUtil.restoreDividerLocations(currentBounds, tableDivider, jSplitPaneTables);
-             GuiDisplayUtil.restoreDividerLocations(currentBounds, chatDivider, chatPanelMain);
-         }
-     }
-
-     public Map<String, JComponent> getUIComponents() {
-         Map<String, JComponent> components = new HashMap<>();
-
-         components.put("jScrollPane1", jScrollPaneTablesActive);
-         components.put("jScrollPane1ViewPort", jScrollPaneTablesActive.getViewport());
-         components.put("jPanel1", jPanelTop);
-         components.put("tablesPanel", this);
-
-         return components;
-     }
-
-     public void updateTables(Collection<TableView> tables) {
-         try {
-             tableModel.loadData(tables);
-             this.tableTables.repaint();
-         } catch (MageRemoteException ex) {
-             hideTables();
-         }
-     }
-
-     public void updateMatches(Collection<MatchView> matches) {
-         try {
-             matchesModel.loadData(matches);
-             this.tableCompleted.repaint();
-         } catch (MageRemoteException ex) {
-             hideTables();
-         }
-     }
-
-     public void startTasks() {
-         if (SessionHandler.getSession() != null) {
-             if (updateTablesTask == null || updateTablesTask.isDone()) {
-                 updateTablesTask = new UpdateTablesTask(roomId, this);
-                 updateTablesTask.execute();
-             }
-             if (updatePlayersTask == null || updatePlayersTask.isDone()) {
-                 updatePlayersTask = new UpdatePlayersTask(roomId, this.chatPanelMain);
-                 updatePlayersTask.execute();
-             }
-             if (this.btnStateFinished.isSelected()) {
-                 if (updateMatchesTask == null || updateMatchesTask.isDone()) {
-                     updateMatchesTask = new UpdateMatchesTask(roomId, this);
-                     updateMatchesTask.execute();
-                 }
-             } else if (updateMatchesTask != null) {
-                 updateMatchesTask.cancel(true);
-             }
-         }
-     }
-
-     public void stopTasks() {
-         if (updateTablesTask != null) {
-             updateTablesTask.cancel(true);
-         }
-         if (updatePlayersTask != null) {
-             updatePlayersTask.cancel(true);
-         }
-         if (updateMatchesTask != null) {
-             updateMatchesTask.cancel(true);
-         }
-     }
-
-     public void showTables(UUID roomId) {
-         this.roomId = roomId;
-         UUID chatRoomId = null;
-         if (SessionHandler.getSession() != null) {
-             btnQuickStart.setVisible(SessionHandler.isTestMode());
-             gameChooser.init();
-             chatRoomId = SessionHandler.getRoomChatId(roomId).orElse(null);
-         }
-         if (newTableDialog == null) {
-             newTableDialog = new NewTableDialog();
-             MageFrame.getDesktop().add(newTableDialog, JLayeredPane.MODAL_LAYER);
-         }
-         if (newTournamentDialog == null) {
-             newTournamentDialog = new NewTournamentDialog();
-             MageFrame.getDesktop().add(newTournamentDialog, JLayeredPane.MODAL_LAYER);
-         }
-         if (joinTableDialog == null) {
-             joinTableDialog = new JoinTableDialog();
-             MageFrame.getDesktop().add(joinTableDialog, JLayeredPane.MODAL_LAYER);
-         }
-         if (chatRoomId != null) {
-             this.chatPanelMain.getUserChatPanel().connect(chatRoomId);
-             startTasks();
-             this.setVisible(true);
-             this.repaint();
-         } else {
-             hideTables();
-         }
-         //tableModel.setSession(session);
-
-         reloadMessages();
-
-         MageFrame.getUI().addButton(MageComponents.NEW_GAME_BUTTON, btnNewTable);
-
-         // divider locations have to be set with delay else values set are overwritten with system defaults
-         Executors.newSingleThreadScheduledExecutor().schedule(() -> restoreDividers(), 300, TimeUnit.MILLISECONDS);
-
-     }
-
-     protected void reloadMessages() {
-         // reload server messages
-         java.util.List<String> serverMessages = SessionHandler.getServerMessages();
-         synchronized (this) {
-             this.messages = serverMessages;
-             this.currentMessage = 0;
-         }
-         if (serverMessages.isEmpty()) {
-             this.jPanelBottom.setVisible(false);
-         } else {
-             this.jPanelBottom.setVisible(true);
-             URLHandler.RemoveMouseAdapter(jLabelFooterText);
-             URLHandler.handleMessage(serverMessages.get(0), this.jLabelFooterText);
-             this.jButtonFooterNext.setVisible(serverMessages.size() > 1);
-         }
-     }
-
-     public void hideTables() {
-         this.saveDividerLocations();
-         for (Component component : MageFrame.getDesktop().getComponents()) {
-             if (component instanceof TableWaitingDialog) {
-                 ((TableWaitingDialog) component).closeDialog();
-             }
-         }
-         stopTasks();
-         this.chatPanelMain.getUserChatPanel().disconnect();
-
-         Component c = this.getParent();
-         while (c != null && !(c instanceof TablesPane)) {
-             c = c.getParent();
-         }
-         if (c != null) {
-             ((TablesPane) c).hideFrame();
-         }
-     }
-
-     public ChatPanelBasic getChatPanel() {
-         return chatPanelMain.getUserChatPanel();
-     }
-
-     public void setTableFilter() {
-         // state
-         java.util.List<RowFilter<Object, Object>> stateFilterList = new ArrayList<>();
-         if (btnStateWaiting.isSelected()) {
-             stateFilterList.add(RowFilter.regexFilter("Waiting", TableTableModel.COLUMN_STATUS));
-         }
-         if (btnStateActive.isSelected()) {
-             stateFilterList.add(RowFilter.regexFilter("Dueling|Constructing|Drafting|Sideboard", TableTableModel.COLUMN_STATUS));
-         }
-
-         // type
-         java.util.List<RowFilter<Object, Object>> typeFilterList = new ArrayList<>();
-         if (btnTypeMatch.isSelected()) {
-             typeFilterList.add(RowFilter.regexFilter("Two|Commander|Free|Tiny|Momir", TableTableModel.COLUMN_GAME_TYPE));
-         }
-         if (btnTypeTourneyConstructed.isSelected()) {
-             typeFilterList.add(RowFilter.regexFilter("Constructed", TableTableModel.COLUMN_GAME_TYPE));
-         }
-         if (btnTypeTourneyLimited.isSelected()) {
-             typeFilterList.add(RowFilter.regexFilter("Booster|Sealed", TableTableModel.COLUMN_GAME_TYPE));
-         }
-
-         // format
-         java.util.List<RowFilter<Object, Object>> formatFilterList = new ArrayList<>();
-         if (btnFormatBlock.isSelected()) {
-             formatFilterList.add(RowFilter.regexFilter("^Constructed.*Block", TableTableModel.COLUMN_DECK_TYPE));
-         }
-         if (btnFormatStandard.isSelected()) {
-             formatFilterList.add(RowFilter.regexFilter("^Constructed - Standard", TableTableModel.COLUMN_DECK_TYPE));
-         }
-         if (btnFormatModern.isSelected()) {
-             formatFilterList.add(RowFilter.regexFilter("^Constructed - Modern", TableTableModel.COLUMN_DECK_TYPE));
-         }
-         if (btnFormatLegacy.isSelected()) {
-             formatFilterList.add(RowFilter.regexFilter("^Constructed - Legacy", TableTableModel.COLUMN_DECK_TYPE));
-         }
-         if (btnFormatVintage.isSelected()) {
-             formatFilterList.add(RowFilter.regexFilter("^Constructed - Vintage", TableTableModel.COLUMN_DECK_TYPE));
-         }
-         if (btnFormatCommander.isSelected()) {
-             formatFilterList.add(RowFilter.regexFilter("^Commander|^Duel Commander|^Penny Dreadful Commander|^Freeform Commander|^MTGO 1v1 Commander|^Duel Brawl|^Brawl", TableTableModel.COLUMN_DECK_TYPE));
-         }
-         if (btnFormatTinyLeader.isSelected()) {
-             formatFilterList.add(RowFilter.regexFilter("^Tiny", TableTableModel.COLUMN_DECK_TYPE));
-         }
-         if (btnFormatLimited.isSelected()) {
-             formatFilterList.add(RowFilter.regexFilter("^Limited", TableTableModel.COLUMN_DECK_TYPE));
-         }
-         if (btnFormatOther.isSelected()) {
-             formatFilterList.add(RowFilter.regexFilter("^Momir Basic|^Constructed - Pauper|^Constructed - Frontier|^Constructed - Extended|^Constructed - Eternal|^Constructed - Historical|^Constructed - Super|^Constructed - Freeform|^Australian Highlander|^Canadian Highlander|^Constructed - Old", TableTableModel.COLUMN_DECK_TYPE));
-         }
-
-         // skill
-         java.util.List<RowFilter<Object, Object>> skillFilterList = new ArrayList<>();
-         if (btnSkillBeginner.isSelected()) {
-             skillFilterList.add(RowFilter.regexFilter(this.tableModel.getSkillLevelAsCode(SkillLevel.BEGINNER, true), TableTableModel.COLUMN_SKILL));
-         }
-         if (btnSkillCasual.isSelected()) {
-             skillFilterList.add(RowFilter.regexFilter(this.tableModel.getSkillLevelAsCode(SkillLevel.CASUAL, true), TableTableModel.COLUMN_SKILL));
-         }
-         if (btnSkillSerious.isSelected()) {
-             skillFilterList.add(RowFilter.regexFilter(this.tableModel.getSkillLevelAsCode(SkillLevel.SERIOUS, true), TableTableModel.COLUMN_SKILL));
-         }
-
-         String ratedMark = TableTableModel.RATED_VALUE_YES;
-         java.util.List<RowFilter<Object, Object>> ratingFilterList = new ArrayList<>();
-         if (btnRated.isSelected()) {
-             // yes word
-             ratingFilterList.add(RowFilter.regexFilter("^" + ratedMark, TableTableModel.COLUMN_RATING));
-         }
-         if (btnUnrated.isSelected()) {
-             // not yes word, see https://stackoverflow.com/a/406408/1276632
-             ratingFilterList.add(RowFilter.regexFilter("^((?!" + ratedMark + ").)*$", TableTableModel.COLUMN_RATING));
-         }
-
-         // Password
-         String passwordMark = TableTableModel.PASSWORD_VALUE_YES;
-         java.util.List<RowFilter<Object, Object>> passwordFilterList = new ArrayList<>();
-         if (btnPassword.isSelected()) {
-             // yes
-             passwordFilterList.add(RowFilter.regexFilter("^" + passwordMark, TableTableModel.COLUMN_PASSWORD));
-         }
-         if (btnOpen.isSelected()) {
-             // no
-             passwordFilterList.add(RowFilter.regexFilter("^((?!" + passwordMark + ").)*$", TableTableModel.COLUMN_PASSWORD));
-         }
-
-         // Hide games of ignored players
-         java.util.List<RowFilter<Object, Object>> ignoreListFilterList = new ArrayList<>();
-         String serverAddress = SessionHandler.getSession().getServerHostname().orElseGet(() -> "");
-         final Set<String> ignoreListCopy = IgnoreList.ignoreList(serverAddress);
-         if (!ignoreListCopy.isEmpty()) {
-             ignoreListFilterList.add(new RowFilter<Object, Object>() {
-                 @Override
-                 public boolean include(Entry<? extends Object, ? extends Object> entry) {
-                     final String owner = entry.getStringValue(TableTableModel.COLUMN_OWNER);
-                     return !ignoreListCopy.contains(owner);
-                 }
-             });
-         }
-
-         if (stateFilterList.isEmpty() || typeFilterList.isEmpty() || formatFilterList.isEmpty()
-                 || skillFilterList.isEmpty() || ratingFilterList.isEmpty()
-                 || passwordFilterList.isEmpty()) { // no selection
-             activeTablesSorter.setRowFilter(RowFilter.regexFilter("Nothing", TableTableModel.COLUMN_SKILL));
-         } else {
-             java.util.List<RowFilter<Object, Object>> filterList = new ArrayList<>();
-
-             if (stateFilterList.size() > 1) {
-                 filterList.add(RowFilter.orFilter(stateFilterList));
-             } else if (stateFilterList.size() == 1) {
-                 filterList.addAll(stateFilterList);
-             }
-
-             if (typeFilterList.size() > 1) {
-                 filterList.add(RowFilter.orFilter(typeFilterList));
-             } else if (typeFilterList.size() == 1) {
-                 filterList.addAll(typeFilterList);
-             }
-
-             if (formatFilterList.size() > 1) {
-                 filterList.add(RowFilter.orFilter(formatFilterList));
-             } else if (formatFilterList.size() == 1) {
-                 filterList.addAll(formatFilterList);
-             }
-
-             if (skillFilterList.size() > 1) {
-                 filterList.add(RowFilter.orFilter(skillFilterList));
-             } else if (skillFilterList.size() == 1) {
-                 filterList.addAll(skillFilterList);
-             }
-
-             if (ratingFilterList.size() > 1) {
-                 filterList.add(RowFilter.orFilter(ratingFilterList));
-             } else if (ratingFilterList.size() == 1) {
-                 filterList.addAll(ratingFilterList);
-             }
-
-             if (passwordFilterList.size() > 1) {
-                 filterList.add(RowFilter.orFilter(passwordFilterList));
-             } else if (passwordFilterList.size() == 1) {
-                 filterList.addAll(passwordFilterList);
-             }
-
-             if (ignoreListFilterList.size() > 1) {
-                 filterList.add(RowFilter.orFilter(ignoreListFilterList));
-             } else if (ignoreListFilterList.size() == 1) {
-                 filterList.addAll(ignoreListFilterList);
-             }
-
-             if (filterList.size() == 1) {
-                 activeTablesSorter.setRowFilter(filterList.get(0));
-             } else {
-                 activeTablesSorter.setRowFilter(RowFilter.andFilter(filterList));
-             }
-         }
-     }
-
-     /**
-      * This method is called from within the constructor to initialize the form.
-      * WARNING: Do NOT modify this code. The content of this method is always
-      * regenerated by the Form Editor.
-      */
-     @SuppressWarnings("unchecked")
-     // <editor-fold defaultstate="collapsed" desc="Generated Code">//GEN-BEGIN:initComponents
-     private void initComponents() {
-         java.awt.GridBagConstraints gridBagConstraints;
-
-         jPanelTop = new javax.swing.JPanel();
-         btnNewTable = new javax.swing.JButton();
-         btnNewTournament = new javax.swing.JButton();
-         filterBar1 = new javax.swing.JToolBar();
-         btnStateWaiting = new javax.swing.JToggleButton();
-         btnStateActive = new javax.swing.JToggleButton();
-         btnStateFinished = new javax.swing.JToggleButton();
-         jSeparator1 = new javax.swing.JToolBar.Separator();
-         btnTypeMatch = new javax.swing.JToggleButton();
-         btnTypeTourneyConstructed = new javax.swing.JToggleButton();
-         btnTypeTourneyLimited = new javax.swing.JToggleButton();
-         jSeparator4 = new javax.swing.JToolBar.Separator();
-         btnSkillBeginner = new javax.swing.JToggleButton();
-         btnSkillCasual = new javax.swing.JToggleButton();
-         btnSkillSerious = new javax.swing.JToggleButton();
-         jSeparator5 = new javax.swing.JToolBar.Separator();
-         btnRated = new javax.swing.JToggleButton();
-         btnUnrated = new javax.swing.JToggleButton();
-         filterBar2 = new javax.swing.JToolBar();
-         btnFormatBlock = new javax.swing.JToggleButton();
-         btnFormatStandard = new javax.swing.JToggleButton();
-         btnFormatModern = new javax.swing.JToggleButton();
-         btnFormatLegacy = new javax.swing.JToggleButton();
-         btnFormatVintage = new javax.swing.JToggleButton();
-         jSeparator3 = new javax.swing.JToolBar.Separator();
-         btnFormatCommander = new javax.swing.JToggleButton();
-         btnFormatTinyLeader = new javax.swing.JToggleButton();
-         jSeparator2 = new javax.swing.JToolBar.Separator();
-         btnFormatLimited = new javax.swing.JToggleButton();
-         btnFormatOther = new javax.swing.JToggleButton();
-         jSeparator5 = new javax.swing.JToolBar.Separator();
-         btnOpen = new javax.swing.JToggleButton();
-         btnPassword = new javax.swing.JToggleButton();
-         btnQuickStart = new javax.swing.JButton();
-         jSplitPane1 = new javax.swing.JSplitPane();
-         jPanelTables = new javax.swing.JPanel();
-         jSplitPaneTables = new javax.swing.JSplitPane();
-         jScrollPaneTablesActive = new javax.swing.JScrollPane();
-         tableTables = new javax.swing.JTable();
-         jScrollPaneTablesFinished = new javax.swing.JScrollPane();
-         tableCompleted = new javax.swing.JTable();
-         chatPanelMain = new mage.client.table.PlayersChatPanel();
-         jPanelBottom = new javax.swing.JPanel();
-         jButtonFooterNext = new javax.swing.JButton();
-         jLabelFooterLabel = new javax.swing.JLabel();
-         jLabelFooterText = new javax.swing.JLabel();
-
-         setLayout(new java.awt.GridBagLayout());
-
-         jPanelTop.setBackground(java.awt.Color.white);
-         jPanelTop.setOpaque(false);
-
-         btnNewTable.setIcon(new javax.swing.ImageIcon(getClass().getResource("/buttons/match_new.png"))); // NOI18N
-         btnNewTable.setToolTipText("Creates a new match table.");
-         btnNewTable.setMargin(new java.awt.Insets(2, 2, 2, 2));
-         btnNewTable.addActionListener(evt -> btnNewTableActionPerformed(evt));
-
-         btnNewTournament.setIcon(new javax.swing.ImageIcon(getClass().getResource("/buttons/tourney_new.png"))); // NOI18N
-         btnNewTournament.setToolTipText("Creates a new tourney table.");
-         btnNewTournament.setMargin(new java.awt.Insets(2, 2, 2, 2));
-         btnNewTournament.addActionListener(evt -> btnNewTournamentActionPerformed(evt));
-
-         filterBar1.setFloatable(false);
-         filterBar1.setForeground(new java.awt.Color(102, 102, 255));
-         filterBar1.setFocusable(false);
-         filterBar1.setOpaque(false);
-
-         btnStateWaiting.setSelected(true);
-         btnStateWaiting.setToolTipText("Shows all tables waiting for players.");
-         btnStateWaiting.setActionCommand("stateWait");
-         btnStateWaiting.setFocusPainted(false);
-         btnStateWaiting.setFocusable(false);
-         btnStateWaiting.setHorizontalTextPosition(javax.swing.SwingConstants.CENTER);
-         btnStateWaiting.setRequestFocusEnabled(false);
-         btnStateWaiting.setVerifyInputWhenFocusTarget(false);
-         btnStateWaiting.setVerticalTextPosition(javax.swing.SwingConstants.BOTTOM);
-         btnStateWaiting.addActionListener(evt -> btnFilterActionPerformed(evt));
-         filterBar1.add(btnStateWaiting);
-
-         btnStateActive.setSelected(true);
-         btnStateActive.setToolTipText("Shows all tables with active matches.");
-         btnStateActive.setActionCommand("stateActive");
-         btnStateActive.setFocusPainted(false);
-         btnStateActive.setFocusable(false);
-         btnStateActive.setHorizontalTextPosition(javax.swing.SwingConstants.CENTER);
-         btnStateActive.setRequestFocusEnabled(false);
-         btnStateActive.setVerifyInputWhenFocusTarget(false);
-         btnStateActive.setVerticalTextPosition(javax.swing.SwingConstants.BOTTOM);
-         btnStateActive.addActionListener(evt -> btnFilterActionPerformed(evt));
-         filterBar1.add(btnStateActive);
-
-         btnStateFinished.setSelected(true);
-         btnStateFinished.setToolTipText("<HTML>Toggles the visibility of the table of completed <br>matches and tournaments in the lower area.\n<br>Showing the last 50 finished matches.");
-         btnStateFinished.setActionCommand("stateFinished");
-         btnStateFinished.setFocusPainted(false);
-         btnStateFinished.setFocusable(false);
-         btnStateFinished.setHorizontalTextPosition(javax.swing.SwingConstants.CENTER);
-         btnStateFinished.setRequestFocusEnabled(false);
-         btnStateFinished.setVerifyInputWhenFocusTarget(false);
-         btnStateFinished.setVerticalTextPosition(javax.swing.SwingConstants.BOTTOM);
-         btnStateFinished.addActionListener(evt -> btnStateFinishedActionPerformed(evt));
-         filterBar1.add(btnStateFinished);
-         filterBar1.add(jSeparator1);
-
-         btnTypeMatch.setSelected(true);
-         btnTypeMatch.setText("Matches");
-         btnTypeMatch.setToolTipText("Shows all non tournament tables.");
-         btnTypeMatch.setActionCommand("typeMatch");
-         btnTypeMatch.setFocusPainted(false);
-         btnTypeMatch.setFocusable(false);
-         btnTypeMatch.setHorizontalTextPosition(javax.swing.SwingConstants.CENTER);
-         btnTypeMatch.setRequestFocusEnabled(false);
-         btnTypeMatch.setVerifyInputWhenFocusTarget(false);
-         btnTypeMatch.setVerticalTextPosition(javax.swing.SwingConstants.BOTTOM);
-         btnTypeMatch.addActionListener(evt -> btnFilterActionPerformed(evt));
-         filterBar1.add(btnTypeMatch);
-
-         btnTypeTourneyConstructed.setSelected(true);
-         btnTypeTourneyConstructed.setText("Constructed tourn.");
-         btnTypeTourneyConstructed.setToolTipText("Shows all constructed tournament tables.");
-         btnTypeTourneyConstructed.setActionCommand("typeTourneyConstructed");
-         btnTypeTourneyConstructed.setFocusPainted(false);
-         btnTypeTourneyConstructed.setFocusable(false);
-         btnTypeTourneyConstructed.setRequestFocusEnabled(false);
-         btnTypeTourneyConstructed.setVerifyInputWhenFocusTarget(false);
-         btnTypeTourneyConstructed.addActionListener(evt -> btnFilterActionPerformed(evt));
-         filterBar1.add(btnTypeTourneyConstructed);
-
-         btnTypeTourneyLimited.setSelected(true);
-         btnTypeTourneyLimited.setText("Limited tourn.");
-         btnTypeTourneyLimited.setToolTipText("Shows all limited tournament tables.");
-         btnTypeTourneyLimited.setActionCommand("typeTourneyLimited");
-         btnTypeTourneyLimited.setFocusPainted(false);
-         btnTypeTourneyLimited.setFocusable(false);
-         btnTypeTourneyLimited.setMaximumSize(new java.awt.Dimension(72, 20));
-         btnTypeTourneyLimited.setRequestFocusEnabled(false);
-         btnTypeTourneyLimited.setVerifyInputWhenFocusTarget(false);
-         btnTypeTourneyLimited.addActionListener(evt -> btnFilterActionPerformed(evt));
-         filterBar1.add(btnTypeTourneyLimited);
-         filterBar1.add(jSeparator4);
-
-         btnSkillBeginner.setSelected(true);
-         btnSkillBeginner.setText("Beginner");
-         btnSkillBeginner.setToolTipText("Shows all tables with skill level beginner.");
-         btnSkillBeginner.setActionCommand("typeMatch");
-         btnSkillBeginner.setFocusPainted(false);
-         btnSkillBeginner.setFocusable(false);
-         btnSkillBeginner.setHorizontalTextPosition(javax.swing.SwingConstants.CENTER);
-         btnSkillBeginner.setRequestFocusEnabled(false);
-         btnSkillBeginner.setVerifyInputWhenFocusTarget(false);
-         btnSkillBeginner.setVerticalTextPosition(javax.swing.SwingConstants.BOTTOM);
-         btnSkillBeginner.addActionListener(evt -> btnFilterActionPerformed(evt));
-         filterBar1.add(btnSkillBeginner);
-
-         btnSkillCasual.setSelected(true);
-         btnSkillCasual.setText("Casual");
-         btnSkillCasual.setToolTipText("Shows all tables with skill level casual.");
-         btnSkillCasual.setActionCommand("typeMatch");
-         btnSkillCasual.setFocusPainted(false);
-         btnSkillCasual.setFocusable(false);
-         btnSkillCasual.setHorizontalTextPosition(javax.swing.SwingConstants.CENTER);
-         btnSkillCasual.setRequestFocusEnabled(false);
-         btnSkillCasual.setVerifyInputWhenFocusTarget(false);
-         btnSkillCasual.setVerticalTextPosition(javax.swing.SwingConstants.BOTTOM);
-         btnSkillCasual.addActionListener(evt -> btnFilterActionPerformed(evt));
-         filterBar1.add(btnSkillCasual);
-
-         btnSkillSerious.setSelected(true);
-         btnSkillSerious.setText("Serious");
-         btnSkillSerious.setToolTipText("Shows all tables with skill level serious.");
-         btnSkillSerious.setActionCommand("typeMatch");
-         btnSkillSerious.setFocusPainted(false);
-         btnSkillSerious.setFocusable(false);
-         btnSkillSerious.setHorizontalTextPosition(javax.swing.SwingConstants.CENTER);
-         btnSkillSerious.setRequestFocusEnabled(false);
-         btnSkillSerious.setVerifyInputWhenFocusTarget(false);
-         btnSkillSerious.setVerticalTextPosition(javax.swing.SwingConstants.BOTTOM);
-         btnSkillSerious.addActionListener(evt -> btnFilterActionPerformed(evt));
-         filterBar1.add(btnSkillSerious);
-
-         filterBar1.add(jSeparator4);
-
-         btnRated.setSelected(true);
-         btnRated.setText("Rated");
-         btnRated.setToolTipText("Shows all rated tables.");
-         btnRated.setFocusPainted(false);
-         btnRated.setFocusable(false);
-         btnRated.setHorizontalTextPosition(javax.swing.SwingConstants.CENTER);
-         btnRated.setRequestFocusEnabled(false);
-         btnRated.setVerifyInputWhenFocusTarget(false);
-         btnRated.setVerticalTextPosition(javax.swing.SwingConstants.BOTTOM);
-         btnRated.addActionListener(evt -> btnFilterActionPerformed(evt));
-         filterBar1.add(btnRated);
-
-         btnUnrated.setSelected(true);
-         btnUnrated.setText("Unrated");
-         btnUnrated.setToolTipText("Shows all unrated tables.");
-         btnUnrated.setFocusPainted(false);
-         btnUnrated.setFocusable(false);
-         btnUnrated.setHorizontalTextPosition(javax.swing.SwingConstants.CENTER);
-         btnUnrated.setRequestFocusEnabled(false);
-         btnUnrated.setVerifyInputWhenFocusTarget(false);
-         btnUnrated.setVerticalTextPosition(javax.swing.SwingConstants.BOTTOM);
-         btnUnrated.addActionListener(evt -> btnFilterActionPerformed(evt));
-         filterBar1.add(btnUnrated);
-
-         // second filter line
-         filterBar2.setFloatable(false);
-         filterBar2.setFocusable(false);
-         filterBar2.setOpaque(false);
-
-         btnFormatBlock.setSelected(true);
-         btnFormatBlock.setText("Block");
-         btnFormatBlock.setToolTipText("Block constructed formats.");
-         btnFormatBlock.setFocusPainted(false);
-         btnFormatBlock.setFocusable(false);
-         btnFormatBlock.setHorizontalTextPosition(javax.swing.SwingConstants.CENTER);
-         btnFormatBlock.setRequestFocusEnabled(false);
-         btnFormatBlock.setVerifyInputWhenFocusTarget(false);
-         btnFormatBlock.setVerticalTextPosition(javax.swing.SwingConstants.BOTTOM);
-         btnFormatBlock.addActionListener(evt -> btnFilterActionPerformed(evt));
-         filterBar2.add(btnFormatBlock);
-
-         btnFormatStandard.setSelected(true);
-         btnFormatStandard.setText("Standard");
-         btnFormatStandard.setToolTipText("Standard format.");
-         btnFormatStandard.setFocusPainted(false);
-         btnFormatStandard.setFocusable(false);
-         btnFormatStandard.setHorizontalTextPosition(javax.swing.SwingConstants.CENTER);
-         btnFormatStandard.setRequestFocusEnabled(false);
-         btnFormatStandard.setVerifyInputWhenFocusTarget(false);
-         btnFormatStandard.setVerticalTextPosition(javax.swing.SwingConstants.BOTTOM);
-         btnFormatStandard.addActionListener(evt -> btnFilterActionPerformed(evt));
-         filterBar2.add(btnFormatStandard);
-
-         btnFormatModern.setSelected(true);
-         btnFormatModern.setText("Modern");
-         btnFormatModern.setToolTipText("Modern format.");
-         btnFormatModern.setFocusPainted(false);
-         btnFormatModern.setFocusable(false);
-         btnFormatModern.setRequestFocusEnabled(false);
-         btnFormatModern.setVerifyInputWhenFocusTarget(false);
-         btnFormatModern.addActionListener(evt -> btnFilterActionPerformed(evt));
-         filterBar2.add(btnFormatModern);
-
-         btnFormatLegacy.setSelected(true);
-         btnFormatLegacy.setText("Legacy");
-         btnFormatLegacy.setToolTipText("Legacy format.");
-         btnFormatLegacy.setFocusPainted(false);
-         btnFormatLegacy.setFocusable(false);
-         btnFormatLegacy.setHorizontalTextPosition(javax.swing.SwingConstants.CENTER);
-         btnFormatLegacy.setRequestFocusEnabled(false);
-         btnFormatLegacy.setVerifyInputWhenFocusTarget(false);
-         btnFormatLegacy.setVerticalTextPosition(javax.swing.SwingConstants.BOTTOM);
-         btnFormatLegacy.addActionListener(evt -> btnFilterActionPerformed(evt));
-         filterBar2.add(btnFormatLegacy);
-
-         btnFormatVintage.setSelected(true);
-         btnFormatVintage.setText("Vintage");
-         btnFormatVintage.setToolTipText("Vintage format.");
-         btnFormatVintage.setFocusPainted(false);
-         btnFormatVintage.setFocusable(false);
-         btnFormatVintage.setHorizontalTextPosition(javax.swing.SwingConstants.CENTER);
-         btnFormatVintage.setRequestFocusEnabled(false);
-         btnFormatVintage.setVerifyInputWhenFocusTarget(false);
-         btnFormatVintage.setVerticalTextPosition(javax.swing.SwingConstants.BOTTOM);
-         btnFormatVintage.addActionListener(evt -> btnFilterActionPerformed(evt));
-         filterBar2.add(btnFormatVintage);
-         filterBar2.add(jSeparator3);
-
-         btnFormatCommander.setSelected(true);
-         btnFormatCommander.setText("Commander");
-         btnFormatCommander.setToolTipText("Commander format.");
-         btnFormatCommander.setFocusPainted(false);
-         btnFormatCommander.setFocusable(false);
-         btnFormatCommander.setHorizontalTextPosition(javax.swing.SwingConstants.CENTER);
-         btnFormatCommander.setRequestFocusEnabled(false);
-         btnFormatCommander.setVerifyInputWhenFocusTarget(false);
-         btnFormatCommander.setVerticalTextPosition(javax.swing.SwingConstants.BOTTOM);
-         btnFormatCommander.addActionListener(evt -> btnFilterActionPerformed(evt));
-         filterBar2.add(btnFormatCommander);
-
-         btnFormatTinyLeader.setSelected(true);
-         btnFormatTinyLeader.setText("Tiny Leader");
-         btnFormatTinyLeader.setToolTipText("Tiny Leader format.");
-         btnFormatTinyLeader.setFocusPainted(false);
-         btnFormatTinyLeader.setFocusable(false);
-         btnFormatTinyLeader.setRequestFocusEnabled(false);
-         btnFormatTinyLeader.setVerifyInputWhenFocusTarget(false);
-         btnFormatTinyLeader.addActionListener(evt -> btnFilterActionPerformed(evt));
-         filterBar2.add(btnFormatTinyLeader);
-         filterBar2.add(jSeparator2);
-
-         btnFormatLimited.setSelected(true);
-         btnFormatLimited.setText("Limited");
-         btnFormatLimited.setToolTipText("Limited format.");
-         btnFormatLimited.setFocusPainted(false);
-         btnFormatLimited.setFocusable(false);
-         btnFormatLimited.setHorizontalTextPosition(javax.swing.SwingConstants.CENTER);
-         btnFormatLimited.setRequestFocusEnabled(false);
-         btnFormatLimited.setVerifyInputWhenFocusTarget(false);
-         btnFormatLimited.setVerticalTextPosition(javax.swing.SwingConstants.BOTTOM);
-         btnFormatLimited.addActionListener(evt -> btnFilterActionPerformed(evt));
-         filterBar2.add(btnFormatLimited);
-
-         btnFormatOther.setSelected(true);
-         btnFormatOther.setText("Other");
-         btnFormatOther.setToolTipText("Other formats (Freeform, Pauper, Extended, etc.)");
-         btnFormatOther.setFocusPainted(false);
-         btnFormatOther.setFocusable(false);
-         btnFormatOther.setRequestFocusEnabled(false);
-         btnFormatOther.setVerifyInputWhenFocusTarget(false);
-         btnFormatOther.addActionListener(evt -> btnFilterActionPerformed(evt));
-         filterBar2.add(btnFormatOther);
-         filterBar2.add(jSeparator5);
-
-         btnOpen.setSelected(true);
-         btnOpen.setText("Open");
-         btnOpen.setToolTipText("Show open games");
-         btnOpen.setFocusPainted(false);
-         btnOpen.setFocusable(false);
-         btnOpen.setHorizontalTextPosition(javax.swing.SwingConstants.CENTER);
-         btnOpen.setRequestFocusEnabled(false);
-         btnOpen.setVerifyInputWhenFocusTarget(false);
-         btnOpen.setVerticalTextPosition(javax.swing.SwingConstants.BOTTOM);
-         btnOpen.addActionListener(evt -> btnFilterActionPerformed(evt));
-         filterBar2.add(btnOpen);
-
-         btnPassword.setSelected(true);
-         btnPassword.setText("PW");
-         btnPassword.setToolTipText("Show passworded games");
-         btnPassword.setFocusPainted(false);
-         btnPassword.setFocusable(false);
-         btnPassword.setHorizontalTextPosition(javax.swing.SwingConstants.CENTER);
-         btnPassword.setRequestFocusEnabled(false);
-         btnPassword.setVerifyInputWhenFocusTarget(false);
-         btnPassword.setVerticalTextPosition(javax.swing.SwingConstants.BOTTOM);
-         btnPassword.addActionListener(evt -> btnFilterActionPerformed(evt));
-         filterBar2.add(btnPassword);
-
-         btnQuickStart.setText("Quick Start");
-         btnQuickStart.setFocusable(false);
-         btnQuickStart.setHorizontalTextPosition(javax.swing.SwingConstants.CENTER);
-         btnQuickStart.setVerticalTextPosition(javax.swing.SwingConstants.BOTTOM);
-         btnQuickStart.addActionListener(evt -> btnQuickStartActionPerformed(evt));
-
-         javax.swing.GroupLayout jPanelTopLayout = new javax.swing.GroupLayout(jPanelTop);
-         jPanelTop.setLayout(jPanelTopLayout);
-         jPanelTopLayout.setHorizontalGroup(
-                 jPanelTopLayout.createParallelGroup(javax.swing.GroupLayout.Alignment.LEADING)
-                         .addGroup(jPanelTopLayout.createSequentialGroup()
-                                 .addContainerGap()
-                                 .addComponent(btnNewTable)
-                                 .addGap(6, 6, 6)
-                                 .addComponent(btnNewTournament)
-                                 .addPreferredGap(javax.swing.LayoutStyle.ComponentPlacement.RELATED)
-                                 .addGroup(jPanelTopLayout.createParallelGroup(javax.swing.GroupLayout.Alignment.LEADING, false)
-                                         .addComponent(filterBar1, javax.swing.GroupLayout.DEFAULT_SIZE, 491, Short.MAX_VALUE)
-                                         .addComponent(filterBar2, javax.swing.GroupLayout.DEFAULT_SIZE, javax.swing.GroupLayout.DEFAULT_SIZE, Short.MAX_VALUE))
-                                 .addPreferredGap(javax.swing.LayoutStyle.ComponentPlacement.RELATED)
-                                 .addComponent(btnQuickStart)
-                                 .addContainerGap(835, Short.MAX_VALUE))
-         );
-         jPanelTopLayout.setVerticalGroup(
-                 jPanelTopLayout.createParallelGroup(javax.swing.GroupLayout.Alignment.LEADING)
-                         .addGroup(jPanelTopLayout.createSequentialGroup()
-                                 .addContainerGap()
-                                 .addGroup(jPanelTopLayout.createParallelGroup(javax.swing.GroupLayout.Alignment.LEADING)
-                                         .addGroup(jPanelTopLayout.createParallelGroup(javax.swing.GroupLayout.Alignment.BASELINE)
-                                                 .addComponent(btnNewTable)
-                                                 .addComponent(btnNewTournament))
-                                         .addGroup(jPanelTopLayout.createSequentialGroup()
-                                                 .addGroup(jPanelTopLayout.createParallelGroup(javax.swing.GroupLayout.Alignment.LEADING)
-                                                         .addComponent(filterBar1, javax.swing.GroupLayout.DEFAULT_SIZE, javax.swing.GroupLayout.DEFAULT_SIZE, Short.MAX_VALUE)
-                                                         .addComponent(btnQuickStart))
-                                                 .addPreferredGap(javax.swing.LayoutStyle.ComponentPlacement.RELATED)
-                                                 .addComponent(filterBar2, javax.swing.GroupLayout.DEFAULT_SIZE, javax.swing.GroupLayout.DEFAULT_SIZE, Short.MAX_VALUE)))
-                                 .addContainerGap())
-         );
-
-         gridBagConstraints = new java.awt.GridBagConstraints();
-         gridBagConstraints.fill = java.awt.GridBagConstraints.HORIZONTAL;
-         gridBagConstraints.anchor = java.awt.GridBagConstraints.WEST;
-         add(jPanelTop, gridBagConstraints);
-
-         jSplitPane1.setBorder(null);
-         jSplitPane1.setDividerSize(10);
-         jSplitPane1.setResizeWeight(1.0);
-
-         jSplitPaneTables.setBorder(null);
-         jSplitPaneTables.setDividerSize(10);
-         jSplitPaneTables.setOrientation(javax.swing.JSplitPane.VERTICAL_SPLIT);
-         jSplitPaneTables.setResizeWeight(0.5);
-
-         jScrollPaneTablesActive.setBorder(null);
-         jScrollPaneTablesActive.setViewportBorder(null);
-
-         tableTables.setModel(this.tableModel);
-         jScrollPaneTablesActive.setViewportView(tableTables);
-
-         jSplitPaneTables.setLeftComponent(jScrollPaneTablesActive);
-
-         jScrollPaneTablesFinished.setBorder(null);
-         jScrollPaneTablesFinished.setViewportBorder(null);
-         jScrollPaneTablesFinished.setMinimumSize(new java.awt.Dimension(23, 0));
-
-         tableCompleted.setModel(this.matchesModel);
-         jScrollPaneTablesFinished.setViewportView(tableCompleted);
-
-         jSplitPaneTables.setRightComponent(jScrollPaneTablesFinished);
-
-         javax.swing.GroupLayout jPanelTablesLayout = new javax.swing.GroupLayout(jPanelTables);
-         jPanelTables.setLayout(jPanelTablesLayout);
-         jPanelTablesLayout.setHorizontalGroup(
-                 jPanelTablesLayout.createParallelGroup(javax.swing.GroupLayout.Alignment.LEADING)
-                         .addComponent(jSplitPaneTables, javax.swing.GroupLayout.PREFERRED_SIZE, 23, Short.MAX_VALUE)
-         );
-         jPanelTablesLayout.setVerticalGroup(
-                 jPanelTablesLayout.createParallelGroup(javax.swing.GroupLayout.Alignment.LEADING)
-                         .addComponent(jSplitPaneTables, javax.swing.GroupLayout.DEFAULT_SIZE, 672, Short.MAX_VALUE)
-         );
-
-         jSplitPane1.setLeftComponent(jPanelTables);
-         jSplitPane1.setRightComponent(chatPanelMain);
-
-         gridBagConstraints = new java.awt.GridBagConstraints();
-         gridBagConstraints.gridy = 1;
-         gridBagConstraints.fill = java.awt.GridBagConstraints.BOTH;
-         gridBagConstraints.anchor = java.awt.GridBagConstraints.WEST;
-         gridBagConstraints.weightx = 1.0;
-         gridBagConstraints.weighty = 1.0;
-         add(jSplitPane1, gridBagConstraints);
-
-         jPanelBottom.setBorder(javax.swing.BorderFactory.createBevelBorder(javax.swing.border.BevelBorder.RAISED));
-         jPanelBottom.setPreferredSize(new java.awt.Dimension(516, 37));
-         jPanelBottom.setLayout(new java.awt.FlowLayout(java.awt.FlowLayout.LEFT));
-
-         jButtonFooterNext.setText("Next");
-         jButtonFooterNext.setHorizontalAlignment(javax.swing.SwingConstants.LEFT);
-         jButtonFooterNext.setHorizontalTextPosition(javax.swing.SwingConstants.CENTER);
-         jButtonFooterNext.setOpaque(false);
-         jButtonFooterNext.addActionListener(evt -> jButtonFooterNextActionPerformed(evt));
-         jPanelBottom.add(jButtonFooterNext);
-
-         jLabelFooterLabel.setFont(new java.awt.Font("Tahoma", 1, 11)); // NOI18N
-         jLabelFooterLabel.setHorizontalAlignment(javax.swing.SwingConstants.LEFT);
-         jLabelFooterLabel.setText("Message of the Day:");
-         jLabelFooterLabel.setAlignmentY(0.3F);
-         jPanelBottom.add(jLabelFooterLabel);
-
-         jLabelFooterText.setHorizontalAlignment(javax.swing.SwingConstants.LEFT);
-         jLabelFooterText.setText("You are playing Mage version 0.7.5. Welcome! -- Mage dev team --");
-         jPanelBottom.add(jLabelFooterText);
-
-         gridBagConstraints = new java.awt.GridBagConstraints();
-         gridBagConstraints.gridy = 2;
-         gridBagConstraints.fill = java.awt.GridBagConstraints.HORIZONTAL;
-         gridBagConstraints.anchor = java.awt.GridBagConstraints.WEST;
-         add(jPanelBottom, gridBagConstraints);
-     }// </editor-fold>//GEN-END:initComponents
-
-     private void btnNewTournamentActionPerformed(java.awt.event.ActionEvent evt) {//GEN-FIRST:event_btnNewTournamentActionPerformed
-         newTournamentDialog.showDialog(roomId);
-     }//GEN-LAST:event_btnNewTournamentActionPerformed
-
-     private void btnQuickStartActionPerformed(java.awt.event.ActionEvent evt) {//GEN-FIRST:event_btnQuickStartActionPerformed
-         TableView table;
-         try {
-             File f = new File("test.dck");
-             if (!f.exists()) {
-                 JOptionPane.showMessageDialog(null, "Couldn't find test.dck file for quick game start", "Error", JOptionPane.ERROR_MESSAGE);
-                 return;
-             }
-
-             MatchOptions options = new MatchOptions("1", "Two Player Duel", false, 2);
-             options.getPlayerTypes().add(PlayerType.HUMAN);
-             options.getPlayerTypes().add(PlayerType.COMPUTER_MAD);
-             options.setDeckType("Limited");
-             options.setAttackOption(MultiplayerAttackOption.LEFT);
-             options.setRange(RangeOfInfluence.ALL);
-             options.setWinsNeeded(1);
-             options.setMatchTimeLimit(MatchTimeLimit.NONE);
-             options.setFreeMulligans(2);
-             options.setSkillLevel(SkillLevel.CASUAL);
-             options.setRollbackTurnsAllowed(true);
-             options.setQuitRatio(100);
-             String serverAddress = SessionHandler.getSession().getServerHostname().orElseGet(() -> "");
-             options.setBannedUsers(IgnoreList.ignoreList(serverAddress));
-             table = SessionHandler.createTable(roomId, options);
-
-             SessionHandler.joinTable(roomId, table.getTableId(), "Human", PlayerType.HUMAN, 1, DeckImporterUtil.importDeck("test.dck"), "");
-             SessionHandler.joinTable(roomId, table.getTableId(), "Computer", PlayerType.COMPUTER_MAD, 5, DeckImporterUtil.importDeck("test.dck"), "");
-             SessionHandler.startMatch(roomId, table.getTableId());
-         } catch (HeadlessException ex) {
-             handleError(ex);
-         }
-     }//GEN-LAST:event_btnQuickStartActionPerformed
-
-     private void btnNewTableActionPerformed(java.awt.event.ActionEvent evt) {//GEN-FIRST:event_btnNewTableActionPerformed
-         newTableDialog.showDialog(roomId);
-     }//GEN-LAST:event_btnNewTableActionPerformed
-
-     private void jButtonFooterNextActionPerformed(java.awt.event.ActionEvent evt) {//GEN-FIRST:event_jButtonFooterNextActionPerformed
-         synchronized (this) {
-             if (messages != null && !messages.isEmpty()) {
-                 currentMessage++;
-                 if (currentMessage >= messages.size()) {
-                     currentMessage = 0;
-                 }
-
-                 URLHandler.RemoveMouseAdapter(jLabelFooterText);
-                 URLHandler.handleMessage(messages.get(currentMessage), this.jLabelFooterText);
-             }
-         }
-     }//GEN-LAST:event_jButtonFooterNextActionPerformed
-
-     private void btnFilterActionPerformed(java.awt.event.ActionEvent evt) {//GEN-FIRST:event_btnFilterActionPerformed
-         setTableFilter();
-     }//GEN-LAST:event_btnFilterActionPerformed
-
-     private void btnStateFinishedActionPerformed(java.awt.event.ActionEvent evt) {//GEN-FIRST:event_btnStateFinishedActionPerformed
-         if (this.btnStateFinished.isSelected()) {
-             this.jSplitPaneTables.setDividerLocation(-1);
-         } else {
-             this.jSplitPaneTables.setDividerLocation(this.jPanelTables.getHeight());
-         }
-         this.startTasks();
-     }//GEN-LAST:event_btnStateFinishedActionPerformed
-
-     private void handleError(Exception ex) {
-         LOGGER.fatal("Error loading deck: ", ex);
-         JOptionPane.showMessageDialog(MageFrame.getDesktop(), "Error loading deck.", "Error", JOptionPane.ERROR_MESSAGE);
-     }
-
-     // Variables declaration - do not modify//GEN-BEGIN:variables
-     private javax.swing.JToggleButton btnFormatBlock;
-     private javax.swing.JToggleButton btnFormatCommander;
-     private javax.swing.JToggleButton btnFormatLegacy;
-     private javax.swing.JToggleButton btnFormatLimited;
-     private javax.swing.JToggleButton btnFormatModern;
-     private javax.swing.JToggleButton btnFormatOther;
-     private javax.swing.JToggleButton btnFormatStandard;
-     private javax.swing.JToggleButton btnFormatTinyLeader;
-     private javax.swing.JToggleButton btnFormatVintage;
-     private javax.swing.JButton btnNewTable;
-     private javax.swing.JButton btnNewTournament;
-     private javax.swing.JToggleButton btnOpen;
-     private javax.swing.JToggleButton btnPassword;
-     private javax.swing.JButton btnQuickStart;
-     private javax.swing.JToggleButton btnSkillBeginner;
-     private javax.swing.JToggleButton btnSkillCasual;
-     private javax.swing.JToggleButton btnSkillSerious;
-     private javax.swing.JToggleButton btnRated;
-     private javax.swing.JToggleButton btnUnrated;
-     private javax.swing.JToggleButton btnStateActive;
-     private javax.swing.JToggleButton btnStateFinished;
-     private javax.swing.JToggleButton btnStateWaiting;
-     private javax.swing.JToggleButton btnTypeMatch;
-     private javax.swing.JToggleButton btnTypeTourneyConstructed;
-     private javax.swing.JToggleButton btnTypeTourneyLimited;
-     private mage.client.table.PlayersChatPanel chatPanelMain;
-     private javax.swing.JToolBar filterBar1;
-     private javax.swing.JToolBar filterBar2;
-     private javax.swing.JButton jButtonFooterNext;
-     private javax.swing.JLabel jLabelFooterLabel;
-     private javax.swing.JLabel jLabelFooterText;
-     private javax.swing.JPanel jPanelBottom;
-     private javax.swing.JPanel jPanelTables;
-     private javax.swing.JPanel jPanelTop;
-     private javax.swing.JScrollPane jScrollPaneTablesActive;
-     private javax.swing.JScrollPane jScrollPaneTablesFinished;
-     private javax.swing.JToolBar.Separator jSeparator1;
-     private javax.swing.JToolBar.Separator jSeparator2;
-     private javax.swing.JToolBar.Separator jSeparator3;
-     private javax.swing.JToolBar.Separator jSeparator4;
-     private javax.swing.JToolBar.Separator jSeparator5;
-     private javax.swing.JSplitPane jSplitPane1;
-     private javax.swing.JSplitPane jSplitPaneTables;
-     private javax.swing.JTable tableCompleted;
-     private javax.swing.JTable tableTables;
-     // End of variables declaration//GEN-END:variables
-
- }
-
- class TableTableModel extends AbstractTableModel {
-
-     final ImageIcon tourneyIcon = new javax.swing.ImageIcon(getClass().getResource("/tables/tourney_icon.png"));
-     final ImageIcon matchIcon = new javax.swing.ImageIcon(getClass().getResource("/tables/match_icon.png"));
-
-     public static final int COLUMN_ICON = 0;
-     public static final int COLUMN_DECK_TYPE = 1; // column the deck type is located (starting with 0) Start string is used to check for Limited
-     public static final int COLUMN_OWNER = 2;
-     public static final int COLUMN_GAME_TYPE = 3;
-     public static final int COLUMN_INFO = 4;
-     public static final int COLUMN_STATUS = 5;
-     public static final int COLUMN_PASSWORD = 6;
-     public static final int COLUMN_CREATED = 7;
-     public static final int COLUMN_SKILL = 8;
-     public static final int COLUMN_RATING = 9;
-     public static final int COLUMN_QUIT_RATIO = 10;
-     public static final int ACTION_COLUMN = 11; // column the action is located (starting with 0)
-
-     public static final String RATED_VALUE_YES = "YES";
-     public static final String RATED_VALUE_NO = "";
-
-     public static final String PASSWORD_VALUE_YES = "YES";
-
-     private final String[] columnNames = new String[]{"M/T", "Deck Type", "Owner / Players", "Game Type", "Info", "Status", "Password", "Created / Started", "Skill Level", "Rating", "Quit %", "Action"};
-
-     private TableView[] tables = new TableView[0];
-
-     TableTableModel() {
-     }
-
-     public void loadData(Collection<TableView> tables) throws MageRemoteException {
-         this.tables = tables.toArray(new TableView[0]);
-         this.fireTableDataChanged();
-     }
-
-     public String getSkillLevelAsCode(SkillLevel skill, boolean asRegExp) {
-         String res;
-         switch (skill) {
-             case BEGINNER:
-                 res = "*";
-                 break;
-             case CASUAL:
-                 res = "**";
-                 break;
-             case SERIOUS:
-                 res = "***";
-                 break;
-             default:
-                 res = "";
-                 break;
-         }
-
-         // regexp format for search table rows
-         if (asRegExp) {
-             res = String.format("^%s$", res.replace("*", "\\*"));
-         }
-
-         return res;
-     }
-
-     @Override
-     public int getRowCount() {
-         return tables.length;
-     }
-
-     @Override
-     public int getColumnCount() {
-         return columnNames.length;
-     }
-
-     @Override
-     public Object getValueAt(int arg0, int arg1) {
-         switch (arg1) {
-             case 0:
-                 return tables[arg0].isTournament() ? tourneyIcon : matchIcon;
-             case 1:
-                 return tables[arg0].getDeckType();
-             case 2:
-                 return tables[arg0].getControllerName();
-             case 3:
-                 return tables[arg0].getGameType();
-             case 4:
-                 return tables[arg0].getAdditionalInfo();
-             case 5:
-                 return tables[arg0].getTableStateText();
-             case 6:
-                 return tables[arg0].isPassworded() ? PASSWORD_VALUE_YES : "";
-             case 7:
-                 return tables[arg0].getCreateTime(); // use cell render, not format here
-             case 8:
-                 return this.getSkillLevelAsCode(tables[arg0].getSkillLevel(), false);
-             case 9:
-                 return tables[arg0].isRated() ? RATED_VALUE_YES : RATED_VALUE_NO;
-             case 10:
-                 return tables[arg0].getQuitRatio();
-             case 11:
-                 switch (tables[arg0].getTableState()) {
-
-                     case WAITING:
-                         String owner = tables[arg0].getControllerName();
-                         if (SessionHandler.getSession() != null && owner.equals(SessionHandler.getUserName())) {
-                             return "";
-                         }
-                         return "Join";
-                     case CONSTRUCTING:
-                     case DRAFTING:
-                         if (tables[arg0].isTournament()) {
-                             return "Show";
-                         }
-                     case DUELING:
-                         if (tables[arg0].isTournament()) {
-                             return "Show";
-                         } else {
-                             owner = tables[arg0].getControllerName();
-                             if (SessionHandler.getSession() != null && owner.equals(SessionHandler.getUserName())) {
-                                 return "";
-                             }
-                             if (tables[arg0].getSpectatorsAllowed()) {
-                                 return "Watch";
-                             }
-                             return "";
-                         }
-                     default:
-                         return "";
-                 }
-             case 12:
-                 return tables[arg0].isTournament();
-             case 13:
-                 if (!tables[arg0].getGames().isEmpty()) {
-                     return tables[arg0].getGames().get(0);
-                 }
-                 return null;
-             case 14:
-                 return tables[arg0].getTableId();
-         }
-         return "";
-     }
-
-     @Override
-     public String getColumnName(int columnIndex) {
-         String colName = "";
-
-         if (columnIndex <= getColumnCount()) {
-             colName = columnNames[columnIndex];
-         }
-
-         return colName;
-     }
-
-     @Override
-     public Class getColumnClass(int columnIndex) {
-         switch (columnIndex) {
-             case COLUMN_ICON:
-                 return Icon.class;
-             case COLUMN_SKILL:
-                 return SkillLevel.class;
-             case COLUMN_CREATED:
-                 return Date.class;
-             default:
-                 return String.class;
-         }
-     }
-
-     @Override
-     public boolean isCellEditable(int rowIndex, int columnIndex) {
-         return columnIndex == ACTION_COLUMN;
-     }
-
- }
-
- class UpdateTablesTask extends SwingWorker<Void, Collection<TableView>> {
-
-     private final UUID roomId;
-     private final TablesPanel panel;
-
-     private static final Logger logger = Logger.getLogger(UpdateTablesTask.class);
-
-     private int count = 0;
-
-     UpdateTablesTask(UUID roomId, TablesPanel panel) {
-
-         this.roomId = roomId;
-         this.panel = panel;
-     }
-
-     @Override
-     protected Void doInBackground() throws Exception {
-         while (!isCancelled()) {
-             Collection<TableView> tables = SessionHandler.getTables(roomId);
-             if (tables != null) {
-                 this.publish(tables);
-             }
-             TimeUnit.SECONDS.sleep(3);
-         }
-         return null;
-     }
-
-     @Override
-     protected void process(java.util.List<Collection<TableView>> view) {
-         panel.updateTables(view.get(0));
-         count++;
-         if (count > 60) {
-             count = 0;
-             panel.reloadMessages();
-         }
-     }
-
-     @Override
-     protected void done() {
-         try {
-             get();
-         } catch (InterruptedException | ExecutionException ex) {
-             logger.fatal("Update Tables Task error", ex);
-         } catch (CancellationException ex) {
-         }
-     }
-
- }
-
- class UpdatePlayersTask extends SwingWorker<Void, Collection<RoomUsersView>> {
-
-     private final UUID roomId;
-     private final PlayersChatPanel chat;
-
-     private static final Logger logger = Logger.getLogger(UpdatePlayersTask.class);
-
-     UpdatePlayersTask(UUID roomId, PlayersChatPanel chat) {
-
-         this.roomId = roomId;
-         this.chat = chat;
-     }
-
-     @Override
-     protected Void doInBackground() throws Exception {
-         while (!isCancelled()) {
-             this.publish(SessionHandler.getRoomUsers(roomId));
-             TimeUnit.SECONDS.sleep(3);
-         }
-         return null;
-     }
-
-     @Override
-     protected void process(java.util.List<Collection<RoomUsersView>> roomUserInfo) {
-         chat.setRoomUserInfo(roomUserInfo);
-     }
-
-     @Override
-     protected void done() {
-         try {
-             get();
-         } catch (InterruptedException | ExecutionException ex) {
-             logger.fatal("Update Players Task error", ex);
-         } catch (CancellationException ex) {
-         }
-     }
-
- }
-
- class MatchesTableModel extends AbstractTableModel {
-
-     private final String[] columnNames = new String[]{"Deck Type", "Players", "Game Type", "Rating", "Result", "Duration", "Start Time", "End Time", "Action"};
-     public static final int COLUMN_DURATION = 5;
-     public static final int COLUMN_START = 6;
-     public static final int COLUMN_END = 7;
-     public static final int COLUMN_ACTION = 8; // column the action is located (starting with 0)
-
-     private MatchView[] matches = new MatchView[0];
-
-     public void loadData(Collection<MatchView> matches) throws MageRemoteException {
-         this.matches = matches.toArray(new MatchView[0]);
-         this.fireTableDataChanged();
-     }
-
-     MatchesTableModel() {
-     }
-
-     @Override
-     public int getRowCount() {
-         return matches.length;
-     }
-
-     @Override
-     public int getColumnCount() {
-         return columnNames.length;
-     }
-
-     @Override
-     public Object getValueAt(int arg0, int arg1) {
-         switch (arg1) {
-             case 0:
-                 return matches[arg0].getDeckType();
-             case 1:
-                 return matches[arg0].getPlayers();
-             case 2:
-                 return matches[arg0].getGameType();
-             case 3:
-                 return matches[arg0].isRated() ? TableTableModel.RATED_VALUE_YES : TableTableModel.RATED_VALUE_NO;
-             case 4:
-                 return matches[arg0].getResult();
-             case 5:
-                 if (matches[arg0].getEndTime() != null) {
-                     return matches[arg0].getEndTime().getTime() - matches[arg0].getStartTime().getTime() + new Date().getTime();
-                 } else {
-                     return 0L;
-                 }
-             case 6:
-                 return matches[arg0].getStartTime();
-             case 7:
-                 return matches[arg0].getEndTime();
-             case 8:
-                 if (matches[arg0].isTournament()) {
-                     return "Show";
-                 } else if (matches[arg0].isReplayAvailable()) {
-                     return "Replay";
-                 } else {
-                     return "None";
-                 }
-             case 9:
-                 return matches[arg0].getGames();
-         }
-         return "";
-     }
-
-     public java.util.List<UUID> getListofGames(int row) {
-         return matches[row].getGames();
-     }
-
-     public boolean isTournament(int row) {
-         return matches[row].isTournament();
-     }
-
-     public UUID getMatchId(int row) {
-         return matches[row].getMatchId();
-     }
-
-     public UUID getTableId(int row) {
-         return matches[row].getTableId();
-     }
-
-     @Override
-     public String getColumnName(int columnIndex) {
-         String colName = "";
-
-         if (columnIndex <= getColumnCount()) {
-             colName = columnNames[columnIndex];
-         }
-
-         return colName;
-     }
-
-     @Override
-     public Class getColumnClass(int columnIndex) {
-         switch (columnIndex) {
-             case COLUMN_DURATION:
-                 return Long.class;
-             case COLUMN_START:
-                 return Date.class;
-             case COLUMN_END:
-                 return Date.class;
-             default:
-                 return String.class;
-         }
-     }
-
-     @Override
-     public boolean isCellEditable(int rowIndex, int columnIndex) {
-         return columnIndex == COLUMN_ACTION;
-     }
-
- }
-
- class UpdateMatchesTask extends SwingWorker<Void, Collection<MatchView>> {
-
-     private final UUID roomId;
-     private final TablesPanel panel;
-
-     private static final Logger logger = Logger.getLogger(UpdateTablesTask.class);
-
-     UpdateMatchesTask(UUID roomId, TablesPanel panel) {
-         this.roomId = roomId;
-         this.panel = panel;
-     }
-
-     @Override
-     protected Void doInBackground() throws Exception {
-         while (!isCancelled()) {
-             Collection<MatchView> matches = SessionHandler.getFinishedMatches(roomId);
-             if (!matches.isEmpty()) {
-                 this.publish(matches);
-             }
-             TimeUnit.SECONDS.sleep(10);
-         }
-         return null;
-     }
-
-     @Override
-     protected void process(java.util.List<Collection<MatchView>> view) {
-         panel.updateMatches(view.get(0));
-     }
-
-     @Override
-     protected void done() {
-         try {
-             get();
-         } catch (InterruptedException | ExecutionException ex) {
-             logger.fatal("Update Matches Task error", ex);
-         } catch (CancellationException ex) {
-         }
-     }
-
- }
-
- class GameChooser extends JPopupMenu {
-
-     public void init() {
-
-     }
-
-     public void show(java.util.List<UUID> games, Point p) {
-         if (p == null) {
-             return;
-         }
-         this.removeAll();
-         for (UUID gameId : games) {
-             this.add(new GameChooserAction(gameId, gameId.toString()));
-         }
-         this.show(MageFrame.getDesktop(), p.x, p.y);
-         GuiDisplayUtil.keepComponentInsideScreen(p.x, p.y, this);
-     }
-
-     private class GameChooserAction extends AbstractAction {
-
-         private final UUID id;
-
-         public GameChooserAction(UUID id, String choice) {
-             this.id = id;
-             putValue(Action.NAME, choice);
-         }
-
-         @Override
-         public void actionPerformed(ActionEvent e) {
-             SessionHandler.replayGame(id);
-             setVisible(false);
-         }
-
-     }
-
- }
->>>>>>> eb02409f
+}