--- conflicted
+++ resolved
@@ -49,11 +49,8 @@
 import static mage.client.dialog.PreferencesDialog.KEY_USERS_COLUMNS_WIDTH;
 import mage.client.util.MageTableRowSorter;
 import mage.client.util.gui.TableUtil;
-<<<<<<< HEAD
 import mage.client.util.audio.AudioManager;
-=======
 import mage.client.util.gui.countryBox.CountryCellRenderer;
->>>>>>> 3a574855
 import mage.remote.MageRemoteException;
 import mage.view.ChatMessage;
 //import mage.remote.Session;
@@ -384,7 +381,7 @@
     }
 
     class UserTableModel extends AbstractTableModel {
-                
+
         private final String[] columnNames = new String[]{" ","Players", "Info", "Games", "Connection"};
         private UsersView[] players = new UsersView[0];
 
@@ -417,7 +414,7 @@
         public Object getValueAt(int arg0, int arg1) {
             switch (arg1) {
                 case 0:
-                    return players[arg0].getFlagName();                    
+                    return players[arg0].getFlagName();
                 case 1:
                     return players[arg0].getUserName();
                 case 2:
@@ -566,11 +563,7 @@
 
     public void setRoomUserInfo(RoomUsersView view) {
         try {
-<<<<<<< HEAD
-            tableModel.loadData(view);
-=======
-            userTableModel.loadData(view.get(0));
->>>>>>> 3a574855
+            userTableModel.loadData(view);
         } catch (Exception ex) {
             this.players.clear();
         }
