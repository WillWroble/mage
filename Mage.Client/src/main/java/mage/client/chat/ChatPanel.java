--- conflicted
+++ resolved
@@ -384,11 +384,7 @@
 
     class UserTableModel extends AbstractTableModel {
 
-<<<<<<< HEAD
-        private final String[] columnNames = new String[]{" ","Players", "Info", "Games", "Connection"};
-=======
         private final String[] columnNames = new String[]{"Loc", "Players", "Info", "Games", "Connection"};
->>>>>>> 15fe85c5
         private UsersView[] players = new UsersView[0];
 
         public void loadData(RoomUsersView roomUserInfo) throws MageRemoteException {
