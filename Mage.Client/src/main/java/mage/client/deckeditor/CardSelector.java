--- conflicted
+++ resolved
@@ -1375,8 +1375,6 @@
     }//GEN-LAST:event_chkRulesActionPerformed
 
     private void btnExpansionSearchActionPerformed(java.awt.event.ActionEvent evt) {//GEN-FIRST:event_btnExpansionSearchActionPerformed
-<<<<<<< HEAD
-                    
        FastSearchUtil.showFastSearchForStringComboBox(listCodeSelected, FastSearchUtil.DEFAULT_EXPANSION_SEARCH_MESSAGE);
 //
     int[] choiseValue=listCodeSelected.getCheckedIndices();
@@ -1424,9 +1422,6 @@
 //
 
        filterCards();
-=======
-        FastSearchUtil.showFastSearchForStringComboBox(cbExpansionSet, "Select set or expansion");
->>>>>>> 05070cff
     }//GEN-LAST:event_btnExpansionSearchActionPerformed
 
     private void tbCommonActionPerformed(java.awt.event.ActionEvent evt) {//GEN-FIRST:event_tbCommonActionPerformed
