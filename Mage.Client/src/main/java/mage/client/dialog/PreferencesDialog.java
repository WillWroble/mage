/*
* Copyright 2011 BetaSteward_at_googlemail.com. All rights reserved.
*
* Redistribution and use in source and binary forms, with or without modification, are
* permitted provided that the following conditions are met:
*
*    1. Redistributions of source code must retain the above copyright notice, this list of
*       conditions and the following disclaimer.
*
*    2. Redistributions in binary form must reproduce the above copyright notice, this list
*       of conditions and the following disclaimer in the documentation and/or other materials
*       provided with the distribution.
*
* THIS SOFTWARE IS PROVIDED BY BetaSteward_at_googlemail.com ``AS IS'' AND ANY EXPRESS OR IMPLIED
* WARRANTIES, INCLUDING, BUT NOT LIMITED TO, THE IMPLIED WARRANTIES OF MERCHANTABILITY AND
* FITNESS FOR A PARTICULAR PURPOSE ARE DISCLAIMED. IN NO EVENT SHALL BetaSteward_at_googlemail.com OR
* CONTRIBUTORS BE LIABLE FOR ANY DIRECT, INDIRECT, INCIDENTAL, SPECIAL, EXEMPLARY, OR
* CONSEQUENTIAL DAMAGES (INCLUDING, BUT NOT LIMITED TO, PROCUREMENT OF SUBSTITUTE GOODS OR
* SERVICES; LOSS OF USE, DATA, OR PROFITS; OR BUSINESS INTERRUPTION) HOWEVER CAUSED AND ON
* ANY THEORY OF LIABILITY, WHETHER IN CONTRACT, STRICT LIABILITY, OR TORT (INCLUDING
* NEGLIGENCE OR OTHERWISE) ARISING IN ANY WAY OUT OF THE USE OF THIS SOFTWARE, EVEN IF
* ADVISED OF THE POSSIBILITY OF SUCH DAMAGE.
*
* The views and conclusions contained in the software and documentation are those of the
* authors and should not be interpreted as representing official policies, either expressed
* or implied, of BetaSteward_at_googlemail.com.
*/

/*
 * PreferencesDialog.java
 *
 * Created on 26.06.2011, 16:35:40
 */
package mage.client.dialog;

import java.awt.BorderLayout;
import java.awt.Color;
import java.awt.Image;
import java.awt.Rectangle;
import java.awt.event.MouseAdapter;
import java.awt.event.MouseEvent;
import java.awt.image.BufferedImage;
import java.io.File;
import java.util.HashMap;
import java.util.HashSet;
import java.util.Map;
import java.util.Set;
import java.util.prefs.BackingStoreException;
import java.util.prefs.Preferences;
import javax.swing.BorderFactory;
import javax.swing.DefaultComboBoxModel;
import javax.swing.ImageIcon;
import javax.swing.JCheckBox;
import javax.swing.JComboBox;
import javax.swing.JFileChooser;
import javax.swing.JLabel;
import javax.swing.JOptionPane;
import javax.swing.JPanel;
import javax.swing.JTextField;
import javax.swing.border.Border;
import javax.swing.filechooser.FileFilter;
import mage.client.MageFrame;
import mage.client.util.Config;
import mage.client.util.ImageHelper;
import mage.client.util.gui.BufferedImageBuilder;
import mage.players.net.UserSkipPrioritySteps;
import mage.remote.Connection;
import mage.remote.Connection.ProxyType;
import mage.view.UserDataView;
import org.apache.log4j.Logger;

/**
 * Preferences dialog.
 *
 * @author nantuko
 */
public class PreferencesDialog extends javax.swing.JDialog {

    private static final transient Logger log = Logger.getLogger(PreferencesDialog.class);
    
    public static final String KEY_HAND_USE_BIG_CARDS = "handUseBigCards";
    public static final String KEY_SHOW_TOOLTIPS_ANY_ZONE = "showTooltipsInAnyZone";
    public static final String KEY_SHOW_CARD_NAMES = "showCardNames";
    public static final String KEY_PERMANENTS_IN_ONE_PILE = "nonLandPermanentsInOnePile";
    public static final String KEY_SHOW_PLAYER_NAMES_PERMANENTLY = "showPlayerNamesPermanently";
    public static final String KEY_SHOW_ABILITY_PICKER_FORCED = "showAbilityPicker";
    public static final String KEY_GAME_ALLOW_REQUEST_SHOW_HAND_CARDS = "gameAllowRequestShowHandCards";
    public static final String KEY_GAME_SHOW_STORM_COUNTER = "gameShowStormCounter";
    public static final String KEY_GAME_CONFIRM_EMPTY_MANA_POOL = "gameConfirmEmptyManaPool";
    public static final String KEY_GAME_ASK_MOVE_TO_GRAVE_ORDER = "gameAskMoveToGraveORder";
    
    public static final String KEY_GAME_LOG_AUTO_SAVE = "gameLogAutoSave";

    public static final String KEY_CARD_IMAGES_USE_DEFAULT = "cardImagesUseDefault";
    public static final String KEY_CARD_IMAGES_PATH = "cardImagesPath";
    public static final String KEY_CARD_IMAGES_CHECK = "cardImagesCheck";
    public static final String KEY_CARD_IMAGES_SAVE_TO_ZIP = "cardImagesSaveToZip";
    public static final String KEY_CARD_IMAGES_PREF_LANGUAGE = "cardImagesPreferedImageLaguage";
    
    public static final String KEY_BACKGROUND_IMAGE = "backgroundImage";
    public static final String KEY_BATTLEFIELD_IMAGE = "battlefieldImage";
    public static final String KEY_BACKGROUND_IMAGE_DEFAULT = "backgroundImagedDefault";
    public static final String KEY_BATTLEFIELD_IMAGE_RANDOM = "battlefieldImagerandom";
    public static final String KEY_BATTLEFIELD_IMAGE_DEFAULT = "battlefieldImageDefault"; 

    public static final String KEY_SOUNDS_GAME_ON = "soundsOn";
    public static final String KEY_SOUNDS_DRAFT_ON = "soundsDraftOn";
    public static final String KEY_SOUNDS_SKIP_BUTTONS_ON = "soundsSkipButtonsOn";
    public static final String KEY_SOUNDS_OTHER_ON = "soundsOtherOn";
    public static final String KEY_SOUNDS_MATCH_MUSIC_ON = "soundsMatchMusicOn";
    public static final String KEY_SOUNDS_MATCH_MUSIC_PATH = "soundsMatchMusicPath";

    public static final String KEY_BIG_CARD_TOGGLED = "bigCardToggled";


    // Phases
    public static final String UPKEEP_YOU = "upkeepYou";
    public static final String DRAW_YOU = "drawYou";
    public static final String MAIN_YOU = "mainYou";
    public static final String BEFORE_COMBAT_YOU = "beforeCombatYou";
    public static final String END_OF_COMBAT_YOU = "endOfCombatYou";
    public static final String MAIN_2_YOU = "main2You";
    public static final String END_OF_TURN_YOU = "endOfTurnYou";

    public static final String UPKEEP_OTHERS = "upkeepOthers";
    public static final String DRAW_OTHERS = "drawOthers";
    public static final String MAIN_OTHERS = "mainOthers";
    public static final String BEFORE_COMBAT_OTHERS = "beforeCombatOthers";
    public static final String END_OF_COMBAT_OTHERS = "endOfCombatOthers";
    public static final String MAIN_2_OTHERS = "main2Others";
    public static final String END_OF_TURN_OTHERS = "endOfTurnOthers";

    public static final String KEY_STOP_ATTACK = "stopDeclareAttacksStep";
    public static final String KEY_STOP_BLOCK = "stopDeclareBlockersStep";
    public static final String KEY_STOP_ALL_MAIN_PHASES = "stopOnAllMainPhases";
    public static final String KEY_STOP_ALL_END_PHASES = "stopOnAllEndPhases";

    // mana auto payment
    public static final String KEY_GAME_MANA_AUTOPAYMENT = "gameManaAutopayment";
    public static final String KEY_GAME_MANA_AUTOPAYMENT_ONLY_ONE = "gameManaAutopaymentOnlyOne";
    
    // Size of frame to check if divider locations should be used
    public static final String KEY_MAGE_PANEL_LAST_SIZE = "gamepanelLastSize";
    
    // pref settings of table settings and filtering
    public static final String KEY_TABLES_FILTER_SETTINGS = "tablePanelFilterSettings";
    public static final String KEY_TABLES_COLUMNS_WIDTH = "tablePanelColumnWidth";
    public static final String KEY_TABLES_COLUMNS_ORDER = "tablePanelColumnSort";
    
    // positions of divider bars
    public static final String KEY_TABLES_DIVIDER_LOCATION_1 = "tablePanelDividerLocation1";
    public static final String KEY_TABLES_DIVIDER_LOCATION_2 = "tablePanelDividerLocation2";
    public static final String KEY_TABLES_DIVIDER_LOCATION_3 = "tablePanelDividerLocation3";

    // user list
    public static final String KEY_USERS_COLUMNS_WIDTH = "userPanelColumnWidth";
    public static final String KEY_USERS_COLUMNS_ORDER = "userPanelColumnSort";
    
    public static final String KEY_GAMEPANEL_DIVIDER_LOCATION_0 = "gamepanelDividerLocation0";
    public static final String KEY_GAMEPANEL_DIVIDER_LOCATION_1 = "gamepanelDividerLocation1";
    public static final String KEY_GAMEPANEL_DIVIDER_LOCATION_2 = "gamepanelDividerLocation2";

    public static final String KEY_TOURNAMENT_DIVIDER_LOCATION_1 = "tournamentPanelDividerLocation1";
    public static final String KEY_TOURNAMENT_DIVIDER_LOCATION_2 = "tournamentPanelDividerLocation2";

    // pref setting for new table dialog
    public static final String KEY_NEW_TABLE_NAME = "newTableName";
    public static final String KEY_NEW_TABLE_PASSWORD = "newTablePassword";
    public static final String KEY_NEW_TABLE_PASSWORD_JOIN = "newTablePasswordJoin";
    public static final String KEY_NEW_TABLE_DECK_TYPE = "newTableDeckType";
    public static final String KEY_NEW_TABLE_TIME_LIMIT = "newTableTimeLimit";
    public static final String KEY_NEW_TABLE_GAME_TYPE = "newTableGameType";
    public static final String KEY_NEW_TABLE_NUMBER_OF_WINS = "newTableNumberOfWins";
    public static final String KEY_NEW_TABLE_ROLLBACK_TURNS_ALLOWED = "newTableRollbackTurnsAllowed";
    public static final String KEY_NEW_TABLE_NUMBER_OF_FREE_MULLIGANS = "newTableNumberOfFreeMulligans";
    public static final String KEY_NEW_TABLE_DECK_FILE = "newTableDeckFile";
    public static final String KEY_NEW_TABLE_RANGE = "newTableRange";
    public static final String KEY_NEW_TABLE_ATTACK_OPTION = "newTableAttackOption";
    public static final String KEY_NEW_TABLE_SKILL_LEVEL = "newTableSkillLevel";
    public static final String KEY_NEW_TABLE_NUMBER_PLAYERS = "newTableNumberPlayers";
    public static final String KEY_NEW_TABLE_PLAYER_TYPES = "newTablePlayerTypes";

    // pref setting for new tournament dialog
    public static final String KEY_NEW_TOURNAMENT_NAME = "newTournamentName";
    public static final String KEY_NEW_TOURNAMENT_PASSWORD = "newTournamentPassword";
    public static final String KEY_NEW_TOURNAMENT_TIME_LIMIT = "newTournamentTimeLimit";
    public static final String KEY_NEW_TOURNAMENT_CONSTR_TIME = "newTournamentConstructionTime";
    public static final String KEY_NEW_TOURNAMENT_TYPE = "newTournamentType";
    public static final String KEY_NEW_TOURNAMENT_NUMBER_OF_FREE_MULLIGANS = "newTournamentNumberOfFreeMulligans";
    public static final String KEY_NEW_TOURNAMENT_NUMBER_OF_WINS = "newTournamentNumberOfWins";
    public static final String KEY_NEW_TOURNAMENT_PACKS_SEALED = "newTournamentPacksSealed";
    public static final String KEY_NEW_TOURNAMENT_PACKS_DRAFT = "newTournamentPacksDraft";
    public static final String KEY_NEW_TOURNAMENT_PLAYERS_SEALED = "newTournamentPlayersSealed";
    public static final String KEY_NEW_TOURNAMENT_PLAYERS_DRAFT = "newTournamentPlayersDraft";
    public static final String KEY_NEW_TOURNAMENT_DRAFT_TIMING = "newTournamentDraftTiming";
    public static final String KEY_NEW_TOURNAMENT_ALLOW_SPECTATORS = "newTournamentAllowSpectators";
    public static final String KEY_NEW_TOURNAMENT_ALLOW_ROLLBACKS = "newTournamentAllowRollbacks";
    public static final String KEY_NEW_TOURNAMENT_DECK_FILE = "newTournamentDeckFile";

    // pref setting for deck generator
    public static final String KEY_NEW_DECK_GENERATOR_DECK_SIZE = "newDeckGeneratorDeckSize";
    public static final String KEY_NEW_DECK_GENERATOR_SET = "newDeckGeneratorSet";

    // used to save and restore the settings for the cardArea (draft, sideboarding, deck builder)
    public static final String KEY_DRAFT_VIEW = "draftView";
    
    public static final String KEY_DRAFT_SORT_BY = "draftSortBy";
    public static final String KEY_DRAFT_SORT_INDEX = "draftSortIndex";
    public static final String KEY_DRAFT_SORT_ASCENDING = "draftSortAscending";
    public static final String KEY_DRAFT_PILES_TOGGLE = "draftPilesToggle";

    public static final String KEY_BASE_SORT_BY = "baseSortBy";
    public static final String KEY_BASE_SORT_INDEX = "baseSortIndex";
    public static final String KEY_BASE_SORT_ASCENDING = "baseSortAscending";
    public static final String KEY_BASE_PILES_TOGGLE = "basePilesToggle";

    public static final String KEY_SIDEBOARD_SORT_BY = "sideboardSortBy";
    public static final String KEY_SIDEBOARD_SORT_INDEX = "sideboardSortIndex";
    public static final String KEY_SIDEBOARD_SORT_ASCENDING = "sideboardSortAscending";
    public static final String KEY_SIDEBOARD_PILES_TOGGLE = "sideboardPilesToggle";

    public static final String KEY_DECK_SORT_BY = "deckSortBy";
    public static final String KEY_DECK_SORT_INDEX = "deckSortIndex";
    public static final String KEY_DECK_SORT_ASCENDING = "deckSortAscending";
    public static final String KEY_DECK_PILES_TOGGLE = "deckPilesToggle";

    public static final String KEY_PROXY_ADDRESS = "proxyAddress";
    public static final String KEY_PROXY_PORT = "proxyPort";
    public static final String KEY_PROXY_USERNAME = "proxyUsername";
    public static final String KEY_PROXY_REMEMBER = "proxyRemember";
    public static final String KEY_PROXY_TYPE = "proxyType";
    public static final String KEY_PROXY_PSWD = "proxyPassword";
    public static final String KEY_CONNECTION_URL_SERVER_LIST = "connectionURLServerList";

    public static final String KEY_AVATAR = "selectedId";
    
    public static final String KEY_CONNECT_AUTO_CONNECT = "autoConnect";
    public static final String KEY_CONNECT_FLAG = "connectFlag";
    

    private static final Map<String, String> cache = new HashMap<>();

    private static final Boolean UPDATE_CACHE_POLICY = Boolean.TRUE;

    public static final String OPEN_CONNECTION_TAB = "Open-Connection-Tab";
    public static final String OPEN_PHASES_TAB = "Open-Phases-Tab";

    public static String PHASE_ON = "on";
    public static String PHASE_OFF = "off";

    public static final int DEFAULT_AVATAR_ID = 51;
    private static int selectedAvatarId = DEFAULT_AVATAR_ID;
    private static final Set<Integer> available_avatars = new HashSet<>();
    private static final Map<Integer, JPanel> panels = new HashMap<>();

    private static final Border GREEN_BORDER = BorderFactory.createLineBorder(Color.GREEN, 3);
    private static final Border BLACK_BORDER = BorderFactory.createLineBorder(Color.BLACK, 3);

    static {
        available_avatars.add(51);
        available_avatars.add(13);
        available_avatars.add(9);
        available_avatars.add(53);
        available_avatars.add(10);
        available_avatars.add(39);
        available_avatars.add(19);
        available_avatars.add(30);
        available_avatars.add(25);

        available_avatars.add(22);
        available_avatars.add(77);
        available_avatars.add(62);
    }

    private final JFileChooser fc = new JFileChooser();

    {
        fc.setFileSelectionMode(JFileChooser.DIRECTORIES_ONLY);
    }
    
    private final JFileChooser fc_i = new JFileChooser();
    {
        fc_i.setAcceptAllFileFilterUsed(false);
        fc_i.addChoosableFileFilter(new ImageFileFilter());
    }

    private static class ImageFileFilter extends FileFilter{
        
        @Override
        public boolean accept(File f) {
            String filename = f.getName();
            if(f.isDirectory()){
                return true;
            }
            if(filename != null){
                if(filename.endsWith(".jpg") || filename.endsWith(".jpeg") ||
                        filename.endsWith(".png") || filename.endsWith(".bmp")){
                      return true;
                }
            }
            return false;
        }
            
        @Override
        public String getDescription() {
              return "*.png | *.bmp |*.jpg | *.jpeg";
        } 
    }
    
    
    
    /**
     * Creates new form PreferencesDialog
     *
     * @param parent
     * @param modal
     */
    public PreferencesDialog(java.awt.Frame parent, boolean modal) {
        super(parent, modal);
        initComponents();
        txtImageFolderPath.setEditable(false);
        cbProxyType.setModel(new DefaultComboBoxModel<>(Connection.ProxyType.values()));
        addAvatars();
        
        cbPreferedImageLanguage.setModel(new DefaultComboBoxModel<>(new String[] {"en","de","fr","it","es","pt","jp","cn","ru","tw","ko"}));
        
    }

    /** This method is called from within the constructor to
     * initialize the form.
     * WARNING: Do NOT modify this code. The content of this method is
     * always regenerated by the Form Editor.
     */
    @SuppressWarnings("unchecked")
    // <editor-fold defaultstate="collapsed" desc="Generated Code">//GEN-BEGIN:initComponents
    private void initComponents() {

        tabsPanel = new javax.swing.JTabbedPane();
        tabMain = new javax.swing.JPanel();
        main_card = new javax.swing.JPanel();
        displayBigCardsInHand = new javax.swing.JCheckBox();
        showToolTipsInAnyZone = new javax.swing.JCheckBox();
        showCardName = new javax.swing.JCheckBox();
        main_game = new javax.swing.JPanel();
        nonLandPermanentsInOnePile = new javax.swing.JCheckBox();
        showPlayerNamesPermanently = new javax.swing.JCheckBox();
        showAbilityPickerForced = new javax.swing.JCheckBox();
        cbAllowRequestToShowHandCards = new javax.swing.JCheckBox();
        cbShowStormCounter = new javax.swing.JCheckBox();
        cbConfirmEmptyManaPool = new javax.swing.JCheckBox();
        cbAskMoveToGraveOrder = new javax.swing.JCheckBox();
        main_gamelog = new javax.swing.JPanel();
        cbGameLogAutoSave = new javax.swing.JCheckBox();
        tabPhases = new javax.swing.JPanel();
        jLabelHeadLine = new javax.swing.JLabel();
        jLabelYourTurn = new javax.swing.JLabel();
        jLabelOpponentsTurn = new javax.swing.JLabel();
        jLabelUpkeep = new javax.swing.JLabel();
        checkBoxUpkeepYou = new javax.swing.JCheckBox();
        checkBoxUpkeepOthers = new javax.swing.JCheckBox();
        jLabelDraw = new javax.swing.JLabel();
        checkBoxDrawYou = new javax.swing.JCheckBox();
        checkBoxDrawOthers = new javax.swing.JCheckBox();
        jLabelMain1 = new javax.swing.JLabel();
        checkBoxMainYou = new javax.swing.JCheckBox();
        checkBoxMainOthers = new javax.swing.JCheckBox();
        jLabelBeforeCombat = new javax.swing.JLabel();
        checkBoxBeforeCYou = new javax.swing.JCheckBox();
        checkBoxBeforeCOthers = new javax.swing.JCheckBox();
        jLabelEndofCombat = new javax.swing.JLabel();
        checkBoxEndOfCYou = new javax.swing.JCheckBox();
        checkBoxEndOfCOthers = new javax.swing.JCheckBox();
        jLabelMain2 = new javax.swing.JLabel();
        checkBoxMain2You = new javax.swing.JCheckBox();
        checkBoxMain2Others = new javax.swing.JCheckBox();
        jLabelEndOfTurn = new javax.swing.JLabel();
        checkBoxEndTurnYou = new javax.swing.JCheckBox();
        checkBoxEndTurnOthers = new javax.swing.JCheckBox();
        phases_stopSettings = new javax.swing.JPanel();
        cbStopAttack = new javax.swing.JCheckBox();
        cbStopBlock = new javax.swing.JCheckBox();
        cbStopOnAllMain = new javax.swing.JCheckBox();
        cbStopOnAllEnd = new javax.swing.JCheckBox();
        tabImages = new javax.swing.JPanel();
        panelCardImages = new javax.swing.JPanel();
        cbUseDefaultImageFolder = new javax.swing.JCheckBox();
        txtImageFolderPath = new javax.swing.JTextField();
        btnBrowseImageLocation = new javax.swing.JButton();
        cbCheckForNewImages = new javax.swing.JCheckBox();
        cbSaveToZipFiles = new javax.swing.JCheckBox();
        cbPreferedImageLanguage = new javax.swing.JComboBox<String>();
        labelPreferedImageLanguage = new javax.swing.JLabel();
        panelBackgroundImages = new javax.swing.JPanel();
        cbUseDefaultBackground = new javax.swing.JCheckBox();
        txtBackgroundImagePath = new javax.swing.JTextField();
        btnBrowseBackgroundImage = new javax.swing.JButton();
        txtBattlefieldImagePath = new javax.swing.JTextField();
        btnBrowseBattlefieldImage = new javax.swing.JButton();
        cbUseDefaultBattleImage = new javax.swing.JCheckBox();
        cbUseRandomBattleImage = new javax.swing.JCheckBox();
        jLabel14 = new javax.swing.JLabel();
        jLabel15 = new javax.swing.JLabel();
        tabSounds = new javax.swing.JPanel();
        sounds_clips = new javax.swing.JPanel();
        cbEnableGameSounds = new javax.swing.JCheckBox();
        cbEnableDraftSounds = new javax.swing.JCheckBox();
        cbEnableSkipButtonsSounds = new javax.swing.JCheckBox();
        cbEnableOtherSounds = new javax.swing.JCheckBox();
        sounds_backgroundMusic = new javax.swing.JPanel();
        cbEnableBattlefieldBGM = new javax.swing.JCheckBox();
        jLabel16 = new javax.swing.JLabel();
        txtBattlefieldIBGMPath = new javax.swing.JTextField();
        btnBattlefieldBGMBrowse = new javax.swing.JButton();
        tabAvatars = new javax.swing.JPanel();
        jScrollPane1 = new javax.swing.JScrollPane();
        jPanel9 = new javax.swing.JPanel();
        jPanel10 = new javax.swing.JPanel();
        jPanel13 = new javax.swing.JPanel();
        jPanel11 = new javax.swing.JPanel();
        jLabel12 = new javax.swing.JLabel();
        jPanel12 = new javax.swing.JPanel();
        jPanel14 = new javax.swing.JPanel();
        jPanel15 = new javax.swing.JPanel();
        jLabel13 = new javax.swing.JLabel();
        jPanel16 = new javax.swing.JPanel();
        jPanel17 = new javax.swing.JPanel();
        jPanel18 = new javax.swing.JPanel();
        jPanel19 = new javax.swing.JPanel();
        jPanel20 = new javax.swing.JPanel();
        jPanel21 = new javax.swing.JPanel();
        tabConnection = new javax.swing.JPanel();
        lblProxyType = new javax.swing.JLabel();
        cbProxyType = new javax.swing.JComboBox<ProxyType>();
        pnlProxySettings = new javax.swing.JPanel();
        pnlProxy = new javax.swing.JPanel();
        lblProxyServer = new javax.swing.JLabel();
        txtProxyServer = new javax.swing.JTextField();
        lblProxyPort = new javax.swing.JLabel();
        txtProxyPort = new javax.swing.JTextField();
        lblProxyUserName = new javax.swing.JLabel();
        txtProxyUserName = new javax.swing.JTextField();
        lblProxyPassword = new javax.swing.JLabel();
        txtPasswordField = new javax.swing.JPasswordField();
        rememberPswd = new javax.swing.JCheckBox();
        jLabel11 = new javax.swing.JLabel();
        connection_servers = new javax.swing.JPanel();
        lblURLServerList = new javax.swing.JLabel();
        txtURLServerList = new javax.swing.JTextField();
        jLabel17 = new javax.swing.JLabel();
        saveButton = new javax.swing.JButton();
        exitButton = new javax.swing.JButton();

        setDefaultCloseOperation(javax.swing.WindowConstants.DISPOSE_ON_CLOSE);
        setTitle("Preferences");

        main_card.setBorder(javax.swing.BorderFactory.createTitledBorder(javax.swing.BorderFactory.createEtchedBorder(), "Card"));

        displayBigCardsInHand.setText("Use big images (for high resolution screens)");
        displayBigCardsInHand.setToolTipText("Changes the size of the cards shown in hand. Switch this option off if you have a small screen size.");
        displayBigCardsInHand.setActionCommand("");
        displayBigCardsInHand.setHorizontalAlignment(javax.swing.SwingConstants.LEFT);
        displayBigCardsInHand.addActionListener(new java.awt.event.ActionListener() {
            public void actionPerformed(java.awt.event.ActionEvent evt) {
                displayBigCardsInHandActionPerformed(evt);
            }
        });

        showToolTipsInAnyZone.setSelected(true);
        showToolTipsInAnyZone.setText("Show card tooltips while hoovering with the mouse pointer over a card");
        showToolTipsInAnyZone.setToolTipText("");
        showToolTipsInAnyZone.setActionCommand("");
        showToolTipsInAnyZone.setCursor(new java.awt.Cursor(java.awt.Cursor.DEFAULT_CURSOR));
        showToolTipsInAnyZone.addActionListener(new java.awt.event.ActionListener() {
            public void actionPerformed(java.awt.event.ActionEvent evt) {
                showToolTipsInAnyZoneActionPerformed(evt);
            }
        });

        showCardName.setSelected(true);
        showCardName.setText("Show card name on card panel");
        showCardName.setToolTipText("Write the card's name on the card to make the card name more recognizable.");
        showCardName.setActionCommand("");
        showCardName.setCursor(new java.awt.Cursor(java.awt.Cursor.DEFAULT_CURSOR));
        showCardName.addActionListener(new java.awt.event.ActionListener() {
            public void actionPerformed(java.awt.event.ActionEvent evt) {
                showCardNameActionPerformed(evt);
            }
        });

        javax.swing.GroupLayout main_cardLayout = new javax.swing.GroupLayout(main_card);
        main_card.setLayout(main_cardLayout);
        main_cardLayout.setHorizontalGroup(
            main_cardLayout.createParallelGroup(javax.swing.GroupLayout.Alignment.LEADING)
            .addGroup(main_cardLayout.createSequentialGroup()
                .addContainerGap()
                .addGroup(main_cardLayout.createParallelGroup(javax.swing.GroupLayout.Alignment.LEADING)
                    .addGroup(main_cardLayout.createSequentialGroup()
                        .addComponent(displayBigCardsInHand, javax.swing.GroupLayout.DEFAULT_SIZE, javax.swing.GroupLayout.DEFAULT_SIZE, Short.MAX_VALUE)
                        .addContainerGap())
                    .addGroup(main_cardLayout.createSequentialGroup()
                        .addGroup(main_cardLayout.createParallelGroup(javax.swing.GroupLayout.Alignment.LEADING)
                            .addComponent(showToolTipsInAnyZone)
                            .addComponent(showCardName))
                        .addGap(0, 0, Short.MAX_VALUE))))
        );
        main_cardLayout.setVerticalGroup(
            main_cardLayout.createParallelGroup(javax.swing.GroupLayout.Alignment.LEADING)
            .addGroup(main_cardLayout.createSequentialGroup()
                .addComponent(displayBigCardsInHand)
                .addPreferredGap(javax.swing.LayoutStyle.ComponentPlacement.RELATED)
                .addComponent(showToolTipsInAnyZone)
                .addPreferredGap(javax.swing.LayoutStyle.ComponentPlacement.RELATED)
                .addComponent(showCardName))
        );

        main_game.setBorder(javax.swing.BorderFactory.createTitledBorder(javax.swing.BorderFactory.createEtchedBorder(), "Game"));

        nonLandPermanentsInOnePile.setSelected(true);
        nonLandPermanentsInOnePile.setLabel("Put non-land permanents in one pile");
        nonLandPermanentsInOnePile.addActionListener(new java.awt.event.ActionListener() {
            public void actionPerformed(java.awt.event.ActionEvent evt) {
                nonLandPermanentsInOnePileActionPerformed(evt);
            }
        });

        showPlayerNamesPermanently.setSelected(true);
        showPlayerNamesPermanently.setText("Show player names on avatar permanently");
        showPlayerNamesPermanently.setToolTipText("Instead showing the names only if you hoover over the avatar with the mouse, the name is shown all the time.");
        showPlayerNamesPermanently.setHorizontalAlignment(javax.swing.SwingConstants.LEFT);
        showPlayerNamesPermanently.addActionListener(new java.awt.event.ActionListener() {
            public void actionPerformed(java.awt.event.ActionEvent evt) {
                showPlayerNamesPermanentlyActionPerformed(evt);
            }
        });

        showAbilityPickerForced.setSelected(true);
        showAbilityPickerForced.setText("Show ability picker for abilities or spells without costs");
        showAbilityPickerForced.setToolTipText("This prevents you from accidently activating abilities without other costs than tapping or casting spells with 0 mana costs.");
        showAbilityPickerForced.setHorizontalAlignment(javax.swing.SwingConstants.LEFT);
        showAbilityPickerForced.addActionListener(new java.awt.event.ActionListener() {
            public void actionPerformed(java.awt.event.ActionEvent evt) {
                showAbilityPickerForcedActionPerformed(evt);
            }
        });

        cbAllowRequestToShowHandCards.setSelected(true);
        cbAllowRequestToShowHandCards.setText("Allow requests from players and spectators to show your hand cards");
        cbAllowRequestToShowHandCards.setToolTipText("<html>This is the default setting used for your matches. If activated other players or spectators<br>\nof your match can send a request so you can allow them to see your hand cards.");
        cbAllowRequestToShowHandCards.setHorizontalAlignment(javax.swing.SwingConstants.LEFT);
        cbAllowRequestToShowHandCards.addActionListener(new java.awt.event.ActionListener() {
            public void actionPerformed(java.awt.event.ActionEvent evt) {
                cbAllowRequestToShowHandCardsActionPerformed(evt);
            }
        });

        cbShowStormCounter.setSelected(true);
        cbShowStormCounter.setText("Show the number of spell casts during the current turn");
        cbShowStormCounter.setToolTipText("<html>Adds a little box left to the short keys line with the number<br>\nof spells already cast during the current turn (storm counter).");
        cbShowStormCounter.setHorizontalAlignment(javax.swing.SwingConstants.LEFT);
        cbShowStormCounter.addActionListener(new java.awt.event.ActionListener() {
            public void actionPerformed(java.awt.event.ActionEvent evt) {
                cbShowStormCounterActionPerformed(evt);
            }
        });

        cbConfirmEmptyManaPool.setSelected(true);
        cbConfirmEmptyManaPool.setText("Confirm if you want to pass a phase/step but there is still mana in your mana pool");
        cbConfirmEmptyManaPool.setToolTipText("<html>If activated you get a confirm message if you pass priority while stack is empty<br>\n and you still have mana in your mana pool.");
        cbConfirmEmptyManaPool.setHorizontalAlignment(javax.swing.SwingConstants.LEFT);
        cbConfirmEmptyManaPool.addActionListener(new java.awt.event.ActionListener() {
            public void actionPerformed(java.awt.event.ActionEvent evt) {
                cbConfirmEmptyManaPoolActionPerformed(evt);
            }
        });

        cbAskMoveToGraveOrder.setSelected(true);
        cbAskMoveToGraveOrder.setText("Ask player for setting order cards go to graveyard");
        cbAskMoveToGraveOrder.setToolTipText("<html>If activated and multiple cards go to the graveyard at the same time<br>\nthe player is asked to set the order of the cards.");
        cbAskMoveToGraveOrder.setHorizontalAlignment(javax.swing.SwingConstants.LEFT);
        cbAskMoveToGraveOrder.addActionListener(new java.awt.event.ActionListener() {
            public void actionPerformed(java.awt.event.ActionEvent evt) {
                cbAskMoveToGraveOrderActionPerformed(evt);
            }
        });

        javax.swing.GroupLayout main_gameLayout = new javax.swing.GroupLayout(main_game);
        main_game.setLayout(main_gameLayout);
        main_gameLayout.setHorizontalGroup(
            main_gameLayout.createParallelGroup(javax.swing.GroupLayout.Alignment.LEADING)
            .addGroup(main_gameLayout.createSequentialGroup()
                .addContainerGap()
                .addGroup(main_gameLayout.createParallelGroup(javax.swing.GroupLayout.Alignment.LEADING)
                    .addComponent(cbAllowRequestToShowHandCards, javax.swing.GroupLayout.PREFERRED_SIZE, 546, javax.swing.GroupLayout.PREFERRED_SIZE)
                    .addGroup(main_gameLayout.createParallelGroup(javax.swing.GroupLayout.Alignment.TRAILING, false)
                        .addComponent(showPlayerNamesPermanently, javax.swing.GroupLayout.Alignment.LEADING, javax.swing.GroupLayout.DEFAULT_SIZE, javax.swing.GroupLayout.DEFAULT_SIZE, Short.MAX_VALUE)
                        .addComponent(nonLandPermanentsInOnePile, javax.swing.GroupLayout.Alignment.LEADING, javax.swing.GroupLayout.DEFAULT_SIZE, javax.swing.GroupLayout.DEFAULT_SIZE, Short.MAX_VALUE)
                        .addComponent(showAbilityPickerForced, javax.swing.GroupLayout.Alignment.LEADING))
                    .addComponent(cbShowStormCounter, javax.swing.GroupLayout.PREFERRED_SIZE, 546, javax.swing.GroupLayout.PREFERRED_SIZE)
                    .addComponent(cbConfirmEmptyManaPool, javax.swing.GroupLayout.PREFERRED_SIZE, 546, javax.swing.GroupLayout.PREFERRED_SIZE)
                    .addComponent(cbAskMoveToGraveOrder, javax.swing.GroupLayout.PREFERRED_SIZE, 546, javax.swing.GroupLayout.PREFERRED_SIZE))
                .addContainerGap(javax.swing.GroupLayout.DEFAULT_SIZE, Short.MAX_VALUE))
        );
        main_gameLayout.setVerticalGroup(
            main_gameLayout.createParallelGroup(javax.swing.GroupLayout.Alignment.LEADING)
            .addGroup(main_gameLayout.createSequentialGroup()
                .addComponent(nonLandPermanentsInOnePile)
                .addPreferredGap(javax.swing.LayoutStyle.ComponentPlacement.RELATED)
                .addComponent(showPlayerNamesPermanently)
                .addPreferredGap(javax.swing.LayoutStyle.ComponentPlacement.RELATED)
                .addComponent(showAbilityPickerForced)
                .addPreferredGap(javax.swing.LayoutStyle.ComponentPlacement.RELATED)
                .addComponent(cbAllowRequestToShowHandCards)
                .addPreferredGap(javax.swing.LayoutStyle.ComponentPlacement.RELATED)
                .addComponent(cbShowStormCounter)
                .addPreferredGap(javax.swing.LayoutStyle.ComponentPlacement.RELATED)
                .addComponent(cbConfirmEmptyManaPool)
                .addPreferredGap(javax.swing.LayoutStyle.ComponentPlacement.RELATED)
                .addComponent(cbAskMoveToGraveOrder)
                .addContainerGap(javax.swing.GroupLayout.DEFAULT_SIZE, Short.MAX_VALUE))
        );

        nonLandPermanentsInOnePile.getAccessibleContext().setAccessibleName("nonLandPermanentsInOnePile");

        main_gamelog.setBorder(javax.swing.BorderFactory.createTitledBorder(javax.swing.BorderFactory.createEtchedBorder(), "Game log"));

        cbGameLogAutoSave.setSelected(true);
        cbGameLogAutoSave.setText("Auto save game logs     (to \"../Mage.Client/gamelogs/\" directory)");
        cbGameLogAutoSave.setToolTipText("The logs of all your games will be saved to the mentioned folder if this option is switched on.");
        cbGameLogAutoSave.addActionListener(new java.awt.event.ActionListener() {
            public void actionPerformed(java.awt.event.ActionEvent evt) {
                cbGameLogAutoSaveActionPerformed(evt);
            }
        });

        javax.swing.GroupLayout main_gamelogLayout = new javax.swing.GroupLayout(main_gamelog);
        main_gamelog.setLayout(main_gamelogLayout);
        main_gamelogLayout.setHorizontalGroup(
            main_gamelogLayout.createParallelGroup(javax.swing.GroupLayout.Alignment.LEADING)
            .addGroup(main_gamelogLayout.createSequentialGroup()
                .addContainerGap()
                .addComponent(cbGameLogAutoSave, javax.swing.GroupLayout.PREFERRED_SIZE, 528, javax.swing.GroupLayout.PREFERRED_SIZE)
                .addContainerGap(javax.swing.GroupLayout.DEFAULT_SIZE, Short.MAX_VALUE))
        );
        main_gamelogLayout.setVerticalGroup(
            main_gamelogLayout.createParallelGroup(javax.swing.GroupLayout.Alignment.LEADING)
            .addComponent(cbGameLogAutoSave, javax.swing.GroupLayout.Alignment.TRAILING)
        );

        javax.swing.GroupLayout tabMainLayout = new javax.swing.GroupLayout(tabMain);
        tabMain.setLayout(tabMainLayout);
        tabMainLayout.setHorizontalGroup(
            tabMainLayout.createParallelGroup(javax.swing.GroupLayout.Alignment.LEADING)
            .addGroup(tabMainLayout.createSequentialGroup()
                .addContainerGap()
                .addGroup(tabMainLayout.createParallelGroup(javax.swing.GroupLayout.Alignment.LEADING)
                    .addComponent(main_card, javax.swing.GroupLayout.Alignment.TRAILING, javax.swing.GroupLayout.DEFAULT_SIZE, javax.swing.GroupLayout.DEFAULT_SIZE, Short.MAX_VALUE)
                    .addComponent(main_game, javax.swing.GroupLayout.DEFAULT_SIZE, javax.swing.GroupLayout.DEFAULT_SIZE, Short.MAX_VALUE)
                    .addComponent(main_gamelog, javax.swing.GroupLayout.Alignment.TRAILING, javax.swing.GroupLayout.DEFAULT_SIZE, javax.swing.GroupLayout.DEFAULT_SIZE, Short.MAX_VALUE))
                .addContainerGap())
        );
        tabMainLayout.setVerticalGroup(
            tabMainLayout.createParallelGroup(javax.swing.GroupLayout.Alignment.LEADING)
            .addGroup(tabMainLayout.createSequentialGroup()
                .addContainerGap()
                .addComponent(main_card, javax.swing.GroupLayout.PREFERRED_SIZE, javax.swing.GroupLayout.DEFAULT_SIZE, javax.swing.GroupLayout.PREFERRED_SIZE)
                .addPreferredGap(javax.swing.LayoutStyle.ComponentPlacement.RELATED)
                .addComponent(main_game, javax.swing.GroupLayout.PREFERRED_SIZE, 189, Short.MAX_VALUE)
                .addPreferredGap(javax.swing.LayoutStyle.ComponentPlacement.RELATED)
                .addComponent(main_gamelog, javax.swing.GroupLayout.PREFERRED_SIZE, javax.swing.GroupLayout.DEFAULT_SIZE, javax.swing.GroupLayout.PREFERRED_SIZE)
                .addContainerGap())
        );

        main_card.getAccessibleContext().setAccessibleName("Game panel");

        tabsPanel.addTab("Main", tabMain);

        jLabelHeadLine.setText("Choose phases your game will stop on:");

        jLabelYourTurn.setText("Your turn");

        jLabelOpponentsTurn.setText("Opponent(s) turn");

        jLabelUpkeep.setText("Upkeep:");

        jLabelDraw.setText("Draw:");

        jLabelMain1.setText("Main:");

        jLabelBeforeCombat.setText("Before combat:");

        jLabelEndofCombat.setText("End of combat:");

        jLabelMain2.setText("Main 2:");

        jLabelEndOfTurn.setText("End of turn:");

        phases_stopSettings.setBorder(javax.swing.BorderFactory.createTitledBorder(javax.swing.BorderFactory.createEtchedBorder(), "Stop settings"));
        phases_stopSettings.setLayout(new java.awt.GridLayout(4, 1));

        cbStopAttack.setSelected(true);
        cbStopAttack.setText("Stop on declare attackers step if you skip steps (F4/F5/F7) and attackers are available");
        cbStopAttack.setToolTipText("If you use F4, F5 or F7 to skip steps, you stop on declare attackers step if attackers are available. If this option is not activated, you also skip the declare attackers step with this actions. F9 does always skip the declare attackers step.");
        cbStopAttack.setActionCommand("");
        cbStopAttack.addActionListener(new java.awt.event.ActionListener() {
            public void actionPerformed(java.awt.event.ActionEvent evt) {
                cbStopAttackActionPerformed(evt);
            }
        });
        phases_stopSettings.add(cbStopAttack);

        cbStopBlock.setText("Stop on your declare blockers step also if no blockers available");
        cbStopBlock.setToolTipText("Also if you have no blockers to declare, the game stops at the declare blockers step.");
        cbStopBlock.setActionCommand("");
        cbStopBlock.addActionListener(new java.awt.event.ActionListener() {
            public void actionPerformed(java.awt.event.ActionEvent evt) {
                cbStopBlockActionPerformed(evt);
            }
        });
        phases_stopSettings.add(cbStopBlock);

        cbStopOnAllMain.setText("Skip with F7 to next main phase (if not activated skip always to your next main phase)");
        cbStopOnAllMain.setToolTipText("If activated F7 skips to next main phases (regardless of the active players).");
        cbStopOnAllMain.setActionCommand("");
        cbStopOnAllMain.addActionListener(new java.awt.event.ActionListener() {
            public void actionPerformed(java.awt.event.ActionEvent evt) {
                cbStopOnAllMainActionPerformed(evt);
            }
        });
        phases_stopSettings.add(cbStopOnAllMain);

        cbStopOnAllEnd.setText("Skip with F5 to next end step (if not activated only to end steps of opponents)");
        cbStopOnAllEnd.setToolTipText("If activated - F5 skips to the next end step (regardless of the current player)");
        cbStopOnAllEnd.setActionCommand("");
        cbStopOnAllEnd.setPreferredSize(new java.awt.Dimension(300, 25));
        cbStopOnAllEnd.addActionListener(new java.awt.event.ActionListener() {
            public void actionPerformed(java.awt.event.ActionEvent evt) {
                cbStopOnAllEndActionPerformed(evt);
            }
        });
        phases_stopSettings.add(cbStopOnAllEnd);

        javax.swing.GroupLayout tabPhasesLayout = new javax.swing.GroupLayout(tabPhases);
        tabPhases.setLayout(tabPhasesLayout);
        tabPhasesLayout.setHorizontalGroup(
            tabPhasesLayout.createParallelGroup(javax.swing.GroupLayout.Alignment.LEADING)
            .addGroup(tabPhasesLayout.createSequentialGroup()
                .addGroup(tabPhasesLayout.createParallelGroup(javax.swing.GroupLayout.Alignment.LEADING)
                    .addGroup(tabPhasesLayout.createSequentialGroup()
                        .addGroup(tabPhasesLayout.createParallelGroup(javax.swing.GroupLayout.Alignment.LEADING)
                            .addGroup(tabPhasesLayout.createSequentialGroup()
                                .addGap(20, 20, 20)
                                .addGroup(tabPhasesLayout.createParallelGroup(javax.swing.GroupLayout.Alignment.LEADING)
                                    .addGroup(tabPhasesLayout.createSequentialGroup()
                                        .addGroup(tabPhasesLayout.createParallelGroup(javax.swing.GroupLayout.Alignment.LEADING)
                                            .addComponent(jLabelUpkeep)
                                            .addComponent(jLabelBeforeCombat)
                                            .addComponent(jLabelEndofCombat)
                                            .addComponent(jLabelMain2)
                                            .addComponent(jLabelEndOfTurn))
                                        .addGap(77, 77, 77)
                                        .addGroup(tabPhasesLayout.createParallelGroup(javax.swing.GroupLayout.Alignment.LEADING)
                                            .addGroup(tabPhasesLayout.createSequentialGroup()
                                                .addGap(2, 2, 2)
                                                .addComponent(jLabelYourTurn)
                                                .addGap(32, 32, 32)
                                                .addComponent(jLabelOpponentsTurn))
                                            .addGroup(tabPhasesLayout.createSequentialGroup()
                                                .addGap(13, 13, 13)
                                                .addGroup(tabPhasesLayout.createParallelGroup(javax.swing.GroupLayout.Alignment.TRAILING)
                                                    .addComponent(checkBoxDrawYou)
                                                    .addComponent(checkBoxUpkeepYou)
                                                    .addComponent(checkBoxMainYou)
                                                    .addComponent(checkBoxBeforeCYou)
                                                    .addComponent(checkBoxEndOfCYou)
                                                    .addComponent(checkBoxMain2You)
                                                    .addComponent(checkBoxEndTurnYou))
                                                .addGap(78, 78, 78)
                                                .addGroup(tabPhasesLayout.createParallelGroup(javax.swing.GroupLayout.Alignment.TRAILING)
                                                    .addComponent(checkBoxUpkeepOthers)
                                                    .addComponent(checkBoxBeforeCOthers)
                                                    .addComponent(checkBoxMainOthers)
                                                    .addComponent(checkBoxEndOfCOthers)
                                                    .addComponent(checkBoxDrawOthers)
                                                    .addComponent(checkBoxMain2Others)
                                                    .addComponent(checkBoxEndTurnOthers)))))
                                    .addGroup(tabPhasesLayout.createParallelGroup(javax.swing.GroupLayout.Alignment.TRAILING, false)
                                        .addComponent(jLabelMain1, javax.swing.GroupLayout.Alignment.LEADING, javax.swing.GroupLayout.DEFAULT_SIZE, javax.swing.GroupLayout.DEFAULT_SIZE, Short.MAX_VALUE)
                                        .addComponent(jLabelDraw, javax.swing.GroupLayout.Alignment.LEADING, javax.swing.GroupLayout.DEFAULT_SIZE, javax.swing.GroupLayout.DEFAULT_SIZE, Short.MAX_VALUE))))
                            .addGroup(tabPhasesLayout.createSequentialGroup()
                                .addContainerGap()
                                .addComponent(jLabelHeadLine)))
                        .addGap(0, 0, Short.MAX_VALUE))
                    .addGroup(tabPhasesLayout.createSequentialGroup()
                        .addContainerGap()
                        .addComponent(phases_stopSettings, javax.swing.GroupLayout.DEFAULT_SIZE, javax.swing.GroupLayout.DEFAULT_SIZE, Short.MAX_VALUE)))
                .addContainerGap())
        );
        tabPhasesLayout.setVerticalGroup(
            tabPhasesLayout.createParallelGroup(javax.swing.GroupLayout.Alignment.LEADING)
            .addGroup(tabPhasesLayout.createSequentialGroup()
                .addContainerGap()
                .addGroup(tabPhasesLayout.createParallelGroup(javax.swing.GroupLayout.Alignment.TRAILING)
                    .addGroup(tabPhasesLayout.createSequentialGroup()
                        .addComponent(jLabelOpponentsTurn)
                        .addPreferredGap(javax.swing.LayoutStyle.ComponentPlacement.UNRELATED)
                        .addComponent(checkBoxUpkeepOthers))
                    .addGroup(tabPhasesLayout.createSequentialGroup()
                        .addGroup(tabPhasesLayout.createParallelGroup(javax.swing.GroupLayout.Alignment.TRAILING)
                            .addGroup(tabPhasesLayout.createSequentialGroup()
                                .addComponent(jLabelHeadLine)
                                .addGap(20, 20, 20))
                            .addComponent(jLabelYourTurn))
                        .addPreferredGap(javax.swing.LayoutStyle.ComponentPlacement.UNRELATED)
                        .addGroup(tabPhasesLayout.createParallelGroup(javax.swing.GroupLayout.Alignment.TRAILING)
                            .addComponent(checkBoxUpkeepYou)
                            .addComponent(jLabelUpkeep))))
                .addPreferredGap(javax.swing.LayoutStyle.ComponentPlacement.RELATED)
                .addGroup(tabPhasesLayout.createParallelGroup(javax.swing.GroupLayout.Alignment.TRAILING)
                    .addComponent(jLabelDraw)
                    .addComponent(checkBoxDrawYou)
                    .addComponent(checkBoxDrawOthers))
                .addPreferredGap(javax.swing.LayoutStyle.ComponentPlacement.RELATED)
                .addGroup(tabPhasesLayout.createParallelGroup(javax.swing.GroupLayout.Alignment.TRAILING)
                    .addComponent(jLabelMain1)
                    .addComponent(checkBoxMainYou)
                    .addComponent(checkBoxMainOthers))
                .addGroup(tabPhasesLayout.createParallelGroup(javax.swing.GroupLayout.Alignment.LEADING)
                    .addGroup(tabPhasesLayout.createSequentialGroup()
                        .addPreferredGap(javax.swing.LayoutStyle.ComponentPlacement.RELATED)
                        .addGroup(tabPhasesLayout.createParallelGroup(javax.swing.GroupLayout.Alignment.LEADING)
                            .addComponent(jLabelBeforeCombat, javax.swing.GroupLayout.Alignment.TRAILING)
                            .addComponent(checkBoxBeforeCYou, javax.swing.GroupLayout.Alignment.TRAILING)))
                    .addGroup(tabPhasesLayout.createSequentialGroup()
                        .addGap(6, 6, 6)
                        .addComponent(checkBoxBeforeCOthers)))
                .addPreferredGap(javax.swing.LayoutStyle.ComponentPlacement.RELATED)
                .addGroup(tabPhasesLayout.createParallelGroup(javax.swing.GroupLayout.Alignment.TRAILING)
                    .addComponent(jLabelEndofCombat)
                    .addComponent(checkBoxEndOfCYou)
                    .addComponent(checkBoxEndOfCOthers))
                .addPreferredGap(javax.swing.LayoutStyle.ComponentPlacement.RELATED)
                .addGroup(tabPhasesLayout.createParallelGroup(javax.swing.GroupLayout.Alignment.TRAILING)
                    .addComponent(jLabelMain2)
                    .addComponent(checkBoxMain2You)
                    .addComponent(checkBoxMain2Others))
                .addPreferredGap(javax.swing.LayoutStyle.ComponentPlacement.RELATED)
                .addGroup(tabPhasesLayout.createParallelGroup(javax.swing.GroupLayout.Alignment.TRAILING)
                    .addComponent(checkBoxEndTurnYou)
                    .addComponent(jLabelEndOfTurn)
                    .addComponent(checkBoxEndTurnOthers))
                .addPreferredGap(javax.swing.LayoutStyle.ComponentPlacement.UNRELATED)
                .addComponent(phases_stopSettings, javax.swing.GroupLayout.PREFERRED_SIZE, javax.swing.GroupLayout.DEFAULT_SIZE, javax.swing.GroupLayout.PREFERRED_SIZE)
                .addContainerGap(13, Short.MAX_VALUE))
        );

        tabsPanel.addTab("Phases", tabPhases);

        panelCardImages.setBorder(javax.swing.BorderFactory.createTitledBorder(javax.swing.BorderFactory.createEtchedBorder(), "Card images:"));

        cbUseDefaultImageFolder.setText("Use default location to save images");
        cbUseDefaultImageFolder.addActionListener(new java.awt.event.ActionListener() {
            public void actionPerformed(java.awt.event.ActionEvent evt) {
                cbUseDefaultImageFolderActionPerformed(evt);
            }
        });

        txtImageFolderPath.setToolTipText("The selected image will be used as background picture. You have to restart MAGE to view a changed background image.");

        btnBrowseImageLocation.setText("Browse...");
        btnBrowseImageLocation.addActionListener(new java.awt.event.ActionListener() {
            public void actionPerformed(java.awt.event.ActionEvent evt) {
                btnBrowseImageLocationActionPerformed(evt);
            }
        });

        cbCheckForNewImages.setText("Check for new images on startup");
        cbCheckForNewImages.addActionListener(new java.awt.event.ActionListener() {
            public void actionPerformed(java.awt.event.ActionEvent evt) {
                cbCheckForNewImagesActionPerformed(evt);
            }
        });

        cbSaveToZipFiles.setText("Store images in zip files");
        cbSaveToZipFiles.addActionListener(new java.awt.event.ActionListener() {
            public void actionPerformed(java.awt.event.ActionEvent evt) {
                cbSaveToZipFilesActionPerformed(evt);
            }
        });

        cbPreferedImageLanguage.setModel(new javax.swing.DefaultComboBoxModel(new String[] { "Item 1", "Item 2", "Item 3", "Item 4" }));

        labelPreferedImageLanguage.setText("Prefered image language:");
        labelPreferedImageLanguage.setFocusable(false);

        javax.swing.GroupLayout panelCardImagesLayout = new javax.swing.GroupLayout(panelCardImages);
        panelCardImages.setLayout(panelCardImagesLayout);
        panelCardImagesLayout.setHorizontalGroup(
            panelCardImagesLayout.createParallelGroup(javax.swing.GroupLayout.Alignment.LEADING)
            .addGroup(panelCardImagesLayout.createSequentialGroup()
                .addGap(24, 24, 24)
                .addComponent(txtImageFolderPath)
                .addPreferredGap(javax.swing.LayoutStyle.ComponentPlacement.RELATED)
                .addComponent(btnBrowseImageLocation))
            .addGroup(panelCardImagesLayout.createSequentialGroup()
                .addGroup(panelCardImagesLayout.createParallelGroup(javax.swing.GroupLayout.Alignment.LEADING)
                    .addComponent(cbUseDefaultImageFolder)
                    .addComponent(cbCheckForNewImages)
                    .addGroup(panelCardImagesLayout.createSequentialGroup()
                        .addGroup(panelCardImagesLayout.createParallelGroup(javax.swing.GroupLayout.Alignment.TRAILING, false)
                            .addGroup(javax.swing.GroupLayout.Alignment.LEADING, panelCardImagesLayout.createSequentialGroup()
                                .addContainerGap()
                                .addComponent(labelPreferedImageLanguage))
                            .addComponent(cbSaveToZipFiles, javax.swing.GroupLayout.Alignment.LEADING))
                        .addPreferredGap(javax.swing.LayoutStyle.ComponentPlacement.UNRELATED)
                        .addComponent(cbPreferedImageLanguage, javax.swing.GroupLayout.PREFERRED_SIZE, 153, javax.swing.GroupLayout.PREFERRED_SIZE)))
                .addGap(0, 0, Short.MAX_VALUE))
        );
        panelCardImagesLayout.setVerticalGroup(
            panelCardImagesLayout.createParallelGroup(javax.swing.GroupLayout.Alignment.LEADING)
            .addGroup(panelCardImagesLayout.createSequentialGroup()
                .addContainerGap()
                .addComponent(cbUseDefaultImageFolder)
                .addPreferredGap(javax.swing.LayoutStyle.ComponentPlacement.UNRELATED)
                .addGroup(panelCardImagesLayout.createParallelGroup(javax.swing.GroupLayout.Alignment.BASELINE)
                    .addComponent(txtImageFolderPath, javax.swing.GroupLayout.PREFERRED_SIZE, javax.swing.GroupLayout.DEFAULT_SIZE, javax.swing.GroupLayout.PREFERRED_SIZE)
                    .addComponent(btnBrowseImageLocation))
                .addPreferredGap(javax.swing.LayoutStyle.ComponentPlacement.UNRELATED)
                .addComponent(cbCheckForNewImages)
                .addPreferredGap(javax.swing.LayoutStyle.ComponentPlacement.RELATED)
                .addComponent(cbSaveToZipFiles)
                .addPreferredGap(javax.swing.LayoutStyle.ComponentPlacement.RELATED)
                .addGroup(panelCardImagesLayout.createParallelGroup(javax.swing.GroupLayout.Alignment.BASELINE)
                    .addComponent(cbPreferedImageLanguage, javax.swing.GroupLayout.PREFERRED_SIZE, javax.swing.GroupLayout.DEFAULT_SIZE, javax.swing.GroupLayout.PREFERRED_SIZE)
                    .addComponent(labelPreferedImageLanguage))
                .addContainerGap(javax.swing.GroupLayout.DEFAULT_SIZE, Short.MAX_VALUE))
        );

        panelBackgroundImages.setBorder(javax.swing.BorderFactory.createTitledBorder(javax.swing.BorderFactory.createEtchedBorder(), "Background images setting:"));

        cbUseDefaultBackground.setText("Use default image");
        cbUseDefaultBackground.addActionListener(new java.awt.event.ActionListener() {
            public void actionPerformed(java.awt.event.ActionEvent evt) {
                cbUseDefaultBackgroundActionPerformed(evt);
            }
        });

        txtBackgroundImagePath.addActionListener(new java.awt.event.ActionListener() {
            public void actionPerformed(java.awt.event.ActionEvent evt) {
                txtBackgroundImagePathActionPerformed(evt);
            }
        });

        btnBrowseBackgroundImage.setText("Browse...");
        btnBrowseBackgroundImage.addActionListener(new java.awt.event.ActionListener() {
            public void actionPerformed(java.awt.event.ActionEvent evt) {
                btnBrowseBackgroundImageActionPerformed(evt);
            }
        });

        txtBattlefieldImagePath.addActionListener(new java.awt.event.ActionListener() {
            public void actionPerformed(java.awt.event.ActionEvent evt) {
                txtBattlefieldImagePathActionPerformed(evt);
            }
        });

        btnBrowseBattlefieldImage.setText("Browse...");
        btnBrowseBattlefieldImage.addActionListener(new java.awt.event.ActionListener() {
            public void actionPerformed(java.awt.event.ActionEvent evt) {
                btnBrowseBattlefieldImageActionPerformed(evt);
            }
        });

        cbUseDefaultBattleImage.setText("Use default battlefield image");
        cbUseDefaultBattleImage.addActionListener(new java.awt.event.ActionListener() {
            public void actionPerformed(java.awt.event.ActionEvent evt) {
                cbUseDefaultBattleImageActionPerformed(evt);
            }
        });

        cbUseRandomBattleImage.setText("Select random battlefield image");
        cbUseRandomBattleImage.addActionListener(new java.awt.event.ActionListener() {
            public void actionPerformed(java.awt.event.ActionEvent evt) {
                cbUseRandomBattleImageActionPerformed(evt);
            }
        });

        jLabel14.setText("Background:");

        jLabel15.setText("Battlefield:");

        javax.swing.GroupLayout panelBackgroundImagesLayout = new javax.swing.GroupLayout(panelBackgroundImages);
        panelBackgroundImages.setLayout(panelBackgroundImagesLayout);
        panelBackgroundImagesLayout.setHorizontalGroup(
            panelBackgroundImagesLayout.createParallelGroup(javax.swing.GroupLayout.Alignment.LEADING)
            .addGroup(panelBackgroundImagesLayout.createSequentialGroup()
                .addGroup(panelBackgroundImagesLayout.createParallelGroup(javax.swing.GroupLayout.Alignment.LEADING)
                    .addGroup(panelBackgroundImagesLayout.createSequentialGroup()
                        .addGap(19, 19, 19)
                        .addComponent(jLabel14))
                    .addGroup(panelBackgroundImagesLayout.createSequentialGroup()
                        .addGap(25, 25, 25)
                        .addComponent(jLabel15)))
                .addPreferredGap(javax.swing.LayoutStyle.ComponentPlacement.RELATED)
                .addGroup(panelBackgroundImagesLayout.createParallelGroup(javax.swing.GroupLayout.Alignment.LEADING)
                    .addGroup(panelBackgroundImagesLayout.createSequentialGroup()
                        .addComponent(txtBattlefieldImagePath, javax.swing.GroupLayout.PREFERRED_SIZE, 336, javax.swing.GroupLayout.PREFERRED_SIZE)
                        .addPreferredGap(javax.swing.LayoutStyle.ComponentPlacement.RELATED)
                        .addComponent(btnBrowseBattlefieldImage))
                    .addGroup(panelBackgroundImagesLayout.createSequentialGroup()
                        .addComponent(txtBackgroundImagePath, javax.swing.GroupLayout.PREFERRED_SIZE, 332, javax.swing.GroupLayout.PREFERRED_SIZE)
                        .addPreferredGap(javax.swing.LayoutStyle.ComponentPlacement.RELATED)
                        .addComponent(btnBrowseBackgroundImage)))
                .addGap(0, 0, Short.MAX_VALUE))
            .addGroup(panelBackgroundImagesLayout.createSequentialGroup()
                .addGroup(panelBackgroundImagesLayout.createParallelGroup(javax.swing.GroupLayout.Alignment.LEADING)
                    .addComponent(cbUseRandomBattleImage)
                    .addComponent(cbUseDefaultBattleImage)
                    .addComponent(cbUseDefaultBackground))
                .addContainerGap(javax.swing.GroupLayout.DEFAULT_SIZE, Short.MAX_VALUE))
        );

        panelBackgroundImagesLayout.linkSize(javax.swing.SwingConstants.HORIZONTAL, new java.awt.Component[] {txtBackgroundImagePath, txtBattlefieldImagePath});

        panelBackgroundImagesLayout.setVerticalGroup(
            panelBackgroundImagesLayout.createParallelGroup(javax.swing.GroupLayout.Alignment.LEADING)
            .addGroup(panelBackgroundImagesLayout.createSequentialGroup()
                .addContainerGap()
                .addComponent(cbUseDefaultBackground)
                .addPreferredGap(javax.swing.LayoutStyle.ComponentPlacement.RELATED)
                .addGroup(panelBackgroundImagesLayout.createParallelGroup(javax.swing.GroupLayout.Alignment.BASELINE)
                    .addComponent(txtBackgroundImagePath, javax.swing.GroupLayout.PREFERRED_SIZE, javax.swing.GroupLayout.DEFAULT_SIZE, javax.swing.GroupLayout.PREFERRED_SIZE)
                    .addComponent(btnBrowseBackgroundImage)
                    .addComponent(jLabel14))
                .addPreferredGap(javax.swing.LayoutStyle.ComponentPlacement.UNRELATED)
                .addComponent(cbUseDefaultBattleImage)
                .addPreferredGap(javax.swing.LayoutStyle.ComponentPlacement.UNRELATED)
                .addComponent(cbUseRandomBattleImage)
                .addPreferredGap(javax.swing.LayoutStyle.ComponentPlacement.UNRELATED)
                .addGroup(panelBackgroundImagesLayout.createParallelGroup(javax.swing.GroupLayout.Alignment.BASELINE)
                    .addComponent(txtBattlefieldImagePath, javax.swing.GroupLayout.PREFERRED_SIZE, javax.swing.GroupLayout.DEFAULT_SIZE, javax.swing.GroupLayout.PREFERRED_SIZE)
                    .addComponent(btnBrowseBattlefieldImage)
                    .addComponent(jLabel15)))
        );

        javax.swing.GroupLayout tabImagesLayout = new javax.swing.GroupLayout(tabImages);
        tabImages.setLayout(tabImagesLayout);
        tabImagesLayout.setHorizontalGroup(
            tabImagesLayout.createParallelGroup(javax.swing.GroupLayout.Alignment.LEADING)
            .addGroup(tabImagesLayout.createSequentialGroup()
                .addContainerGap()
                .addGroup(tabImagesLayout.createParallelGroup(javax.swing.GroupLayout.Alignment.LEADING)
                    .addComponent(panelCardImages, javax.swing.GroupLayout.Alignment.TRAILING, javax.swing.GroupLayout.DEFAULT_SIZE, javax.swing.GroupLayout.DEFAULT_SIZE, Short.MAX_VALUE)
                    .addComponent(panelBackgroundImages, javax.swing.GroupLayout.Alignment.TRAILING, javax.swing.GroupLayout.DEFAULT_SIZE, javax.swing.GroupLayout.DEFAULT_SIZE, Short.MAX_VALUE))
                .addContainerGap())
        );
        tabImagesLayout.setVerticalGroup(
            tabImagesLayout.createParallelGroup(javax.swing.GroupLayout.Alignment.LEADING)
            .addGroup(tabImagesLayout.createSequentialGroup()
                .addContainerGap()
                .addComponent(panelCardImages, javax.swing.GroupLayout.PREFERRED_SIZE, javax.swing.GroupLayout.DEFAULT_SIZE, javax.swing.GroupLayout.PREFERRED_SIZE)
                .addPreferredGap(javax.swing.LayoutStyle.ComponentPlacement.RELATED)
                .addComponent(panelBackgroundImages, javax.swing.GroupLayout.PREFERRED_SIZE, javax.swing.GroupLayout.DEFAULT_SIZE, javax.swing.GroupLayout.PREFERRED_SIZE)
                .addContainerGap(javax.swing.GroupLayout.DEFAULT_SIZE, Short.MAX_VALUE))
        );

        tabsPanel.addTab("Images", tabImages);

        sounds_clips.setBorder(javax.swing.BorderFactory.createTitledBorder(javax.swing.BorderFactory.createEtchedBorder(), "Clips"));
        sounds_clips.setLayout(new java.awt.GridLayout(4, 0));

        cbEnableGameSounds.setText("Enable game sounds");
        cbEnableGameSounds.setToolTipText("Sounds that will be played for certain actions (e.g. play land, attack, etc.) during the game.");
        cbEnableGameSounds.addActionListener(new java.awt.event.ActionListener() {
            public void actionPerformed(java.awt.event.ActionEvent evt) {
                cbEnableGameSoundsActionPerformed(evt);
            }
        });
        sounds_clips.add(cbEnableGameSounds);

        cbEnableDraftSounds.setText("Enable draft sounds");
        cbEnableDraftSounds.setToolTipText("Sounds that will be played during drafting for card picking or warining if time runs out.");
        cbEnableDraftSounds.addActionListener(new java.awt.event.ActionListener() {
            public void actionPerformed(java.awt.event.ActionEvent evt) {
                cbEnableDraftSoundsActionPerformed(evt);
            }
        });
        sounds_clips.add(cbEnableDraftSounds);

        cbEnableSkipButtonsSounds.setText("Enable skip button sounds");
        cbEnableSkipButtonsSounds.setToolTipText("Sounds that will be played if a priority skip action (F4/F5/F7/F9) or cancel skip action (F3) is used.");
        cbEnableSkipButtonsSounds.addActionListener(new java.awt.event.ActionListener() {
            public void actionPerformed(java.awt.event.ActionEvent evt) {
                cbEnableSkipButtonsSoundsActionPerformed(evt);
            }
        });
        sounds_clips.add(cbEnableSkipButtonsSounds);

        cbEnableOtherSounds.setText("Enable other sounds");
        cbEnableOtherSounds.setToolTipText("Sounds that will be played for actions outside of games (e.g. whisper, player joins your game, player submits a deck ...).");
        cbEnableOtherSounds.addActionListener(new java.awt.event.ActionListener() {
            public void actionPerformed(java.awt.event.ActionEvent evt) {
                cbEnableOtherSoundsActionPerformed(evt);
            }
        });
        sounds_clips.add(cbEnableOtherSounds);

        sounds_backgroundMusic.setBorder(javax.swing.BorderFactory.createTitledBorder(javax.swing.BorderFactory.createEtchedBorder(), "Music"));

        cbEnableBattlefieldBGM.setText("Play music during match");
        cbEnableBattlefieldBGM.setToolTipText("During your matches music will be played from the seleced folder.");
        cbEnableBattlefieldBGM.setActionCommand("Play automatically during matches");
        cbEnableBattlefieldBGM.addActionListener(new java.awt.event.ActionListener() {
            public void actionPerformed(java.awt.event.ActionEvent evt) {
                cbEnableBattlefieldBGMActionPerformed(evt);
            }
        });

        jLabel16.setText("Playing from folder:");
        jLabel16.setToolTipText("");

        txtBattlefieldIBGMPath.addActionListener(new java.awt.event.ActionListener() {
            public void actionPerformed(java.awt.event.ActionEvent evt) {
                txtBattlefieldIBGMPathActionPerformed(evt);
            }
        });

        btnBattlefieldBGMBrowse.setText("Browse...");
        btnBattlefieldBGMBrowse.addActionListener(new java.awt.event.ActionListener() {
            public void actionPerformed(java.awt.event.ActionEvent evt) {
                btnBattlefieldBGMBrowseActionPerformed(evt);
            }
        });

        javax.swing.GroupLayout sounds_backgroundMusicLayout = new javax.swing.GroupLayout(sounds_backgroundMusic);
        sounds_backgroundMusic.setLayout(sounds_backgroundMusicLayout);
        sounds_backgroundMusicLayout.setHorizontalGroup(
            sounds_backgroundMusicLayout.createParallelGroup(javax.swing.GroupLayout.Alignment.LEADING)
            .addGroup(sounds_backgroundMusicLayout.createSequentialGroup()
                .addContainerGap()
                .addComponent(jLabel16)
                .addPreferredGap(javax.swing.LayoutStyle.ComponentPlacement.RELATED)
                .addComponent(txtBattlefieldIBGMPath)
                .addPreferredGap(javax.swing.LayoutStyle.ComponentPlacement.RELATED)
                .addComponent(btnBattlefieldBGMBrowse))
            .addGroup(sounds_backgroundMusicLayout.createSequentialGroup()
                .addComponent(cbEnableBattlefieldBGM)
                .addGap(0, 0, Short.MAX_VALUE))
        );
        sounds_backgroundMusicLayout.setVerticalGroup(
            sounds_backgroundMusicLayout.createParallelGroup(javax.swing.GroupLayout.Alignment.LEADING)
            .addGroup(sounds_backgroundMusicLayout.createSequentialGroup()
                .addComponent(cbEnableBattlefieldBGM)
                .addPreferredGap(javax.swing.LayoutStyle.ComponentPlacement.RELATED)
                .addGroup(sounds_backgroundMusicLayout.createParallelGroup(javax.swing.GroupLayout.Alignment.BASELINE)
                    .addComponent(txtBattlefieldIBGMPath, javax.swing.GroupLayout.PREFERRED_SIZE, javax.swing.GroupLayout.DEFAULT_SIZE, javax.swing.GroupLayout.PREFERRED_SIZE)
                    .addComponent(btnBattlefieldBGMBrowse)
                    .addComponent(jLabel16)))
        );

        javax.swing.GroupLayout tabSoundsLayout = new javax.swing.GroupLayout(tabSounds);
        tabSounds.setLayout(tabSoundsLayout);
        tabSoundsLayout.setHorizontalGroup(
            tabSoundsLayout.createParallelGroup(javax.swing.GroupLayout.Alignment.LEADING)
            .addGroup(tabSoundsLayout.createSequentialGroup()
                .addContainerGap()
                .addGroup(tabSoundsLayout.createParallelGroup(javax.swing.GroupLayout.Alignment.LEADING)
                    .addComponent(sounds_clips, javax.swing.GroupLayout.DEFAULT_SIZE, javax.swing.GroupLayout.DEFAULT_SIZE, Short.MAX_VALUE)
                    .addComponent(sounds_backgroundMusic, javax.swing.GroupLayout.Alignment.TRAILING, javax.swing.GroupLayout.DEFAULT_SIZE, javax.swing.GroupLayout.DEFAULT_SIZE, Short.MAX_VALUE))
                .addContainerGap())
        );
        tabSoundsLayout.setVerticalGroup(
            tabSoundsLayout.createParallelGroup(javax.swing.GroupLayout.Alignment.LEADING)
            .addGroup(tabSoundsLayout.createSequentialGroup()
                .addContainerGap()
                .addComponent(sounds_clips, javax.swing.GroupLayout.PREFERRED_SIZE, javax.swing.GroupLayout.DEFAULT_SIZE, javax.swing.GroupLayout.PREFERRED_SIZE)
                .addPreferredGap(javax.swing.LayoutStyle.ComponentPlacement.RELATED)
                .addComponent(sounds_backgroundMusic, javax.swing.GroupLayout.PREFERRED_SIZE, javax.swing.GroupLayout.DEFAULT_SIZE, javax.swing.GroupLayout.PREFERRED_SIZE)
                .addContainerGap(javax.swing.GroupLayout.DEFAULT_SIZE, Short.MAX_VALUE))
        );

        sounds_clips.getAccessibleContext().setAccessibleDescription("");

        tabsPanel.addTab("Sounds", tabSounds);

        jPanel10.setBorder(new javax.swing.border.LineBorder(new java.awt.Color(204, 204, 204), 1, true));

        javax.swing.GroupLayout jPanel10Layout = new javax.swing.GroupLayout(jPanel10);
        jPanel10.setLayout(jPanel10Layout);
        jPanel10Layout.setHorizontalGroup(
            jPanel10Layout.createParallelGroup(javax.swing.GroupLayout.Alignment.LEADING)
            .addGap(0, 100, Short.MAX_VALUE)
        );
        jPanel10Layout.setVerticalGroup(
            jPanel10Layout.createParallelGroup(javax.swing.GroupLayout.Alignment.LEADING)
            .addGap(0, 100, Short.MAX_VALUE)
        );

        jPanel13.setBorder(new javax.swing.border.LineBorder(new java.awt.Color(204, 204, 204), 1, true));

        javax.swing.GroupLayout jPanel13Layout = new javax.swing.GroupLayout(jPanel13);
        jPanel13.setLayout(jPanel13Layout);
        jPanel13Layout.setHorizontalGroup(
            jPanel13Layout.createParallelGroup(javax.swing.GroupLayout.Alignment.LEADING)
            .addGap(0, 100, Short.MAX_VALUE)
        );
        jPanel13Layout.setVerticalGroup(
            jPanel13Layout.createParallelGroup(javax.swing.GroupLayout.Alignment.LEADING)
            .addGap(0, 100, Short.MAX_VALUE)
        );

        jPanel11.setBorder(new javax.swing.border.LineBorder(new java.awt.Color(204, 204, 204), 1, true));

        javax.swing.GroupLayout jPanel11Layout = new javax.swing.GroupLayout(jPanel11);
        jPanel11.setLayout(jPanel11Layout);
        jPanel11Layout.setHorizontalGroup(
            jPanel11Layout.createParallelGroup(javax.swing.GroupLayout.Alignment.LEADING)
            .addGap(0, 100, Short.MAX_VALUE)
        );
        jPanel11Layout.setVerticalGroup(
            jPanel11Layout.createParallelGroup(javax.swing.GroupLayout.Alignment.LEADING)
            .addGap(0, 100, Short.MAX_VALUE)
        );

        jLabel12.setFont(new java.awt.Font("Tahoma", 1, 11)); // NOI18N
        jLabel12.setText("Choose your avatar:");

        jPanel12.setBorder(new javax.swing.border.LineBorder(new java.awt.Color(204, 204, 204), 1, true));

        javax.swing.GroupLayout jPanel12Layout = new javax.swing.GroupLayout(jPanel12);
        jPanel12.setLayout(jPanel12Layout);
        jPanel12Layout.setHorizontalGroup(
            jPanel12Layout.createParallelGroup(javax.swing.GroupLayout.Alignment.LEADING)
            .addGap(0, 100, Short.MAX_VALUE)
        );
        jPanel12Layout.setVerticalGroup(
            jPanel12Layout.createParallelGroup(javax.swing.GroupLayout.Alignment.LEADING)
            .addGap(0, 100, Short.MAX_VALUE)
        );

        jPanel14.setBorder(new javax.swing.border.LineBorder(new java.awt.Color(204, 204, 204), 1, true));

        javax.swing.GroupLayout jPanel14Layout = new javax.swing.GroupLayout(jPanel14);
        jPanel14.setLayout(jPanel14Layout);
        jPanel14Layout.setHorizontalGroup(
            jPanel14Layout.createParallelGroup(javax.swing.GroupLayout.Alignment.LEADING)
            .addGap(0, 100, Short.MAX_VALUE)
        );
        jPanel14Layout.setVerticalGroup(
            jPanel14Layout.createParallelGroup(javax.swing.GroupLayout.Alignment.LEADING)
            .addGap(0, 100, Short.MAX_VALUE)
        );

        jPanel15.setBorder(new javax.swing.border.LineBorder(new java.awt.Color(204, 204, 204), 1, true));

        javax.swing.GroupLayout jPanel15Layout = new javax.swing.GroupLayout(jPanel15);
        jPanel15.setLayout(jPanel15Layout);
        jPanel15Layout.setHorizontalGroup(
            jPanel15Layout.createParallelGroup(javax.swing.GroupLayout.Alignment.LEADING)
            .addGap(0, 100, Short.MAX_VALUE)
        );
        jPanel15Layout.setVerticalGroup(
            jPanel15Layout.createParallelGroup(javax.swing.GroupLayout.Alignment.LEADING)
            .addGap(0, 100, Short.MAX_VALUE)
        );

        jLabel13.setFont(new java.awt.Font("Tahoma", 1, 11)); // NOI18N
        jLabel13.setText("New avatars:");

        jPanel16.setBorder(new javax.swing.border.LineBorder(new java.awt.Color(204, 204, 204), 1, true));

        javax.swing.GroupLayout jPanel16Layout = new javax.swing.GroupLayout(jPanel16);
        jPanel16.setLayout(jPanel16Layout);
        jPanel16Layout.setHorizontalGroup(
            jPanel16Layout.createParallelGroup(javax.swing.GroupLayout.Alignment.LEADING)
            .addGap(0, 100, Short.MAX_VALUE)
        );
        jPanel16Layout.setVerticalGroup(
            jPanel16Layout.createParallelGroup(javax.swing.GroupLayout.Alignment.LEADING)
            .addGap(0, 100, Short.MAX_VALUE)
        );

        jPanel17.setBorder(new javax.swing.border.LineBorder(new java.awt.Color(204, 204, 204), 1, true));

        javax.swing.GroupLayout jPanel17Layout = new javax.swing.GroupLayout(jPanel17);
        jPanel17.setLayout(jPanel17Layout);
        jPanel17Layout.setHorizontalGroup(
            jPanel17Layout.createParallelGroup(javax.swing.GroupLayout.Alignment.LEADING)
            .addGap(0, 100, Short.MAX_VALUE)
        );
        jPanel17Layout.setVerticalGroup(
            jPanel17Layout.createParallelGroup(javax.swing.GroupLayout.Alignment.LEADING)
            .addGap(0, 100, Short.MAX_VALUE)
        );

        jPanel18.setBorder(new javax.swing.border.LineBorder(new java.awt.Color(204, 204, 204), 1, true));

        javax.swing.GroupLayout jPanel18Layout = new javax.swing.GroupLayout(jPanel18);
        jPanel18.setLayout(jPanel18Layout);
        jPanel18Layout.setHorizontalGroup(
            jPanel18Layout.createParallelGroup(javax.swing.GroupLayout.Alignment.LEADING)
            .addGap(0, 100, Short.MAX_VALUE)
        );
        jPanel18Layout.setVerticalGroup(
            jPanel18Layout.createParallelGroup(javax.swing.GroupLayout.Alignment.LEADING)
            .addGap(0, 100, Short.MAX_VALUE)
        );

        jPanel19.setBorder(new javax.swing.border.LineBorder(new java.awt.Color(204, 204, 204), 1, true));

        javax.swing.GroupLayout jPanel19Layout = new javax.swing.GroupLayout(jPanel19);
        jPanel19.setLayout(jPanel19Layout);
        jPanel19Layout.setHorizontalGroup(
            jPanel19Layout.createParallelGroup(javax.swing.GroupLayout.Alignment.LEADING)
            .addGap(0, 100, Short.MAX_VALUE)
        );
        jPanel19Layout.setVerticalGroup(
            jPanel19Layout.createParallelGroup(javax.swing.GroupLayout.Alignment.LEADING)
            .addGap(0, 100, Short.MAX_VALUE)
        );

        jPanel20.setBorder(new javax.swing.border.LineBorder(new java.awt.Color(204, 204, 204), 1, true));

        javax.swing.GroupLayout jPanel20Layout = new javax.swing.GroupLayout(jPanel20);
        jPanel20.setLayout(jPanel20Layout);
        jPanel20Layout.setHorizontalGroup(
            jPanel20Layout.createParallelGroup(javax.swing.GroupLayout.Alignment.LEADING)
            .addGap(0, 100, Short.MAX_VALUE)
        );
        jPanel20Layout.setVerticalGroup(
            jPanel20Layout.createParallelGroup(javax.swing.GroupLayout.Alignment.LEADING)
            .addGap(0, 100, Short.MAX_VALUE)
        );

        jPanel21.setBorder(new javax.swing.border.LineBorder(new java.awt.Color(204, 204, 204), 1, true));

        javax.swing.GroupLayout jPanel21Layout = new javax.swing.GroupLayout(jPanel21);
        jPanel21.setLayout(jPanel21Layout);
        jPanel21Layout.setHorizontalGroup(
            jPanel21Layout.createParallelGroup(javax.swing.GroupLayout.Alignment.LEADING)
            .addGap(0, 100, Short.MAX_VALUE)
        );
        jPanel21Layout.setVerticalGroup(
            jPanel21Layout.createParallelGroup(javax.swing.GroupLayout.Alignment.LEADING)
            .addGap(0, 100, Short.MAX_VALUE)
        );

        javax.swing.GroupLayout jPanel9Layout = new javax.swing.GroupLayout(jPanel9);
        jPanel9.setLayout(jPanel9Layout);
        jPanel9Layout.setHorizontalGroup(
            jPanel9Layout.createParallelGroup(javax.swing.GroupLayout.Alignment.LEADING)
            .addGroup(jPanel9Layout.createSequentialGroup()
                .addGroup(jPanel9Layout.createParallelGroup(javax.swing.GroupLayout.Alignment.LEADING)
                    .addGroup(jPanel9Layout.createSequentialGroup()
                        .addContainerGap()
                        .addComponent(jLabel12))
                    .addGroup(jPanel9Layout.createSequentialGroup()
                        .addGroup(jPanel9Layout.createParallelGroup(javax.swing.GroupLayout.Alignment.LEADING)
                            .addGroup(jPanel9Layout.createSequentialGroup()
                                .addGap(30, 30, 30)
                                .addGroup(jPanel9Layout.createParallelGroup(javax.swing.GroupLayout.Alignment.TRAILING)
                                    .addComponent(jPanel12, javax.swing.GroupLayout.PREFERRED_SIZE, javax.swing.GroupLayout.DEFAULT_SIZE, javax.swing.GroupLayout.PREFERRED_SIZE)
                                    .addComponent(jPanel10, javax.swing.GroupLayout.PREFERRED_SIZE, javax.swing.GroupLayout.DEFAULT_SIZE, javax.swing.GroupLayout.PREFERRED_SIZE)
                                    .addComponent(jPanel19, javax.swing.GroupLayout.Alignment.LEADING, javax.swing.GroupLayout.PREFERRED_SIZE, javax.swing.GroupLayout.DEFAULT_SIZE, javax.swing.GroupLayout.PREFERRED_SIZE))
                                .addGap(33, 33, 33)
                                .addGroup(jPanel9Layout.createParallelGroup(javax.swing.GroupLayout.Alignment.LEADING)
                                    .addComponent(jPanel13, javax.swing.GroupLayout.PREFERRED_SIZE, javax.swing.GroupLayout.DEFAULT_SIZE, javax.swing.GroupLayout.PREFERRED_SIZE)
                                    .addComponent(jPanel14, javax.swing.GroupLayout.PREFERRED_SIZE, javax.swing.GroupLayout.DEFAULT_SIZE, javax.swing.GroupLayout.PREFERRED_SIZE)
                                    .addComponent(jPanel20, javax.swing.GroupLayout.PREFERRED_SIZE, javax.swing.GroupLayout.DEFAULT_SIZE, javax.swing.GroupLayout.PREFERRED_SIZE)))
                            .addGroup(jPanel9Layout.createSequentialGroup()
                                .addContainerGap()
                                .addGroup(jPanel9Layout.createParallelGroup(javax.swing.GroupLayout.Alignment.LEADING)
                                    .addGroup(jPanel9Layout.createSequentialGroup()
                                        .addGap(20, 20, 20)
                                        .addComponent(jPanel16, javax.swing.GroupLayout.PREFERRED_SIZE, javax.swing.GroupLayout.DEFAULT_SIZE, javax.swing.GroupLayout.PREFERRED_SIZE)
                                        .addGap(33, 33, 33)
                                        .addComponent(jPanel17, javax.swing.GroupLayout.PREFERRED_SIZE, javax.swing.GroupLayout.DEFAULT_SIZE, javax.swing.GroupLayout.PREFERRED_SIZE))
                                    .addComponent(jLabel13))))
                        .addGap(32, 32, 32)
                        .addGroup(jPanel9Layout.createParallelGroup(javax.swing.GroupLayout.Alignment.LEADING)
                            .addComponent(jPanel18, javax.swing.GroupLayout.PREFERRED_SIZE, javax.swing.GroupLayout.DEFAULT_SIZE, javax.swing.GroupLayout.PREFERRED_SIZE)
                            .addComponent(jPanel21, javax.swing.GroupLayout.PREFERRED_SIZE, javax.swing.GroupLayout.DEFAULT_SIZE, javax.swing.GroupLayout.PREFERRED_SIZE)
                            .addComponent(jPanel15, javax.swing.GroupLayout.PREFERRED_SIZE, javax.swing.GroupLayout.DEFAULT_SIZE, javax.swing.GroupLayout.PREFERRED_SIZE)
                            .addComponent(jPanel11, javax.swing.GroupLayout.PREFERRED_SIZE, javax.swing.GroupLayout.DEFAULT_SIZE, javax.swing.GroupLayout.PREFERRED_SIZE))))
                .addContainerGap(javax.swing.GroupLayout.DEFAULT_SIZE, Short.MAX_VALUE))
        );
        jPanel9Layout.setVerticalGroup(
            jPanel9Layout.createParallelGroup(javax.swing.GroupLayout.Alignment.LEADING)
            .addGroup(jPanel9Layout.createSequentialGroup()
                .addContainerGap()
                .addComponent(jLabel12)
                .addPreferredGap(javax.swing.LayoutStyle.ComponentPlacement.UNRELATED)
                .addGroup(jPanel9Layout.createParallelGroup(javax.swing.GroupLayout.Alignment.LEADING)
                    .addComponent(jPanel11, javax.swing.GroupLayout.PREFERRED_SIZE, javax.swing.GroupLayout.DEFAULT_SIZE, javax.swing.GroupLayout.PREFERRED_SIZE)
                    .addComponent(jPanel13, javax.swing.GroupLayout.PREFERRED_SIZE, javax.swing.GroupLayout.DEFAULT_SIZE, javax.swing.GroupLayout.PREFERRED_SIZE)
                    .addComponent(jPanel10, javax.swing.GroupLayout.PREFERRED_SIZE, javax.swing.GroupLayout.DEFAULT_SIZE, javax.swing.GroupLayout.PREFERRED_SIZE))
                .addGap(26, 26, 26)
                .addGroup(jPanel9Layout.createParallelGroup(javax.swing.GroupLayout.Alignment.LEADING)
                    .addComponent(jPanel15, javax.swing.GroupLayout.PREFERRED_SIZE, javax.swing.GroupLayout.DEFAULT_SIZE, javax.swing.GroupLayout.PREFERRED_SIZE)
                    .addComponent(jPanel12, javax.swing.GroupLayout.PREFERRED_SIZE, javax.swing.GroupLayout.DEFAULT_SIZE, javax.swing.GroupLayout.PREFERRED_SIZE)
                    .addComponent(jPanel14, javax.swing.GroupLayout.PREFERRED_SIZE, javax.swing.GroupLayout.DEFAULT_SIZE, javax.swing.GroupLayout.PREFERRED_SIZE))
                .addGap(23, 23, 23)
                .addGroup(jPanel9Layout.createParallelGroup(javax.swing.GroupLayout.Alignment.TRAILING)
                    .addComponent(jPanel19, javax.swing.GroupLayout.PREFERRED_SIZE, javax.swing.GroupLayout.DEFAULT_SIZE, javax.swing.GroupLayout.PREFERRED_SIZE)
                    .addComponent(jPanel20, javax.swing.GroupLayout.PREFERRED_SIZE, javax.swing.GroupLayout.DEFAULT_SIZE, javax.swing.GroupLayout.PREFERRED_SIZE)
                    .addComponent(jPanel21, javax.swing.GroupLayout.PREFERRED_SIZE, javax.swing.GroupLayout.DEFAULT_SIZE, javax.swing.GroupLayout.PREFERRED_SIZE))
                .addGap(18, 18, 18)
                .addGroup(jPanel9Layout.createParallelGroup(javax.swing.GroupLayout.Alignment.TRAILING)
                    .addGroup(jPanel9Layout.createSequentialGroup()
                        .addComponent(jLabel13)
                        .addGap(18, 18, 18)
                        .addComponent(jPanel16, javax.swing.GroupLayout.PREFERRED_SIZE, javax.swing.GroupLayout.DEFAULT_SIZE, javax.swing.GroupLayout.PREFERRED_SIZE))
                    .addComponent(jPanel17, javax.swing.GroupLayout.PREFERRED_SIZE, javax.swing.GroupLayout.DEFAULT_SIZE, javax.swing.GroupLayout.PREFERRED_SIZE)
                    .addComponent(jPanel18, javax.swing.GroupLayout.PREFERRED_SIZE, javax.swing.GroupLayout.DEFAULT_SIZE, javax.swing.GroupLayout.PREFERRED_SIZE))
                .addGap(25, 25, 25))
        );

        jScrollPane1.setViewportView(jPanel9);

        javax.swing.GroupLayout tabAvatarsLayout = new javax.swing.GroupLayout(tabAvatars);
        tabAvatars.setLayout(tabAvatarsLayout);
        tabAvatarsLayout.setHorizontalGroup(
            tabAvatarsLayout.createParallelGroup(javax.swing.GroupLayout.Alignment.LEADING)
            .addComponent(jScrollPane1, javax.swing.GroupLayout.DEFAULT_SIZE, 590, Short.MAX_VALUE)
        );
        tabAvatarsLayout.setVerticalGroup(
            tabAvatarsLayout.createParallelGroup(javax.swing.GroupLayout.Alignment.LEADING)
            .addComponent(jScrollPane1, javax.swing.GroupLayout.DEFAULT_SIZE, 359, Short.MAX_VALUE)
        );

        tabsPanel.addTab("Avatars", tabAvatars);

        lblProxyType.setText("Proxy:");

        cbProxyType.addActionListener(new java.awt.event.ActionListener() {
            public void actionPerformed(java.awt.event.ActionEvent evt) {
                cbProxyTypeActionPerformed(evt);
            }
        });

        pnlProxySettings.setBorder(javax.swing.BorderFactory.createEtchedBorder());

        lblProxyServer.setText("Server:");

        lblProxyPort.setText("Port:");

        txtProxyPort.addKeyListener(new java.awt.event.KeyAdapter() {
            public void keyTyped(java.awt.event.KeyEvent evt) {
                txtProxyPortkeyTyped(evt);
            }
        });

        lblProxyUserName.setText("User Name:");

        lblProxyPassword.setText("Password:");

        txtPasswordField.addActionListener(new java.awt.event.ActionListener() {
            public void actionPerformed(java.awt.event.ActionEvent evt) {
                txtPasswordFieldActionPerformed(evt);
            }
        });

        rememberPswd.setText("Remember Password");
        rememberPswd.addActionListener(new java.awt.event.ActionListener() {
            public void actionPerformed(java.awt.event.ActionEvent evt) {
                rememberPswdActionPerformed(evt);
            }
        });

        jLabel11.setFont(new java.awt.Font("Tahoma", 2, 10)); // NOI18N
        jLabel11.setText("Note: password won't be encrypted!");

        javax.swing.GroupLayout pnlProxyLayout = new javax.swing.GroupLayout(pnlProxy);
        pnlProxy.setLayout(pnlProxyLayout);
        pnlProxyLayout.setHorizontalGroup(
            pnlProxyLayout.createParallelGroup(javax.swing.GroupLayout.Alignment.LEADING)
            .addGroup(pnlProxyLayout.createSequentialGroup()
                .addContainerGap()
                .addGroup(pnlProxyLayout.createParallelGroup(javax.swing.GroupLayout.Alignment.LEADING)
                    .addGroup(pnlProxyLayout.createSequentialGroup()
                        .addComponent(rememberPswd)
                        .addGap(47, 47, 47)
                        .addComponent(jLabel11)
                        .addGap(34, 34, 34))
                    .addGroup(pnlProxyLayout.createSequentialGroup()
                        .addGroup(pnlProxyLayout.createParallelGroup(javax.swing.GroupLayout.Alignment.LEADING)
                            .addComponent(lblProxyPort)
                            .addComponent(lblProxyPassword)
                            .addComponent(lblProxyServer)
                            .addComponent(lblProxyUserName))
                        .addGap(19, 19, 19)
                        .addGroup(pnlProxyLayout.createParallelGroup(javax.swing.GroupLayout.Alignment.LEADING)
                            .addComponent(txtProxyPort, javax.swing.GroupLayout.PREFERRED_SIZE, 58, javax.swing.GroupLayout.PREFERRED_SIZE)
                            .addGroup(pnlProxyLayout.createParallelGroup(javax.swing.GroupLayout.Alignment.TRAILING, false)
                                .addComponent(txtPasswordField, javax.swing.GroupLayout.Alignment.LEADING)
                                .addComponent(txtProxyUserName, javax.swing.GroupLayout.Alignment.LEADING, javax.swing.GroupLayout.PREFERRED_SIZE, 148, javax.swing.GroupLayout.PREFERRED_SIZE))
                            .addComponent(txtProxyServer))
                        .addContainerGap())))
        );
        pnlProxyLayout.setVerticalGroup(
            pnlProxyLayout.createParallelGroup(javax.swing.GroupLayout.Alignment.LEADING)
            .addGroup(pnlProxyLayout.createSequentialGroup()
                .addGap(6, 6, 6)
                .addGroup(pnlProxyLayout.createParallelGroup(javax.swing.GroupLayout.Alignment.BASELINE)
                    .addComponent(txtProxyServer, javax.swing.GroupLayout.PREFERRED_SIZE, javax.swing.GroupLayout.DEFAULT_SIZE, javax.swing.GroupLayout.PREFERRED_SIZE)
                    .addComponent(lblProxyServer))
                .addGap(8, 8, 8)
                .addGroup(pnlProxyLayout.createParallelGroup(javax.swing.GroupLayout.Alignment.BASELINE)
                    .addComponent(lblProxyPort)
                    .addComponent(txtProxyPort, javax.swing.GroupLayout.PREFERRED_SIZE, javax.swing.GroupLayout.DEFAULT_SIZE, javax.swing.GroupLayout.PREFERRED_SIZE))
                .addPreferredGap(javax.swing.LayoutStyle.ComponentPlacement.RELATED)
                .addGroup(pnlProxyLayout.createParallelGroup(javax.swing.GroupLayout.Alignment.BASELINE)
                    .addComponent(txtProxyUserName, javax.swing.GroupLayout.PREFERRED_SIZE, javax.swing.GroupLayout.DEFAULT_SIZE, javax.swing.GroupLayout.PREFERRED_SIZE)
                    .addComponent(lblProxyUserName))
                .addPreferredGap(javax.swing.LayoutStyle.ComponentPlacement.RELATED)
                .addGroup(pnlProxyLayout.createParallelGroup(javax.swing.GroupLayout.Alignment.BASELINE)
                    .addComponent(txtPasswordField, javax.swing.GroupLayout.PREFERRED_SIZE, javax.swing.GroupLayout.DEFAULT_SIZE, javax.swing.GroupLayout.PREFERRED_SIZE)
                    .addComponent(lblProxyPassword))
                .addGap(18, 18, 18)
                .addGroup(pnlProxyLayout.createParallelGroup(javax.swing.GroupLayout.Alignment.BASELINE)
                    .addComponent(rememberPswd)
                    .addComponent(jLabel11))
                .addContainerGap(25, Short.MAX_VALUE))
        );

        javax.swing.GroupLayout pnlProxySettingsLayout = new javax.swing.GroupLayout(pnlProxySettings);
        pnlProxySettings.setLayout(pnlProxySettingsLayout);
        pnlProxySettingsLayout.setHorizontalGroup(
            pnlProxySettingsLayout.createParallelGroup(javax.swing.GroupLayout.Alignment.LEADING)
            .addGroup(pnlProxySettingsLayout.createSequentialGroup()
                .addContainerGap()
                .addComponent(pnlProxy, javax.swing.GroupLayout.DEFAULT_SIZE, javax.swing.GroupLayout.DEFAULT_SIZE, Short.MAX_VALUE)
                .addContainerGap())
        );
        pnlProxySettingsLayout.setVerticalGroup(
            pnlProxySettingsLayout.createParallelGroup(javax.swing.GroupLayout.Alignment.LEADING)
            .addGroup(pnlProxySettingsLayout.createSequentialGroup()
                .addComponent(pnlProxy, javax.swing.GroupLayout.DEFAULT_SIZE, javax.swing.GroupLayout.DEFAULT_SIZE, Short.MAX_VALUE)
                .addContainerGap())
        );

        connection_servers.setBorder(javax.swing.BorderFactory.createTitledBorder(javax.swing.BorderFactory.createEtchedBorder(), "Servers"));

        lblURLServerList.setHorizontalAlignment(javax.swing.SwingConstants.LEFT);
        lblURLServerList.setText("URL server list:");
        lblURLServerList.setToolTipText("");
        lblURLServerList.setHorizontalTextPosition(javax.swing.SwingConstants.LEADING);
        lblURLServerList.setPreferredSize(new java.awt.Dimension(110, 16));
        lblURLServerList.setVerticalTextPosition(javax.swing.SwingConstants.TOP);

        txtURLServerList.setToolTipText("The URL XMage tries to read a server list from.");
        txtURLServerList.setPreferredSize(new java.awt.Dimension(300, 22));

        jLabel17.setFont(new java.awt.Font("Tahoma", 2, 10)); // NOI18N
        jLabel17.setText("e.g.: http://XMage.de/files/server-list.txt");

        javax.swing.GroupLayout connection_serversLayout = new javax.swing.GroupLayout(connection_servers);
        connection_servers.setLayout(connection_serversLayout);
        connection_serversLayout.setHorizontalGroup(
            connection_serversLayout.createParallelGroup(javax.swing.GroupLayout.Alignment.LEADING)
            .addGroup(connection_serversLayout.createSequentialGroup()
                .addGroup(connection_serversLayout.createParallelGroup(javax.swing.GroupLayout.Alignment.LEADING)
                    .addGroup(connection_serversLayout.createSequentialGroup()
                        .addContainerGap()
                        .addComponent(lblURLServerList, javax.swing.GroupLayout.PREFERRED_SIZE, 96, javax.swing.GroupLayout.PREFERRED_SIZE)
                        .addPreferredGap(javax.swing.LayoutStyle.ComponentPlacement.RELATED)
                        .addComponent(txtURLServerList, javax.swing.GroupLayout.PREFERRED_SIZE, 421, javax.swing.GroupLayout.PREFERRED_SIZE))
                    .addGroup(connection_serversLayout.createSequentialGroup()
                        .addGap(141, 141, 141)
                        .addComponent(jLabel17)))
                .addContainerGap(javax.swing.GroupLayout.DEFAULT_SIZE, Short.MAX_VALUE))
        );
        connection_serversLayout.setVerticalGroup(
            connection_serversLayout.createParallelGroup(javax.swing.GroupLayout.Alignment.LEADING)
            .addGroup(connection_serversLayout.createSequentialGroup()
                .addGroup(connection_serversLayout.createParallelGroup(javax.swing.GroupLayout.Alignment.LEADING, false)
                    .addComponent(lblURLServerList, javax.swing.GroupLayout.DEFAULT_SIZE, javax.swing.GroupLayout.DEFAULT_SIZE, Short.MAX_VALUE)
                    .addComponent(txtURLServerList, javax.swing.GroupLayout.DEFAULT_SIZE, javax.swing.GroupLayout.DEFAULT_SIZE, Short.MAX_VALUE))
                .addPreferredGap(javax.swing.LayoutStyle.ComponentPlacement.RELATED)
                .addComponent(jLabel17))
        );

        javax.swing.GroupLayout tabConnectionLayout = new javax.swing.GroupLayout(tabConnection);
        tabConnection.setLayout(tabConnectionLayout);
        tabConnectionLayout.setHorizontalGroup(
            tabConnectionLayout.createParallelGroup(javax.swing.GroupLayout.Alignment.LEADING)
            .addGroup(tabConnectionLayout.createSequentialGroup()
                .addContainerGap()
                .addGroup(tabConnectionLayout.createParallelGroup(javax.swing.GroupLayout.Alignment.LEADING)
                    .addGroup(tabConnectionLayout.createSequentialGroup()
                        .addComponent(lblProxyType)
                        .addPreferredGap(javax.swing.LayoutStyle.ComponentPlacement.UNRELATED)
                        .addComponent(cbProxyType, javax.swing.GroupLayout.PREFERRED_SIZE, 126, javax.swing.GroupLayout.PREFERRED_SIZE)
                        .addGap(0, 0, Short.MAX_VALUE))
                    .addComponent(pnlProxySettings, javax.swing.GroupLayout.DEFAULT_SIZE, javax.swing.GroupLayout.DEFAULT_SIZE, Short.MAX_VALUE)
                    .addComponent(connection_servers, javax.swing.GroupLayout.DEFAULT_SIZE, javax.swing.GroupLayout.DEFAULT_SIZE, Short.MAX_VALUE))
                .addContainerGap())
        );
        tabConnectionLayout.setVerticalGroup(
            tabConnectionLayout.createParallelGroup(javax.swing.GroupLayout.Alignment.LEADING)
            .addGroup(tabConnectionLayout.createSequentialGroup()
                .addContainerGap()
                .addComponent(connection_servers, javax.swing.GroupLayout.PREFERRED_SIZE, javax.swing.GroupLayout.DEFAULT_SIZE, javax.swing.GroupLayout.PREFERRED_SIZE)
                .addPreferredGap(javax.swing.LayoutStyle.ComponentPlacement.RELATED)
                .addGroup(tabConnectionLayout.createParallelGroup(javax.swing.GroupLayout.Alignment.LEADING)
                    .addComponent(lblProxyType)
                    .addComponent(cbProxyType, javax.swing.GroupLayout.PREFERRED_SIZE, javax.swing.GroupLayout.DEFAULT_SIZE, javax.swing.GroupLayout.PREFERRED_SIZE))
                .addGap(18, 18, 18)
                .addComponent(pnlProxySettings, javax.swing.GroupLayout.PREFERRED_SIZE, javax.swing.GroupLayout.DEFAULT_SIZE, javax.swing.GroupLayout.PREFERRED_SIZE)
                .addContainerGap(54, Short.MAX_VALUE))
        );

        pnlProxySettings.getAccessibleContext().setAccessibleDescription("");

        tabsPanel.addTab("Connection", tabConnection);

        saveButton.setLabel("Save");
        saveButton.setVerticalAlignment(javax.swing.SwingConstants.BOTTOM);
        saveButton.addActionListener(new java.awt.event.ActionListener() {
            public void actionPerformed(java.awt.event.ActionEvent evt) {
                saveButtonActionPerformed(evt);
            }
        });

        exitButton.setLabel("Exit");
        exitButton.setVerticalAlignment(javax.swing.SwingConstants.BOTTOM);
        exitButton.addActionListener(new java.awt.event.ActionListener() {
            public void actionPerformed(java.awt.event.ActionEvent evt) {
                exitButtonActionPerformed(evt);
            }
        });

        javax.swing.GroupLayout layout = new javax.swing.GroupLayout(getContentPane());
        getContentPane().setLayout(layout);
        layout.setHorizontalGroup(
            layout.createParallelGroup(javax.swing.GroupLayout.Alignment.LEADING)
            .addGroup(javax.swing.GroupLayout.Alignment.TRAILING, layout.createSequentialGroup()
                .addContainerGap(javax.swing.GroupLayout.DEFAULT_SIZE, Short.MAX_VALUE)
                .addComponent(saveButton)
                .addPreferredGap(javax.swing.LayoutStyle.ComponentPlacement.RELATED)
                .addComponent(exitButton, javax.swing.GroupLayout.PREFERRED_SIZE, 55, javax.swing.GroupLayout.PREFERRED_SIZE)
                .addContainerGap())
            .addComponent(tabsPanel)
        );
        layout.setVerticalGroup(
            layout.createParallelGroup(javax.swing.GroupLayout.Alignment.LEADING)
            .addGroup(layout.createSequentialGroup()
                .addComponent(tabsPanel)
                .addPreferredGap(javax.swing.LayoutStyle.ComponentPlacement.RELATED)
                .addGroup(layout.createParallelGroup(javax.swing.GroupLayout.Alignment.BASELINE)
                    .addComponent(exitButton)
                    .addComponent(saveButton))
                .addContainerGap())
        );

        pack();
    }// </editor-fold>//GEN-END:initComponents

    private void saveButtonActionPerformed(java.awt.event.ActionEvent evt) {//GEN-FIRST:event_saveButtonActionPerformed
        Preferences prefs = MageFrame.getPreferences();

        // main
        save(prefs, dialog.displayBigCardsInHand, KEY_HAND_USE_BIG_CARDS, "true", "false", UPDATE_CACHE_POLICY);
        save(prefs, dialog.showToolTipsInAnyZone, KEY_SHOW_TOOLTIPS_ANY_ZONE, "true", "false", UPDATE_CACHE_POLICY);
        save(prefs, dialog.showCardName, KEY_SHOW_CARD_NAMES, "true", "false", UPDATE_CACHE_POLICY);
        save(prefs, dialog.nonLandPermanentsInOnePile, KEY_PERMANENTS_IN_ONE_PILE, "true", "false", UPDATE_CACHE_POLICY);
        save(prefs, dialog.showPlayerNamesPermanently, KEY_SHOW_PLAYER_NAMES_PERMANENTLY, "true", "false", UPDATE_CACHE_POLICY);
        save(prefs, dialog.showAbilityPickerForced, KEY_SHOW_ABILITY_PICKER_FORCED, "true", "false", UPDATE_CACHE_POLICY);
        save(prefs, dialog.cbAllowRequestToShowHandCards, KEY_GAME_ALLOW_REQUEST_SHOW_HAND_CARDS, "true", "false", UPDATE_CACHE_POLICY);
        save(prefs, dialog.cbShowStormCounter, KEY_GAME_SHOW_STORM_COUNTER, "true", "false", UPDATE_CACHE_POLICY);
        save(prefs, dialog.cbConfirmEmptyManaPool, KEY_GAME_CONFIRM_EMPTY_MANA_POOL, "true", "false", UPDATE_CACHE_POLICY);
        save(prefs, dialog.cbAskMoveToGraveOrder, KEY_GAME_ASK_MOVE_TO_GRAVE_ORDER, "true", "false", UPDATE_CACHE_POLICY);
        save(prefs, dialog.cbGameLogAutoSave, KEY_GAME_LOG_AUTO_SAVE, "true", "false", UPDATE_CACHE_POLICY);

        // Phases
        save(prefs, dialog.checkBoxUpkeepYou, UPKEEP_YOU);
        save(prefs, dialog.checkBoxDrawYou, DRAW_YOU);
        save(prefs, dialog.checkBoxMainYou, MAIN_YOU);
        save(prefs, dialog.checkBoxBeforeCYou, BEFORE_COMBAT_YOU);
        save(prefs, dialog.checkBoxEndOfCYou, END_OF_COMBAT_YOU);
        save(prefs, dialog.checkBoxMain2You, MAIN_2_YOU);
        save(prefs, dialog.checkBoxEndTurnYou, END_OF_TURN_YOU);

        save(prefs, dialog.checkBoxUpkeepOthers, UPKEEP_OTHERS);
        save(prefs, dialog.checkBoxDrawOthers, DRAW_OTHERS);
        save(prefs, dialog.checkBoxMainOthers, MAIN_OTHERS);
        save(prefs, dialog.checkBoxBeforeCOthers, BEFORE_COMBAT_OTHERS);
        save(prefs, dialog.checkBoxEndOfCOthers, END_OF_COMBAT_OTHERS);
        save(prefs, dialog.checkBoxMain2Others, MAIN_2_OTHERS);
        save(prefs, dialog.checkBoxEndTurnOthers, END_OF_TURN_OTHERS);

        save(prefs, dialog.cbStopAttack, KEY_STOP_ATTACK, "true", "false", UPDATE_CACHE_POLICY);
        save(prefs, dialog.cbStopBlock, KEY_STOP_BLOCK, "true", "false", UPDATE_CACHE_POLICY);
        save(prefs, dialog.cbStopOnAllMain, KEY_STOP_ALL_MAIN_PHASES, "true", "false", UPDATE_CACHE_POLICY);
        save(prefs, dialog.cbStopOnAllEnd, KEY_STOP_ALL_END_PHASES, "true", "false", UPDATE_CACHE_POLICY);

        // images
        save(prefs, dialog.cbUseDefaultImageFolder, KEY_CARD_IMAGES_USE_DEFAULT, "true", "false", UPDATE_CACHE_POLICY);
        saveImagesPath(prefs);
        save(prefs, dialog.cbCheckForNewImages, KEY_CARD_IMAGES_CHECK, "true", "false", UPDATE_CACHE_POLICY);
        save(prefs, dialog.cbSaveToZipFiles, KEY_CARD_IMAGES_SAVE_TO_ZIP, "true", "false", UPDATE_CACHE_POLICY);        
        save(prefs, dialog.cbPreferedImageLanguage, KEY_CARD_IMAGES_PREF_LANGUAGE);
        
        save(prefs, dialog.cbUseDefaultBackground, KEY_BACKGROUND_IMAGE_DEFAULT, "true", "false", UPDATE_CACHE_POLICY);
        save(prefs, dialog.cbUseDefaultBattleImage, KEY_BATTLEFIELD_IMAGE_DEFAULT, "true", "false", UPDATE_CACHE_POLICY);
        save(prefs, dialog.cbUseRandomBattleImage, KEY_BATTLEFIELD_IMAGE_RANDOM, "true", "false", UPDATE_CACHE_POLICY);

        // sounds
        save(prefs, dialog.cbEnableGameSounds, KEY_SOUNDS_GAME_ON, "true", "false", UPDATE_CACHE_POLICY);
        save(prefs, dialog.cbEnableDraftSounds, KEY_SOUNDS_DRAFT_ON, "true", "false", UPDATE_CACHE_POLICY);
        save(prefs, dialog.cbEnableSkipButtonsSounds, KEY_SOUNDS_SKIP_BUTTONS_ON, "true", "false", UPDATE_CACHE_POLICY);
        save(prefs, dialog.cbEnableOtherSounds, KEY_SOUNDS_OTHER_ON, "true", "false", UPDATE_CACHE_POLICY);
        save(prefs, dialog.cbEnableBattlefieldBGM, KEY_SOUNDS_MATCH_MUSIC_ON, "true", "false", UPDATE_CACHE_POLICY);
        saveSoundPath(prefs);
        
        // connection
        save(prefs, dialog.cbProxyType, KEY_PROXY_TYPE);
        save(prefs, dialog.txtProxyServer, KEY_PROXY_ADDRESS);
        save(prefs, dialog.txtProxyPort, KEY_PROXY_PORT);
        save(prefs, dialog.txtProxyUserName, KEY_PROXY_USERNAME);
        save(prefs, dialog.rememberPswd, KEY_PROXY_REMEMBER, "true", "false", UPDATE_CACHE_POLICY);
        if (dialog.rememberPswd.isSelected()) {
            char[] input = txtPasswordField.getPassword();
            prefs.put(KEY_PROXY_PSWD, new String(input));
        }
        save(prefs, dialog.txtURLServerList, KEY_CONNECTION_URL_SERVER_LIST);

        // Avatar
        if (available_avatars.contains(selectedAvatarId)) {
            prefs.put(KEY_AVATAR, String.valueOf(selectedAvatarId));
            updateCache(KEY_AVATAR, String.valueOf(selectedAvatarId));
        }

        try {
<<<<<<< HEAD
            MageFrame.getClient().updatePreferencesForServer(
                        getSelectedAvatar(),                        
                        dialog.showAbilityPickerForced.isSelected(),
                        dialog.cbAllowRequestToShowHandCards.isSelected(),
                        dialog.cbConfirmEmptyManaPool.isSelected(),
                        getUserSkipPrioritySteps(),
                        MageFrame.getPreferences().get(KEY_CONNECT_FLAG, "world.png"));
=======
            MageFrame.getSession().updatePreferencesForServer(getUserData());
>>>>>>> 3a574855

            prefs.flush();
        } catch (BackingStoreException ex) {
            ex.printStackTrace();
            JOptionPane.showMessageDialog(null, "Error: couldn't save preferences. Please try once again.");
        }

        dialog.setVisible(false);
    }//GEN-LAST:event_saveButtonActionPerformed

    private void exitButtonActionPerformed(java.awt.event.ActionEvent evt) {//GEN-FIRST:event_exitButtonActionPerformed
        dialog.setVisible(false);
    }//GEN-LAST:event_exitButtonActionPerformed

    private void cbUseDefaultImageFolderActionPerformed(java.awt.event.ActionEvent evt) {//GEN-FIRST:event_cbUseDefaultImageFolderActionPerformed
        if (cbUseDefaultImageFolder.isSelected()) {
            useDefaultPath();
        } else {
            useConfigurablePath();
        }
    }//GEN-LAST:event_cbUseDefaultImageFolderActionPerformed

    private void useDefaultPath() {
        txtImageFolderPath.setText("./plugins/images/");
        txtImageFolderPath.setEnabled(false);
        btnBrowseImageLocation.setEnabled(false);
    }

    private void useConfigurablePath() {
        String path = cache.get(KEY_CARD_IMAGES_PATH);
        dialog.txtImageFolderPath.setText(path);
        txtImageFolderPath.setEnabled(true);
        btnBrowseImageLocation.setEnabled(true);
    }

    private void btnBrowseImageLocationActionPerformed(java.awt.event.ActionEvent evt) {//GEN-FIRST:event_btnBrowseImageLocationActionPerformed
        int returnVal = fc.showOpenDialog(PreferencesDialog.this);
        
        if (returnVal == JFileChooser.APPROVE_OPTION) {
            File file = fc.getSelectedFile();
            txtImageFolderPath.setText(file.getAbsolutePath());
        }
    }//GEN-LAST:event_btnBrowseImageLocationActionPerformed

    private void cbProxyTypeActionPerformed(java.awt.event.ActionEvent evt) {//GEN-FIRST:event_cbProxyTypeActionPerformed
        this.showProxySettings();
    }//GEN-LAST:event_cbProxyTypeActionPerformed

    private void txtPasswordFieldActionPerformed(java.awt.event.ActionEvent evt) {//GEN-FIRST:event_txtPasswordFieldActionPerformed
    }//GEN-LAST:event_txtPasswordFieldActionPerformed

    private void txtProxyPortkeyTyped(java.awt.event.KeyEvent evt) {//GEN-FIRST:event_txtProxyPortkeyTyped
    }//GEN-LAST:event_txtProxyPortkeyTyped

    private void rememberPswdActionPerformed(java.awt.event.ActionEvent evt) {//GEN-FIRST:event_rememberPswdActionPerformed
    }//GEN-LAST:event_rememberPswdActionPerformed

    private void cbSaveToZipFilesActionPerformed(java.awt.event.ActionEvent evt) {//GEN-FIRST:event_cbSaveToZipFilesActionPerformed
        // TODO add your handling code here:
    }//GEN-LAST:event_cbSaveToZipFilesActionPerformed

    private void cbCheckForNewImagesActionPerformed(java.awt.event.ActionEvent evt) {//GEN-FIRST:event_cbCheckForNewImagesActionPerformed
        // TODO add your handling code here:
    }//GEN-LAST:event_cbCheckForNewImagesActionPerformed

    private void cbEnableGameSoundsActionPerformed(java.awt.event.ActionEvent evt) {//GEN-FIRST:event_cbEnableGameSoundsActionPerformed
        // TODO add your handling code here:
    }//GEN-LAST:event_cbEnableGameSoundsActionPerformed

    private void cbEnableBattlefieldBGMActionPerformed(java.awt.event.ActionEvent evt) {//GEN-FIRST:event_cbEnableBattlefieldBGMActionPerformed
        if(cbEnableBattlefieldBGM.isSelected()){
            txtBattlefieldIBGMPath.setEnabled(true);
            btnBattlefieldBGMBrowse.setEnabled(true);
        }else{
            txtBattlefieldIBGMPath.setEnabled(false);
            btnBattlefieldBGMBrowse.setEnabled(false);
        }
    }//GEN-LAST:event_cbEnableBattlefieldBGMActionPerformed
    
    private void cbUseDefaultBackgroundActionPerformed(java.awt.event.ActionEvent evt) {
        if(cbUseDefaultBackground.isSelected()){
            useDefaultBackgroundImage();
        }else{
            useSelectBackgroundImage();
        }
    }                                                    

    private void useDefaultBackgroundImage(){
        txtBackgroundImagePath.setEnabled(false);
        btnBrowseBackgroundImage.setEnabled(false);
        txtBackgroundImagePath.setText("");
    }
    
    private void useSelectBackgroundImage(){
        String path = cache.get(KEY_BACKGROUND_IMAGE);
        dialog.txtBackgroundImagePath.setText(path);
        txtBackgroundImagePath.setEnabled(true);
        btnBrowseBackgroundImage.setEnabled(true);
    }
    
    private void cbUseDefaultBattleImageActionPerformed(java.awt.event.ActionEvent evt) {
        if(cbUseDefaultBattleImage.isSelected()){
            useDefaultBattlefield();
        }else{
            useSelectedOrRandom();
        }
    }                                                     
    
    private void useDefaultBattlefield(){
        cbUseRandomBattleImage.setEnabled(false);
        txtBattlefieldImagePath.setEnabled(false);
        btnBrowseBattlefieldImage.setEnabled(false);
    }
    
    private void useSelectedOrRandom(){
        cbUseRandomBattleImage.setEnabled(true);
        String temp = cache.get(KEY_BATTLEFIELD_IMAGE_RANDOM);
        if(temp != null){
            if(temp.equals("true")){
                useRandomBattleField();
                cbUseRandomBattleImage.setSelected(true);
            }else{
                useSelectedBattleField();
                cbUseRandomBattleImage.setSelected(false);
            }
        }else{
             useSelectedBattleField();
             cbUseRandomBattleImage.setSelected(false);
        }
    }
    
    private void cbUseRandomBattleImageActionPerformed(java.awt.event.ActionEvent evt) {
        if(cbUseRandomBattleImage.isSelected()){
            useRandomBattleField();
        }else{
            useSelectedBattleField();
        }
    }                                                    

    private void useRandomBattleField(){
        txtBattlefieldImagePath.setEnabled(false);
        btnBrowseBattlefieldImage.setEnabled(false);
    }
    
    private void useSelectedBattleField(){
        txtBattlefieldImagePath.setEnabled(true);
        btnBrowseBattlefieldImage.setEnabled(true);
    }
    
    private void btnBrowseBackgroundImageActionPerformed(java.awt.event.ActionEvent evt) {
        int returnVal = fc_i.showOpenDialog(PreferencesDialog.this);     
        if (returnVal == JFileChooser.APPROVE_OPTION) {
            File file = fc_i.getSelectedFile();
            txtBackgroundImagePath.setText(file.getAbsolutePath());
        }
    }                                                      

    private void btnBrowseBattlefieldImageActionPerformed(java.awt.event.ActionEvent evt) {
        int returnVal = fc_i.showOpenDialog(PreferencesDialog.this);     
        if (returnVal == JFileChooser.APPROVE_OPTION) {
            File file = fc_i.getSelectedFile();
            txtBattlefieldImagePath.setText(file.getAbsolutePath());
        }
    }  
    
    private void txtBackgroundImagePathActionPerformed(java.awt.event.ActionEvent evt) {//GEN-FIRST:event_txtBackgroundImagePathActionPerformed
        // TODO add your handling code here:
    }//GEN-LAST:event_txtBackgroundImagePathActionPerformed

    private void txtBattlefieldImagePathActionPerformed(java.awt.event.ActionEvent evt) {//GEN-FIRST:event_txtBattlefieldImagePathActionPerformed
        // TODO add your handling code here:
    }//GEN-LAST:event_txtBattlefieldImagePathActionPerformed

    private void txtBattlefieldIBGMPathActionPerformed(java.awt.event.ActionEvent evt) {//GEN-FIRST:event_txtBattlefieldIBGMPathActionPerformed
        // TODO add your handling code here:
    }//GEN-LAST:event_txtBattlefieldIBGMPathActionPerformed

    private void btnBattlefieldBGMBrowseActionPerformed(java.awt.event.ActionEvent evt) {//GEN-FIRST:event_btnBattlefieldBGMBrowseActionPerformed
        // TODO add your handling code here:
        int returnVal = fc.showOpenDialog(PreferencesDialog.this);
        if (returnVal == JFileChooser.APPROVE_OPTION) {
            File file = fc.getSelectedFile();
            txtBattlefieldIBGMPath.setText(file.getAbsolutePath());
        }
    }//GEN-LAST:event_btnBattlefieldBGMBrowseActionPerformed

    private void cbGameLogAutoSaveActionPerformed(java.awt.event.ActionEvent evt) {//GEN-FIRST:event_cbGameLogAutoSaveActionPerformed
        // TODO add your handling code here:
    }//GEN-LAST:event_cbGameLogAutoSaveActionPerformed

    private void nonLandPermanentsInOnePileActionPerformed(java.awt.event.ActionEvent evt) {//GEN-FIRST:event_nonLandPermanentsInOnePileActionPerformed

    }//GEN-LAST:event_nonLandPermanentsInOnePileActionPerformed

    private void showPlayerNamesPermanentlyActionPerformed(java.awt.event.ActionEvent evt) {//GEN-FIRST:event_showPlayerNamesPermanentlyActionPerformed
        // TODO add your handling code here:
    }//GEN-LAST:event_showPlayerNamesPermanentlyActionPerformed

    private void displayBigCardsInHandActionPerformed(java.awt.event.ActionEvent evt) {//GEN-FIRST:event_displayBigCardsInHandActionPerformed

    }//GEN-LAST:event_displayBigCardsInHandActionPerformed

    private void showCardNameActionPerformed(java.awt.event.ActionEvent evt) {//GEN-FIRST:event_showCardNameActionPerformed

    }//GEN-LAST:event_showCardNameActionPerformed

    private void showAbilityPickerForcedActionPerformed(java.awt.event.ActionEvent evt) {//GEN-FIRST:event_showAbilityPickerForcedActionPerformed
        // TODO add your handling code here:
    }//GEN-LAST:event_showAbilityPickerForcedActionPerformed

    private void cbEnableOtherSoundsActionPerformed(java.awt.event.ActionEvent evt) {//GEN-FIRST:event_cbEnableOtherSoundsActionPerformed
        // TODO add your handling code here:
    }//GEN-LAST:event_cbEnableOtherSoundsActionPerformed

    private void showToolTipsInAnyZoneActionPerformed(java.awt.event.ActionEvent evt) {//GEN-FIRST:event_showToolTipsInAnyZoneActionPerformed
        // TODO add your handling code here:
    }//GEN-LAST:event_showToolTipsInAnyZoneActionPerformed

    private void cbStopAttackActionPerformed(java.awt.event.ActionEvent evt) {//GEN-FIRST:event_cbStopAttackActionPerformed
        // TODO add your handling code here:
    }//GEN-LAST:event_cbStopAttackActionPerformed

    private void cbStopBlockActionPerformed(java.awt.event.ActionEvent evt) {//GEN-FIRST:event_cbStopBlockActionPerformed
        // TODO add your handling code here:
    }//GEN-LAST:event_cbStopBlockActionPerformed

    private void cbStopOnAllMainActionPerformed(java.awt.event.ActionEvent evt) {//GEN-FIRST:event_cbStopOnAllMainActionPerformed
        // TODO add your handling code here:
    }//GEN-LAST:event_cbStopOnAllMainActionPerformed

    private void cbStopOnAllEndActionPerformed(java.awt.event.ActionEvent evt) {//GEN-FIRST:event_cbStopOnAllEndActionPerformed
        // TODO add your handling code here:
    }//GEN-LAST:event_cbStopOnAllEndActionPerformed

    private void cbEnableDraftSoundsActionPerformed(java.awt.event.ActionEvent evt) {//GEN-FIRST:event_cbEnableDraftSoundsActionPerformed
        // TODO add your handling code here:
    }//GEN-LAST:event_cbEnableDraftSoundsActionPerformed

    private void cbEnableSkipButtonsSoundsActionPerformed(java.awt.event.ActionEvent evt) {//GEN-FIRST:event_cbEnableSkipButtonsSoundsActionPerformed
        // TODO add your handling code here:
    }//GEN-LAST:event_cbEnableSkipButtonsSoundsActionPerformed

    private void cbAllowRequestToShowHandCardsActionPerformed(java.awt.event.ActionEvent evt) {//GEN-FIRST:event_cbAllowRequestToShowHandCardsActionPerformed
        // TODO add your handling code here:
    }//GEN-LAST:event_cbAllowRequestToShowHandCardsActionPerformed

    private void cbShowStormCounterActionPerformed(java.awt.event.ActionEvent evt) {//GEN-FIRST:event_cbShowStormCounterActionPerformed
        // TODO add your handling code here:
    }//GEN-LAST:event_cbShowStormCounterActionPerformed

    private void cbConfirmEmptyManaPoolActionPerformed(java.awt.event.ActionEvent evt) {//GEN-FIRST:event_cbConfirmEmptyManaPoolActionPerformed
        // TODO add your handling code here:
    }//GEN-LAST:event_cbConfirmEmptyManaPoolActionPerformed

    private void cbAskMoveToGraveOrderActionPerformed(java.awt.event.ActionEvent evt) {//GEN-FIRST:event_cbAskMoveToGraveOrderActionPerformed
        // TODO add your handling code here:
    }//GEN-LAST:event_cbAskMoveToGraveOrderActionPerformed

    private void showProxySettings() {
        if (cbProxyType.getSelectedItem() == Connection.ProxyType.SOCKS) {
            this.pnlProxy.setVisible(true);
            this.pnlProxySettings.setVisible(true);
        }
        else if (cbProxyType.getSelectedItem() == Connection.ProxyType.HTTP) {
            this.pnlProxy.setVisible(true);
            this.pnlProxySettings.setVisible(true);
        }
        else if (cbProxyType.getSelectedItem() == Connection.ProxyType.NONE) {
            this.pnlProxy.setVisible(false);
            this.pnlProxySettings.setVisible(false);
        }
        this.pack();
        this.repaint();
    }

    /**
     * @param args the command line arguments
     */
    public static void main(String args[]) {
        int param = 0;
        if (args.length > 0) {
            String param1 = args[0];
            if (param1.equals(OPEN_CONNECTION_TAB)) {
                param = 4;
            }
            if (param1.equals(OPEN_PHASES_TAB)) {
                param = 1;
            }
        }
        final int openedTab = param;
        java.awt.EventQueue.invokeLater(new Runnable() {
            @Override
            public void run() {
                if (!dialog.isVisible()) {
                    Preferences prefs = MageFrame.getPreferences();

                    // Main & Phases
                    loadPhases(prefs);

                    // Images
                    loadImagesSettings(prefs);

                    // Sounds
                    loadSoundSettings(prefs);

                    // Connection
                    loadProxySettings(prefs);

                    // Selected avatar
                    loadSelectedAvatar(prefs);

                    dialog.reset();
                    // open specified tab before displaying
                    openTab(openedTab);

                    dialog.setLocation(300, 200);

                    dialog.setVisible(true);
                } else {
                    dialog.requestFocus();
                }
            }
        });
    }

    private static void loadPhases(Preferences prefs) {
        load(prefs, dialog.displayBigCardsInHand, KEY_HAND_USE_BIG_CARDS, "true","true");
        load(prefs, dialog.showToolTipsInAnyZone, KEY_SHOW_TOOLTIPS_ANY_ZONE, "true");
        load(prefs, dialog.showCardName, KEY_SHOW_CARD_NAMES, "true");
        load(prefs, dialog.nonLandPermanentsInOnePile, KEY_PERMANENTS_IN_ONE_PILE, "true");
        load(prefs, dialog.showPlayerNamesPermanently, KEY_SHOW_PLAYER_NAMES_PERMANENTLY, "true");
        load(prefs, dialog.showAbilityPickerForced, KEY_SHOW_ABILITY_PICKER_FORCED, "true");
        load(prefs, dialog.cbAllowRequestToShowHandCards, KEY_GAME_ALLOW_REQUEST_SHOW_HAND_CARDS, "true");
        load(prefs, dialog.cbShowStormCounter, KEY_GAME_SHOW_STORM_COUNTER, "true");
        load(prefs, dialog.cbConfirmEmptyManaPool, KEY_GAME_CONFIRM_EMPTY_MANA_POOL, "true");
        load(prefs, dialog.cbAskMoveToGraveOrder, KEY_GAME_ASK_MOVE_TO_GRAVE_ORDER, "true");

        load(prefs, dialog.cbGameLogAutoSave, KEY_GAME_LOG_AUTO_SAVE, "true");

        load(prefs, dialog.checkBoxUpkeepYou, UPKEEP_YOU, "on","on");
        load(prefs, dialog.checkBoxDrawYou, DRAW_YOU, "on","on");
        load(prefs, dialog.checkBoxMainYou, MAIN_YOU, "on","on");
        load(prefs, dialog.checkBoxBeforeCYou, BEFORE_COMBAT_YOU, "on","on");
        load(prefs, dialog.checkBoxEndOfCYou, END_OF_COMBAT_YOU, "on","on");
        load(prefs, dialog.checkBoxMain2You, MAIN_2_YOU, "on","on");
        load(prefs, dialog.checkBoxEndTurnYou, END_OF_TURN_YOU, "on","on");

        load(prefs, dialog.checkBoxUpkeepOthers, UPKEEP_OTHERS, "on","on");
        load(prefs, dialog.checkBoxDrawOthers, DRAW_OTHERS, "on","on");
        load(prefs, dialog.checkBoxMainOthers, MAIN_OTHERS, "on","on");
        load(prefs, dialog.checkBoxBeforeCOthers, BEFORE_COMBAT_OTHERS, "on","on");
        load(prefs, dialog.checkBoxEndOfCOthers, END_OF_COMBAT_OTHERS, "on","on");
        load(prefs, dialog.checkBoxMain2Others, MAIN_2_OTHERS, "on","on");
        load(prefs, dialog.checkBoxEndTurnOthers, END_OF_TURN_OTHERS, "on","on");

        load(prefs, dialog.cbStopAttack, KEY_STOP_ATTACK, "true", "true");
        load(prefs, dialog.cbStopBlock, KEY_STOP_BLOCK, "true", "true");
        load(prefs, dialog.cbStopOnAllMain, KEY_STOP_ALL_MAIN_PHASES, "true", "false");
        load(prefs, dialog.cbStopOnAllEnd, KEY_STOP_ALL_END_PHASES, "true", "false");

    }

    private static void loadImagesSettings(Preferences prefs) {
        String prop = prefs.get(KEY_CARD_IMAGES_USE_DEFAULT, "true");
        if (prop.equals("true")) {
            dialog.cbUseDefaultImageFolder.setSelected(true);
            dialog.useDefaultPath();
        } else {
            dialog.cbUseDefaultImageFolder.setSelected(false);
            dialog.useConfigurablePath();
            String path = prefs.get(KEY_CARD_IMAGES_PATH, "");
            dialog.txtImageFolderPath.setText(path);
            updateCache(KEY_CARD_IMAGES_PATH, path);
        }
        load(prefs, dialog.cbCheckForNewImages, KEY_CARD_IMAGES_CHECK, "true");
        load(prefs, dialog.cbSaveToZipFiles, KEY_CARD_IMAGES_SAVE_TO_ZIP, "true");
        dialog.cbPreferedImageLanguage.setSelectedItem(MageFrame.getPreferences().get(KEY_CARD_IMAGES_PREF_LANGUAGE, "en"));
        
        //add background load precedure 
        prop = prefs.get(KEY_BACKGROUND_IMAGE_DEFAULT, "true");
        if(prop.equals("true")){
            dialog.cbUseDefaultBackground.setSelected(true);
            dialog.useDefaultBackgroundImage();
        }else{
            dialog.cbUseDefaultBackground.setSelected(false);
            dialog.useSelectBackgroundImage();
            String path = prefs.get(KEY_BACKGROUND_IMAGE, "");
            dialog.txtBackgroundImagePath.setText(path);
            updateCache(KEY_BACKGROUND_IMAGE, path);
        }
        prop = prefs.get(KEY_BATTLEFIELD_IMAGE_DEFAULT, "true");
        if(prop.equals("true")){
            dialog.cbUseDefaultBattleImage.setSelected(true);
            dialog.useDefaultBattlefield();        
        }else{
            dialog.cbUseDefaultBattleImage.setSelected(false);
            dialog.useSelectedOrRandom();
        }
        prop = prefs.get(KEY_BATTLEFIELD_IMAGE_RANDOM, "true");
        
        if(dialog.cbUseRandomBattleImage.isEnabled()) {
            if(prop.equals("true")){
                dialog.cbUseRandomBattleImage.setSelected(true);
                dialog.useRandomBattleField();
            }else{
                dialog.cbUseRandomBattleImage.setSelected(false);
                dialog.useSelectedBattleField();
                String path = prefs.get(KEY_BATTLEFIELD_IMAGE, "");
                dialog.txtBattlefieldImagePath.setText(path);
                updateCache(KEY_BATTLEFIELD_IMAGE, path);
            }
        }   
    }

    private static void loadSoundSettings(Preferences prefs) {
        dialog.cbEnableGameSounds.setSelected(prefs.get(KEY_SOUNDS_GAME_ON, "true").equals("true"));
        dialog.cbEnableDraftSounds.setSelected(prefs.get(KEY_SOUNDS_DRAFT_ON, "true").equals("true"));
        dialog.cbEnableSkipButtonsSounds.setSelected(prefs.get(KEY_SOUNDS_SKIP_BUTTONS_ON, "true").equals("true"));
        dialog.cbEnableOtherSounds.setSelected(prefs.get(KEY_SOUNDS_OTHER_ON, "true").equals("true"));

        // Match music
        dialog.cbEnableBattlefieldBGM.setSelected(prefs.get(KEY_SOUNDS_MATCH_MUSIC_ON, "true").equals("true"));
        dialog.txtBattlefieldIBGMPath.setEnabled(dialog.cbEnableBattlefieldBGM.isSelected());
        dialog.btnBattlefieldBGMBrowse.setEnabled(dialog.cbEnableBattlefieldBGM.isSelected());
        // load and save the path always, so you can reactivate music without selecting path again
        String path = prefs.get(KEY_SOUNDS_MATCH_MUSIC_PATH, "");
        dialog.txtBattlefieldIBGMPath.setText(path);

        updateCache(KEY_SOUNDS_MATCH_MUSIC_PATH, path);
    }

    private static void loadProxySettings(Preferences prefs) {
        dialog.cbProxyType.setSelectedItem(Connection.ProxyType.valueOf(MageFrame.getPreferences().get(KEY_PROXY_TYPE, "NONE").toUpperCase()));

        load(prefs, dialog.txtProxyServer, KEY_PROXY_ADDRESS, Config.serverName);
        load(prefs, dialog.txtProxyPort, KEY_PROXY_PORT, Integer.toString(Config.port));
        load(prefs, dialog.txtProxyUserName, KEY_PROXY_USERNAME, "");
        load(prefs, dialog.rememberPswd, KEY_PROXY_REMEMBER, "true", "false");
        if (dialog.rememberPswd.isSelected()) {
            load(prefs, dialog.txtPasswordField, KEY_PROXY_PSWD, "");
        }
        load(prefs, dialog.txtURLServerList, KEY_CONNECTION_URL_SERVER_LIST, "http://XMage.de/files/server-list.txt");
    }

    private static void loadSelectedAvatar(Preferences prefs) {
        getSelectedAvatar();
        dialog.setSelectedId(selectedAvatarId);
    }

    public static int getSelectedAvatar() {
        try {
            selectedAvatarId = Integer.valueOf(MageFrame.getPreferences().get(KEY_AVATAR, String.valueOf(DEFAULT_AVATAR_ID)));
        } catch (NumberFormatException n) {
            selectedAvatarId = DEFAULT_AVATAR_ID;
        } finally {
            if (!available_avatars.contains(selectedAvatarId)) {
                selectedAvatarId = DEFAULT_AVATAR_ID;
            }
        }
        return selectedAvatarId;
    }

    public static UserSkipPrioritySteps getUserSkipPrioritySteps() {
        if (!dialog.isVisible()) {
            loadPhases(MageFrame.getPreferences());
        }
        UserSkipPrioritySteps userSkipPrioritySteps = new UserSkipPrioritySteps();
        
        userSkipPrioritySteps.getYourTurn().setUpkeep(dialog.checkBoxUpkeepYou.isSelected());
        userSkipPrioritySteps.getYourTurn().setDraw(dialog.checkBoxDrawYou.isSelected());
        userSkipPrioritySteps.getYourTurn().setMain1(dialog.checkBoxMainYou.isSelected());
        userSkipPrioritySteps.getYourTurn().setBeforeCombat(dialog.checkBoxBeforeCYou.isSelected());
        userSkipPrioritySteps.getYourTurn().setEndOfCombat(dialog.checkBoxEndOfCYou.isSelected());
        userSkipPrioritySteps.getYourTurn().setMain2(dialog.checkBoxMain2You.isSelected());
        userSkipPrioritySteps.getYourTurn().setEndOfTurn(dialog.checkBoxEndTurnYou.isSelected());

        userSkipPrioritySteps.getOpponentTurn().setUpkeep(dialog.checkBoxUpkeepOthers.isSelected());
        userSkipPrioritySteps.getOpponentTurn().setDraw(dialog.checkBoxDrawOthers.isSelected());
        userSkipPrioritySteps.getOpponentTurn().setMain1(dialog.checkBoxMainOthers.isSelected());
        userSkipPrioritySteps.getOpponentTurn().setBeforeCombat(dialog.checkBoxBeforeCOthers.isSelected());
        userSkipPrioritySteps.getOpponentTurn().setEndOfCombat(dialog.checkBoxEndOfCOthers.isSelected());
        userSkipPrioritySteps.getOpponentTurn().setMain2(dialog.checkBoxMain2Others.isSelected());
        userSkipPrioritySteps.getOpponentTurn().setEndOfTurn(dialog.checkBoxEndTurnOthers.isSelected());
        
        userSkipPrioritySteps.setStopOnDeclareAttackersDuringSkipActions(dialog.cbStopAttack.isSelected());
        userSkipPrioritySteps.setStopOnDeclareBlockerIfNoneAvailable(dialog.cbStopBlock.isSelected());
        userSkipPrioritySteps.setStopOnAllEndPhases(dialog.cbStopOnAllEnd.isSelected());
        userSkipPrioritySteps.setStopOnAllMainPhases(dialog.cbStopOnAllMain.isSelected());

        return userSkipPrioritySteps;
    }

    private static void openTab(int index) {
        try {
            if (index > 0) {
                dialog.tabsPanel.setSelectedIndex(index);
            }
        } catch (Exception e) {
            e.printStackTrace();
        }
    }


    private static void saveImagesPath(Preferences prefs) {
        if (!dialog.cbUseDefaultImageFolder.isSelected()) {
            String path = dialog.txtImageFolderPath.getText();
            prefs.put(KEY_CARD_IMAGES_PATH, path);
            updateCache(KEY_CARD_IMAGES_PATH, path);
        }
        // background path save precedure
        if(!dialog.cbUseDefaultBackground.isSelected()){
            String path = dialog.txtBackgroundImagePath.getText();
            prefs.put(KEY_BACKGROUND_IMAGE, path);
            updateCache(KEY_BACKGROUND_IMAGE, path);
        }
        if(!dialog.cbUseDefaultBattleImage.isSelected() && !dialog.cbUseRandomBattleImage.isSelected()){
            String path = dialog.txtBattlefieldImagePath.getText();
            prefs.put(KEY_BATTLEFIELD_IMAGE, path);
            updateCache(KEY_BATTLEFIELD_IMAGE, path);
        }
    }
    
    private static void saveSoundPath(Preferences prefs){
        String path = dialog.txtBattlefieldIBGMPath.getText();
        prefs.put(KEY_SOUNDS_MATCH_MUSIC_PATH, path);
        updateCache(KEY_SOUNDS_MATCH_MUSIC_PATH, path);
    }

    public static boolean isSaveImagesToZip() {
        return PreferencesDialog.getCachedValue(PreferencesDialog.KEY_CARD_IMAGES_SAVE_TO_ZIP, "false").equals("true");
    }

    private static void load(Preferences prefs, JCheckBox checkBox, String propName, String yesValue) {
        String prop = prefs.get(propName, yesValue);
        checkBox.setSelected(prop.equals(yesValue));
    }

    private static void load(Preferences prefs, JCheckBox checkBox, String propName, String yesValue, String defaultValue) {
        String prop = prefs.get(propName, defaultValue);
        checkBox.setSelected(prop.equals(yesValue));
    }

    private static void load(Preferences prefs, JTextField field, String propName, String defaultValue) {
        String prop = prefs.get(propName, defaultValue);
        field.setText(prop);
    }

    private static void load(Preferences prefs, JComboBox field, String propName, String defaultValue) {
        String prop = prefs.get(propName, defaultValue);
        field.setSelectedItem(prop);
    }

    private static void load(Preferences prefs, JCheckBox checkBox, String propName) {
        load(prefs, checkBox, propName, PHASE_ON);
    }

    private static void save(Preferences prefs, JCheckBox checkBox, String propName) {
        save(prefs, checkBox, propName, PHASE_ON, PHASE_OFF, false);
    }

    public static void setPrefValue(String key, boolean value) {
        switch(key) {
            case KEY_GAME_ALLOW_REQUEST_SHOW_HAND_CARDS:
                dialog.cbAllowRequestToShowHandCards.setSelected(value);
                save(MageFrame.getPreferences(), dialog.cbAllowRequestToShowHandCards, KEY_GAME_ALLOW_REQUEST_SHOW_HAND_CARDS, "true", "false", UPDATE_CACHE_POLICY);
                break;
        }                
    }
    private static void save(Preferences prefs, JCheckBox checkBox, String propName, String yesValue, String noValue, boolean updateCache) {
        prefs.put(propName, checkBox.isSelected() ? yesValue : noValue);
        if (updateCache) {
            updateCache(propName, checkBox.isSelected() ? yesValue : noValue);
        }
    }

    private static void save(Preferences prefs, JTextField textField, String propName) {
        prefs.put(propName, textField.getText().trim());
        updateCache(propName, textField.getText().trim());
    }

    private static void save(Preferences prefs, JComboBox comboBox, String propName) {
        prefs.put(propName, comboBox.getSelectedItem().toString().trim());
        updateCache(propName, comboBox.getSelectedItem().toString().trim());
    }

    public void reset() {
        tabsPanel.setSelectedIndex(0);
    }

    public static String getCachedValue(String key, String def) {
        if (cache.containsKey(key)) {
            return cache.get(key);
        } else {
            Preferences prefs = MageFrame.getPreferences();
            String value = prefs.get(key, def);
            if (value == null) {
                return null;
            }
            cache.put(key, value);
            return value;
        }
    }

    private static void updateCache(String key, String value) {
        cache.put(key, value);
    }

    public static void saveValue(String key, String value) {
        Preferences prefs = MageFrame.getPreferences();
        prefs.put(key, value);
        try {
            prefs.flush();
        } catch (BackingStoreException ex) {
            ex.printStackTrace();
            JOptionPane.showMessageDialog(null, "Error: couldn't save preferences. Please try once again.");
        }
        updateCache(key, value);
    }

    private void addAvatars() {
        try {
            addAvatar(jPanel10, 51, true, false);
            addAvatar(jPanel13, 13, false, false);
            addAvatar(jPanel11, 9,  false, false);
            addAvatar(jPanel12, 53, false, false);
            addAvatar(jPanel14, 10, false, false);
            addAvatar(jPanel15, 39, false, false);
            addAvatar(jPanel19, 19, false, false);
            addAvatar(jPanel20, 30, false, false);
            addAvatar(jPanel21, 25, false, false);

            addAvatar(jPanel16, 22, false, false);
            addAvatar(jPanel17, 77, false, false);
            addAvatar(jPanel18, 62, false, false);
        } catch (Exception e) {
            log.error(e, e);
        }
    }

    public void setSelectedId(int id) {
        if (available_avatars.contains(id)) {
            for (JPanel panel : panels.values()) {
                panel.setBorder(BLACK_BORDER);
            }
            PreferencesDialog.selectedAvatarId = id;
            panels.get(PreferencesDialog.selectedAvatarId).setBorder(GREEN_BORDER);
        }
    }

    private void addAvatar(JPanel jPanel, final int id, boolean selected, boolean locked) {
        String path = "/avatars/" + String.valueOf(id) + ".jpg";
        panels.put(id, jPanel);
        Image image = ImageHelper.getImageFromResources(path);
        Rectangle r = new Rectangle(90, 90);
        BufferedImage bufferedImage;
        if (!locked) {
            bufferedImage = BufferedImageBuilder.bufferImage(image, BufferedImage.TYPE_INT_ARGB);
        } else {
            bufferedImage = BufferedImageBuilder.bufferImage(image, BufferedImage.TYPE_INT_ARGB, new Color(150, 150, 150, 170));
        }
        BufferedImage resized = ImageHelper.getResizedImage(bufferedImage, r);
        final JLabel jLabel = new JLabel();
        jLabel.setIcon(new ImageIcon(resized));
        if (selected) {
            jPanel.setBorder(GREEN_BORDER);
        } else {
            jPanel.setBorder(BLACK_BORDER);
        }
        jPanel.setLayout(new BorderLayout());
        jPanel.add(jLabel);
        if (!locked) {
            jLabel.addMouseListener(new MouseAdapter() {
                @Override
                public void mousePressed(MouseEvent e) {
                    if (selectedAvatarId != id) {
                        setSelectedId(id);
<<<<<<< HEAD
                        MageFrame.getClient().updatePreferencesForServer(
                                id,
                                PreferencesDialog.getCachedValue(PreferencesDialog.KEY_SHOW_TOOLTIPS_ANY_ZONE, "true").equals("true"),
                                PreferencesDialog.getCachedValue(PreferencesDialog.KEY_GAME_ALLOW_REQUEST_SHOW_HAND_CARDS, "true").equals("true"),
                                PreferencesDialog.getCachedValue(PreferencesDialog.KEY_GAME_CONFIRM_EMPTY_MANA_POOL, "true").equals("true"),
                                getUserSkipPrioritySteps(),
                                MageFrame.getPreferences().get(KEY_CONNECT_FLAG, "world.png")
                        );
=======
                        MageFrame.getSession().updatePreferencesForServer(getUserData());                        
>>>>>>> 3a574855
                    }
                }
            });
        }
    }

    public static UserDataView getUserData(){
        return new UserDataView(
            getSelectedAvatar(),
            PreferencesDialog.getCachedValue(PreferencesDialog.KEY_SHOW_TOOLTIPS_ANY_ZONE, "true").equals("true"),
            PreferencesDialog.getCachedValue(PreferencesDialog.KEY_GAME_ALLOW_REQUEST_SHOW_HAND_CARDS, "true").equals("true"),
            PreferencesDialog.getCachedValue(PreferencesDialog.KEY_GAME_CONFIRM_EMPTY_MANA_POOL, "true").equals("true"),
            getUserSkipPrioritySteps(),
            MageFrame.getPreferences().get(KEY_CONNECT_FLAG, "world"),                
            PreferencesDialog.getCachedValue(PreferencesDialog.KEY_GAME_ASK_MOVE_TO_GRAVE_ORDER, "true").equals("true")
        );
    }
    
    // Variables declaration - do not modify//GEN-BEGIN:variables
    private javax.swing.JButton btnBattlefieldBGMBrowse;
    private javax.swing.JButton btnBrowseBackgroundImage;
    private javax.swing.JButton btnBrowseBattlefieldImage;
    private javax.swing.JButton btnBrowseImageLocation;
    private javax.swing.JCheckBox cbAllowRequestToShowHandCards;
    private javax.swing.JCheckBox cbAskMoveToGraveOrder;
    private javax.swing.JCheckBox cbCheckForNewImages;
    private javax.swing.JCheckBox cbConfirmEmptyManaPool;
    private javax.swing.JCheckBox cbEnableBattlefieldBGM;
    private javax.swing.JCheckBox cbEnableDraftSounds;
    private javax.swing.JCheckBox cbEnableGameSounds;
    private javax.swing.JCheckBox cbEnableOtherSounds;
    private javax.swing.JCheckBox cbEnableSkipButtonsSounds;
    private javax.swing.JCheckBox cbGameLogAutoSave;
    private javax.swing.JComboBox<String> cbPreferedImageLanguage;
    private javax.swing.JComboBox<ProxyType> cbProxyType;
    private javax.swing.JCheckBox cbSaveToZipFiles;
    private javax.swing.JCheckBox cbShowStormCounter;
    private javax.swing.JCheckBox cbStopAttack;
    private javax.swing.JCheckBox cbStopBlock;
    private javax.swing.JCheckBox cbStopOnAllEnd;
    private javax.swing.JCheckBox cbStopOnAllMain;
    private javax.swing.JCheckBox cbUseDefaultBackground;
    private javax.swing.JCheckBox cbUseDefaultBattleImage;
    private javax.swing.JCheckBox cbUseDefaultImageFolder;
    private javax.swing.JCheckBox cbUseRandomBattleImage;
    private javax.swing.JCheckBox checkBoxBeforeCOthers;
    private javax.swing.JCheckBox checkBoxBeforeCYou;
    private javax.swing.JCheckBox checkBoxDrawOthers;
    private javax.swing.JCheckBox checkBoxDrawYou;
    private javax.swing.JCheckBox checkBoxEndOfCOthers;
    private javax.swing.JCheckBox checkBoxEndOfCYou;
    private javax.swing.JCheckBox checkBoxEndTurnOthers;
    private javax.swing.JCheckBox checkBoxEndTurnYou;
    private javax.swing.JCheckBox checkBoxMain2Others;
    private javax.swing.JCheckBox checkBoxMain2You;
    private javax.swing.JCheckBox checkBoxMainOthers;
    private javax.swing.JCheckBox checkBoxMainYou;
    private javax.swing.JCheckBox checkBoxUpkeepOthers;
    private javax.swing.JCheckBox checkBoxUpkeepYou;
    private javax.swing.JPanel connection_servers;
    private javax.swing.JCheckBox displayBigCardsInHand;
    private javax.swing.JButton exitButton;
    private javax.swing.JLabel jLabel11;
    private javax.swing.JLabel jLabel12;
    private javax.swing.JLabel jLabel13;
    private javax.swing.JLabel jLabel14;
    private javax.swing.JLabel jLabel15;
    private javax.swing.JLabel jLabel16;
    private javax.swing.JLabel jLabel17;
    private javax.swing.JLabel jLabelBeforeCombat;
    private javax.swing.JLabel jLabelDraw;
    private javax.swing.JLabel jLabelEndOfTurn;
    private javax.swing.JLabel jLabelEndofCombat;
    private javax.swing.JLabel jLabelHeadLine;
    private javax.swing.JLabel jLabelMain1;
    private javax.swing.JLabel jLabelMain2;
    private javax.swing.JLabel jLabelOpponentsTurn;
    private javax.swing.JLabel jLabelUpkeep;
    private javax.swing.JLabel jLabelYourTurn;
    private javax.swing.JPanel jPanel10;
    private javax.swing.JPanel jPanel11;
    private javax.swing.JPanel jPanel12;
    private javax.swing.JPanel jPanel13;
    private javax.swing.JPanel jPanel14;
    private javax.swing.JPanel jPanel15;
    private javax.swing.JPanel jPanel16;
    private javax.swing.JPanel jPanel17;
    private javax.swing.JPanel jPanel18;
    private javax.swing.JPanel jPanel19;
    private javax.swing.JPanel jPanel20;
    private javax.swing.JPanel jPanel21;
    private javax.swing.JPanel jPanel9;
    private javax.swing.JScrollPane jScrollPane1;
    private javax.swing.JLabel labelPreferedImageLanguage;
    private javax.swing.JLabel lblProxyPassword;
    private javax.swing.JLabel lblProxyPort;
    private javax.swing.JLabel lblProxyServer;
    private javax.swing.JLabel lblProxyType;
    private javax.swing.JLabel lblProxyUserName;
    private javax.swing.JLabel lblURLServerList;
    private javax.swing.JPanel main_card;
    private javax.swing.JPanel main_game;
    private javax.swing.JPanel main_gamelog;
    private javax.swing.JCheckBox nonLandPermanentsInOnePile;
    private javax.swing.JPanel panelBackgroundImages;
    private javax.swing.JPanel panelCardImages;
    private javax.swing.JPanel phases_stopSettings;
    private javax.swing.JPanel pnlProxy;
    private javax.swing.JPanel pnlProxySettings;
    private javax.swing.JCheckBox rememberPswd;
    private javax.swing.JButton saveButton;
    private javax.swing.JCheckBox showAbilityPickerForced;
    private javax.swing.JCheckBox showCardName;
    private javax.swing.JCheckBox showPlayerNamesPermanently;
    private javax.swing.JCheckBox showToolTipsInAnyZone;
    private javax.swing.JPanel sounds_backgroundMusic;
    private javax.swing.JPanel sounds_clips;
    private javax.swing.JPanel tabAvatars;
    private javax.swing.JPanel tabConnection;
    private javax.swing.JPanel tabImages;
    private javax.swing.JPanel tabMain;
    private javax.swing.JPanel tabPhases;
    private javax.swing.JPanel tabSounds;
    private javax.swing.JTabbedPane tabsPanel;
    private javax.swing.JTextField txtBackgroundImagePath;
    private javax.swing.JTextField txtBattlefieldIBGMPath;
    private javax.swing.JTextField txtBattlefieldImagePath;
    private javax.swing.JTextField txtImageFolderPath;
    private javax.swing.JPasswordField txtPasswordField;
    private javax.swing.JTextField txtProxyPort;
    private javax.swing.JTextField txtProxyServer;
    private javax.swing.JTextField txtProxyUserName;
    private javax.swing.JTextField txtURLServerList;
    // End of variables declaration//GEN-END:variables

    private static final PreferencesDialog dialog = new PreferencesDialog(new javax.swing.JFrame(), true);

    static {
        dialog.setResizable(false);
    }
}<|MERGE_RESOLUTION|>--- conflicted
+++ resolved
@@ -1731,17 +1731,7 @@
         }
 
         try {
-<<<<<<< HEAD
-            MageFrame.getClient().updatePreferencesForServer(
-                        getSelectedAvatar(),                        
-                        dialog.showAbilityPickerForced.isSelected(),
-                        dialog.cbAllowRequestToShowHandCards.isSelected(),
-                        dialog.cbConfirmEmptyManaPool.isSelected(),
-                        getUserSkipPrioritySteps(),
-                        MageFrame.getPreferences().get(KEY_CONNECT_FLAG, "world.png"));
-=======
-            MageFrame.getSession().updatePreferencesForServer(getUserData());
->>>>>>> 3a574855
+            MageFrame.getClient().updatePreferencesForServer(getUserData());
 
             prefs.flush();
         } catch (BackingStoreException ex) {
@@ -2418,18 +2408,7 @@
                 public void mousePressed(MouseEvent e) {
                     if (selectedAvatarId != id) {
                         setSelectedId(id);
-<<<<<<< HEAD
-                        MageFrame.getClient().updatePreferencesForServer(
-                                id,
-                                PreferencesDialog.getCachedValue(PreferencesDialog.KEY_SHOW_TOOLTIPS_ANY_ZONE, "true").equals("true"),
-                                PreferencesDialog.getCachedValue(PreferencesDialog.KEY_GAME_ALLOW_REQUEST_SHOW_HAND_CARDS, "true").equals("true"),
-                                PreferencesDialog.getCachedValue(PreferencesDialog.KEY_GAME_CONFIRM_EMPTY_MANA_POOL, "true").equals("true"),
-                                getUserSkipPrioritySteps(),
-                                MageFrame.getPreferences().get(KEY_CONNECT_FLAG, "world.png")
-                        );
-=======
-                        MageFrame.getSession().updatePreferencesForServer(getUserData());                        
->>>>>>> 3a574855
+                        MageFrame.getClient().updatePreferencesForServer(getUserData());                        
                     }
                 }
             });
