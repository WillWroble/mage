--- conflicted
+++ resolved
@@ -63,11 +63,10 @@
 import mage.client.util.Config;
 import mage.client.util.ImageHelper;
 import mage.client.util.gui.BufferedImageBuilder;
-import mage.players.net.UserData;
-import mage.players.net.UserGroup;
 import mage.players.net.UserSkipPrioritySteps;
 import mage.remote.Connection;
 import mage.remote.Connection.ProxyType;
+import mage.view.UserDataView;
 import org.apache.log4j.Logger;
 
 /**
@@ -2414,26 +2413,22 @@
                 public void mousePressed(MouseEvent e) {
                     if (selectedAvatarId != id) {
                         setSelectedId(id);
-<<<<<<< HEAD
-                        MageFrame.getClient().setPreferences(getUserData());                        
-=======
-                        MageFrame.getSession().updatePreferencesForServer(getUserData());
->>>>>>> 15fe85c5
+                        MageFrame.getClient().setPreferences(getUserData());
                     }
                 }
             });
         }
     }
 
-    public static UserData getUserData() {
-        return new UserData(UserGroup.PLAYER,
-                PreferencesDialog.selectedAvatarId,
-                PreferencesDialog.getCachedValue(PreferencesDialog.KEY_SHOW_TOOLTIPS_ANY_ZONE, "true").equals("true"),
-                PreferencesDialog.getCachedValue(PreferencesDialog.KEY_GAME_ALLOW_REQUEST_SHOW_HAND_CARDS, "true").equals("true"),
-                PreferencesDialog.getCachedValue(PreferencesDialog.KEY_GAME_CONFIRM_EMPTY_MANA_POOL, "true").equals("true"),
-                getUserSkipPrioritySteps(),
-                MageFrame.getPreferences().get(KEY_CONNECT_FLAG, "world"),
-                PreferencesDialog.getCachedValue(PreferencesDialog.KEY_GAME_ASK_MOVE_TO_GRAVE_ORDER, "true").equals("true")
+    public static UserDataView getUserData(){
+        return new UserDataView(
+            getSelectedAvatar(),
+            PreferencesDialog.getCachedValue(PreferencesDialog.KEY_SHOW_TOOLTIPS_ANY_ZONE, "true").equals("true"),
+            PreferencesDialog.getCachedValue(PreferencesDialog.KEY_GAME_ALLOW_REQUEST_SHOW_HAND_CARDS, "true").equals("true"),
+            PreferencesDialog.getCachedValue(PreferencesDialog.KEY_GAME_CONFIRM_EMPTY_MANA_POOL, "true").equals("true"),
+            getUserSkipPrioritySteps(),
+            MageFrame.getPreferences().get(KEY_CONNECT_FLAG, "world"),                
+            PreferencesDialog.getCachedValue(PreferencesDialog.KEY_GAME_ASK_MOVE_TO_GRAVE_ORDER, "true").equals("true")
         );
     }
 
