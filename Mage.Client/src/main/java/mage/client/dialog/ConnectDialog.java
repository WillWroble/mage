/*
 * ConnectDialog.java
 *
 * Created on 20-Jan-2010, 9:37:07 PM
 */
package mage.client.dialog;

import java.awt.Cursor;
import java.awt.event.ActionListener;
import java.io.BufferedReader;
import java.io.BufferedWriter;
import java.io.File;
import java.io.FileNotFoundException;
import java.io.FileReader;
import java.io.FileWriter;
import java.io.InputStreamReader;
import java.io.Writer;
import java.net.InetSocketAddress;
import java.net.Proxy;
import java.net.SocketException;
import java.net.SocketTimeoutException;
import java.net.URL;
import java.net.UnknownHostException;
import java.util.ArrayList;
import java.util.Arrays;
import java.util.LinkedHashMap;
import java.util.List;
import java.util.Map;
import java.util.concurrent.CancellationException;
import java.util.concurrent.ExecutionException;
import java.util.concurrent.TimeUnit;
import java.util.concurrent.TimeoutException;
import javax.swing.DefaultComboBoxModel;
import javax.swing.JLayeredPane;
import javax.swing.JOptionPane;
import javax.swing.SwingWorker;
import mage.choices.Choice;
import mage.choices.ChoiceImpl;
import mage.client.MageFrame;
import static mage.client.dialog.PreferencesDialog.KEY_CONNECTION_URL_SERVER_LIST;
import static mage.client.dialog.PreferencesDialog.KEY_CONNECT_AUTO_CONNECT;
import static mage.client.dialog.PreferencesDialog.KEY_CONNECT_FLAG;
import mage.client.preference.MagePreferences;
import mage.client.util.Config;
import mage.client.util.gui.countryBox.CountryItemEditor;
import mage.client.util.sets.ConstructedFormats;
import mage.remote.Connection;
import mage.utils.StreamUtils;
import org.apache.log4j.Logger;

/**
 * @author BetaSteward_at_googlemail.com
 */
public class ConnectDialog extends MageDialog {

    private static final Logger logger = Logger.getLogger(ConnectDialog.class);
    private Connection connection;
    private ConnectTask task;
    private final RegisterUserDialog registerUserDialog;
    private final ResetPasswordDialog resetPasswordDialog;

    private final ActionListener connectAction = evt -> btnConnectActionPerformed(evt);

    /**
     * Creates new form ConnectDialog
     */
    public ConnectDialog() {
        initComponents();

        this.txtServer.addActionListener(connectAction);
        this.txtPort.addActionListener(connectAction);
        this.txtUserName.addActionListener(connectAction);
        this.txtPassword.addActionListener(connectAction);

        registerUserDialog = new RegisterUserDialog(this);
        MageFrame.getDesktop().add(registerUserDialog, JLayeredPane.MODAL_LAYER);

        resetPasswordDialog = new ResetPasswordDialog(this);
        MageFrame.getDesktop().add(resetPasswordDialog, JLayeredPane.MODAL_LAYER);
    }

    public void showDialog() {
        String serverAddress = MagePreferences.getServerAddressWithDefault(Config.serverName);
        this.txtServer.setText(serverAddress);
        this.txtPort.setText(Integer.toString(MagePreferences.getServerPortWithDefault(Config.port)));
        this.txtUserName.setText(MagePreferences.getUserName(serverAddress));
        this.txtPassword.setText(MagePreferences.getPassword(serverAddress));
        this.chkAutoConnect.setSelected(Boolean.parseBoolean(MageFrame.getPreferences().get(KEY_CONNECT_AUTO_CONNECT, "false")));
        this.chkForceUpdateDB.setSelected(false); // has always to be set manually to force comparison

        String selectedFlag = MageFrame.getPreferences().get(KEY_CONNECT_FLAG, "world");
        // set the selected country/flag
        for (int i = 0; i < cbFlag.getItemCount(); i++) {
            String[] name = (String[]) cbFlag.getItemAt(i);
            if (name[1].equals(selectedFlag)) {
                cbFlag.setSelectedIndex(i);
                break;
            }
        }
        this.setModal(true);
        this.setLocation(50, 50);
        this.setVisible(true);
    }

    private void saveSettings() {
        String serverAddress = txtServer.getText().trim();
        MagePreferences.setServerAddress(serverAddress);
        MagePreferences.setServerPort(Integer.parseInt(txtPort.getText().trim()));
        MagePreferences.setUserName(serverAddress, txtUserName.getText().trim());
        MagePreferences.setPassword(serverAddress, txtPassword.getText().trim());
        MageFrame.getPreferences().put(KEY_CONNECT_AUTO_CONNECT, Boolean.toString(chkAutoConnect.isSelected()));
    }

    /**
     * This method is called from within the constructor to initialize the form.
     * WARNING: Do NOT modify this code. The content of this method is always
     * regenerated by the Form Editor.
     */
    @SuppressWarnings("unchecked")
    // <editor-fold defaultstate="collapsed" desc="Generated Code">//GEN-BEGIN:initComponents
    private void initComponents() {

        lblServer = new javax.swing.JLabel();
        txtServer = new javax.swing.JTextField();
        btnFind = new javax.swing.JButton();
        lblPort = new javax.swing.JLabel();
        txtPort = new javax.swing.JTextField();
        lblUserName = new javax.swing.JLabel();
        txtUserName = new javax.swing.JTextField();
        lblPassword = new javax.swing.JLabel();
        txtPassword = new javax.swing.JPasswordField();
        lblFlag = new javax.swing.JLabel();
        chkAutoConnect = new javax.swing.JCheckBox();
        chkForceUpdateDB = new javax.swing.JCheckBox();
        jProxySettingsButton = new javax.swing.JButton();
        btnConnect = new javax.swing.JButton();
        btnCancel = new javax.swing.JButton();
        lblStatus = new javax.swing.JLabel();
        btnRegister = new javax.swing.JButton();
        btnForgotPassword = new javax.swing.JButton();
        btnFind1 = new javax.swing.JButton();
        btnFind2 = new javax.swing.JButton();
        btnFind3 = new javax.swing.JButton();
        lblFastConnect = new javax.swing.JLabel();
        panelFlag = new javax.swing.JPanel();
        cbFlag = new mage.client.util.gui.countryBox.CountryComboBox();
        filler1 = new javax.swing.Box.Filler(new java.awt.Dimension(5, 0), new java.awt.Dimension(4, 0), new java.awt.Dimension(5, 32767));
        btnFlagSearch = new javax.swing.JButton();

        setTitle("Connect to server");
        setNormalBounds(new java.awt.Rectangle(100, 100, 410, 307));

        lblServer.setLabelFor(txtServer);
        lblServer.setText("Server:");

        btnFind.setText("Find...");
        btnFind.setToolTipText("Shows the list of public servers");
        btnFind.setName("findServerBtn"); // NOI18N
        btnFind.addActionListener(new java.awt.event.ActionListener() {
            public void actionPerformed(java.awt.event.ActionEvent evt) {
                findPublicServerActionPerformed(evt);
            }
        });

        lblPort.setLabelFor(txtPort);
        lblPort.setText("Port:");

        txtPort.addKeyListener(new java.awt.event.KeyAdapter() {
            public void keyTyped(java.awt.event.KeyEvent evt) {
                ConnectDialog.this.keyTyped(evt);
            }
        });

        lblUserName.setLabelFor(txtUserName);
        lblUserName.setText("User name:");

        lblPassword.setLabelFor(txtPassword);
        lblPassword.setText("Password:");

        lblFlag.setLabelFor(txtUserName);
        lblFlag.setText("User flag:");

        chkAutoConnect.setText("Automatically connect to this server next time");
        chkAutoConnect.setToolTipText("<HTML>If active this connect dialog will not be shown if you choose to connect.<br>\nInstead XMage tries to connect to the last server you were connected to.");
        chkAutoConnect.addActionListener(new java.awt.event.ActionListener() {
            public void actionPerformed(java.awt.event.ActionEvent evt) {
                chkAutoConnectActionPerformed(evt);
            }
        });

        chkForceUpdateDB.setText("Force update of card database");
        chkForceUpdateDB.setToolTipText("<HTML>If active the comparison of the server cards database to the client database will be enforced.<br>If not, the comparison will only done if the database version of the client is lower than the version of the server.");
        chkForceUpdateDB.addActionListener(new java.awt.event.ActionListener() {
            public void actionPerformed(java.awt.event.ActionEvent evt) {
                chkForceUpdateDBActionPerformed(evt);
            }
        });

        jProxySettingsButton.setText("Proxy Settings...");
        jProxySettingsButton.addActionListener(new java.awt.event.ActionListener() {
            public void actionPerformed(java.awt.event.ActionEvent evt) {
                jProxySettingsButtonActionPerformed(evt);
            }
        });

        btnConnect.setFont(new java.awt.Font("Tahoma", 1, 11)); // NOI18N
        btnConnect.setText("Connect to server");
        btnConnect.setMargin(new java.awt.Insets(2, 2, 2, 2));
        btnConnect.addActionListener(new java.awt.event.ActionListener() {
            public void actionPerformed(java.awt.event.ActionEvent evt) {
                btnConnectActionPerformed(evt);
            }
        });

        btnCancel.setText("Cancel");
        btnCancel.setHorizontalTextPosition(javax.swing.SwingConstants.CENTER);
        btnCancel.setMargin(new java.awt.Insets(2, 2, 2, 2));
        btnCancel.addActionListener(new java.awt.event.ActionListener() {
            public void actionPerformed(java.awt.event.ActionEvent evt) {
                btnCancelActionPerformed(evt);
            }
        });

        btnRegister.setText("Register new user...");
        btnRegister.setToolTipText("<html>XMage now supports user authentication.<br>Register your account before you log in.<html>");
        btnRegister.setMargin(new java.awt.Insets(2, 2, 2, 2));
        btnRegister.addActionListener(new java.awt.event.ActionListener() {
            public void actionPerformed(java.awt.event.ActionEvent evt) {
                btnRegisterActionPerformed(evt);
            }
        });

        btnForgotPassword.setText("Forgot password...");
        btnForgotPassword.setToolTipText("<html>You can reset your password if you have registered<br>your account with an email address.</html>");
        btnForgotPassword.setMargin(new java.awt.Insets(2, 2, 2, 2));
        btnForgotPassword.addActionListener(new java.awt.event.ActionListener() {
            public void actionPerformed(java.awt.event.ActionEvent evt) {
                btnForgotPasswordActionPerformed(evt);
            }
        });

        btnFind1.setIcon(new javax.swing.ImageIcon(getClass().getResource("/flags/de.png"))); // NOI18N
        btnFind1.setText("X");
        btnFind1.setToolTipText("Connect to xmage.de (Europe, most popular)");
        btnFind1.setActionCommand("connectXmageDe");
        btnFind1.setAlignmentY(0.0F);
        btnFind1.setMargin(new java.awt.Insets(2, 2, 2, 2));
        btnFind1.setMaximumSize(new java.awt.Dimension(42, 23));
        btnFind1.setMinimumSize(new java.awt.Dimension(42, 23));
        btnFind1.setName("connectXmageDeBtn"); // NOI18N
        btnFind1.setPreferredSize(new java.awt.Dimension(23, 23));
        btnFind1.addActionListener(new java.awt.event.ActionListener() {
            public void actionPerformed(java.awt.event.ActionEvent evt) {
                connectXmageDe(evt);
            }
        });

        btnFind2.setText("L");
        btnFind2.setToolTipText("Connect to localhost (local server)");
        btnFind2.setActionCommand("connectLocalhost");
        btnFind2.setAlignmentY(0.0F);
        btnFind2.setHorizontalTextPosition(javax.swing.SwingConstants.CENTER);
        btnFind2.setMargin(new java.awt.Insets(2, 2, 2, 2));
        btnFind2.setName("connectLocalhostBtn"); // NOI18N
        btnFind2.setPreferredSize(new java.awt.Dimension(23, 23));
        btnFind2.addActionListener(new java.awt.event.ActionListener() {
            public void actionPerformed(java.awt.event.ActionEvent evt) {
                connectLocalhost(evt);
            }
        });

        btnFind3.setIcon(new javax.swing.ImageIcon(getClass().getResource("/flags/us.png"))); // NOI18N
        btnFind3.setText("W");
        btnFind3.setToolTipText("Connect to vaporservermtg.com (USA)");
        btnFind3.setActionCommand("connectXmageus");
        btnFind3.setAlignmentY(0.0F);
        btnFind3.setMargin(new java.awt.Insets(2, 2, 2, 2));
        btnFind3.setName("connectXmageusBtn"); // NOI18N
        btnFind3.setPreferredSize(new java.awt.Dimension(23, 23));
        btnFind3.addActionListener(new java.awt.event.ActionListener() {
            public void actionPerformed(java.awt.event.ActionEvent evt) {
                connectXmageus(evt);
            }
        });

        lblFastConnect.setLabelFor(btnFind1);
        lblFastConnect.setText("Fast connect to:");
        lblFastConnect.setName(""); // NOI18N

        panelFlag.setPreferredSize(new java.awt.Dimension(189, 30));
        panelFlag.setLayout(new javax.swing.BoxLayout(panelFlag, javax.swing.BoxLayout.LINE_AXIS));

        cbFlag.setEditable(true);
        cbFlag.setMaximumRowCount(16);
        cbFlag.setAlignmentX(0.0F);
        cbFlag.setMinimumSize(new java.awt.Dimension(50, 18));
        cbFlag.setPreferredSize(new java.awt.Dimension(278, 15));
        panelFlag.add(cbFlag);
        panelFlag.add(filler1);

        btnFlagSearch.setIcon(new javax.swing.ImageIcon(getClass().getResource("/buttons/search_24.png"))); // NOI18N
        btnFlagSearch.setToolTipText("Fast search your flag");
        btnFlagSearch.setAlignmentX(1.0F);
        btnFlagSearch.setPreferredSize(new java.awt.Dimension(23, 23));
        btnFlagSearch.addActionListener(new java.awt.event.ActionListener() {
            public void actionPerformed(java.awt.event.ActionEvent evt) {
                btnFlagSearchActionPerformed(evt);
            }
        });
        panelFlag.add(btnFlagSearch);

        javax.swing.GroupLayout layout = new javax.swing.GroupLayout(getContentPane());
        getContentPane().setLayout(layout);
        layout.setHorizontalGroup(
            layout.createParallelGroup(javax.swing.GroupLayout.Alignment.LEADING)
            .addGroup(layout.createSequentialGroup()
                .addGroup(layout.createParallelGroup(javax.swing.GroupLayout.Alignment.LEADING)
                    .addGroup(layout.createParallelGroup(javax.swing.GroupLayout.Alignment.LEADING)
                        .addGroup(layout.createSequentialGroup()
                            .addGap(29, 29, 29)
                            .addGroup(layout.createParallelGroup(javax.swing.GroupLayout.Alignment.TRAILING)
                                .addComponent(lblPort)
                                .addComponent(lblServer)))
                        .addGroup(javax.swing.GroupLayout.Alignment.TRAILING, layout.createSequentialGroup()
                            .addContainerGap()
                            .addComponent(lblFlag)))
                    .addGroup(layout.createSequentialGroup()
                        .addContainerGap()
                        .addGroup(layout.createParallelGroup(javax.swing.GroupLayout.Alignment.LEADING)
                            .addComponent(lblUserName)
                            .addComponent(lblPassword, javax.swing.GroupLayout.Alignment.TRAILING))))
                .addGap(0, 0, 0)
                .addGroup(layout.createParallelGroup(javax.swing.GroupLayout.Alignment.LEADING)
                    .addGroup(layout.createSequentialGroup()
                        .addComponent(btnConnect, javax.swing.GroupLayout.DEFAULT_SIZE, javax.swing.GroupLayout.DEFAULT_SIZE, Short.MAX_VALUE)
                        .addPreferredGap(javax.swing.LayoutStyle.ComponentPlacement.RELATED)
                        .addGroup(layout.createParallelGroup(javax.swing.GroupLayout.Alignment.LEADING, false)
                            .addComponent(btnRegister, javax.swing.GroupLayout.DEFAULT_SIZE, javax.swing.GroupLayout.DEFAULT_SIZE, Short.MAX_VALUE)
                            .addComponent(btnForgotPassword, javax.swing.GroupLayout.DEFAULT_SIZE, javax.swing.GroupLayout.DEFAULT_SIZE, Short.MAX_VALUE))
                        .addPreferredGap(javax.swing.LayoutStyle.ComponentPlacement.RELATED)
                        .addComponent(btnCancel, javax.swing.GroupLayout.PREFERRED_SIZE, 77, javax.swing.GroupLayout.PREFERRED_SIZE))
                    .addComponent(lblStatus, javax.swing.GroupLayout.Alignment.TRAILING, javax.swing.GroupLayout.DEFAULT_SIZE, javax.swing.GroupLayout.DEFAULT_SIZE, Short.MAX_VALUE)
                    .addComponent(chkForceUpdateDB, javax.swing.GroupLayout.DEFAULT_SIZE, javax.swing.GroupLayout.DEFAULT_SIZE, Short.MAX_VALUE)
                    .addGroup(layout.createSequentialGroup()
                        .addComponent(jProxySettingsButton)
                        .addGap(0, 0, Short.MAX_VALUE))
                    .addComponent(chkAutoConnect, javax.swing.GroupLayout.DEFAULT_SIZE, javax.swing.GroupLayout.DEFAULT_SIZE, Short.MAX_VALUE)
                    .addGroup(javax.swing.GroupLayout.Alignment.TRAILING, layout.createSequentialGroup()
                        .addGroup(layout.createParallelGroup(javax.swing.GroupLayout.Alignment.TRAILING)
                            .addComponent(panelFlag, javax.swing.GroupLayout.Alignment.LEADING, javax.swing.GroupLayout.DEFAULT_SIZE, javax.swing.GroupLayout.DEFAULT_SIZE, Short.MAX_VALUE)
                            .addComponent(txtServer, javax.swing.GroupLayout.Alignment.LEADING)
                            .addComponent(txtUserName, javax.swing.GroupLayout.Alignment.LEADING)
                            .addComponent(txtPassword, javax.swing.GroupLayout.Alignment.LEADING)
                            .addGroup(layout.createSequentialGroup()
                                .addComponent(txtPort, javax.swing.GroupLayout.PREFERRED_SIZE, 71, javax.swing.GroupLayout.PREFERRED_SIZE)
                                .addPreferredGap(javax.swing.LayoutStyle.ComponentPlacement.RELATED, 11, Short.MAX_VALUE)
                                .addComponent(lblFastConnect)
                                .addPreferredGap(javax.swing.LayoutStyle.ComponentPlacement.RELATED)
                                .addComponent(btnFind1, javax.swing.GroupLayout.PREFERRED_SIZE, 70, javax.swing.GroupLayout.PREFERRED_SIZE)
                                .addPreferredGap(javax.swing.LayoutStyle.ComponentPlacement.RELATED)
                                .addComponent(btnFind3, javax.swing.GroupLayout.PREFERRED_SIZE, 70, javax.swing.GroupLayout.PREFERRED_SIZE)
                                .addPreferredGap(javax.swing.LayoutStyle.ComponentPlacement.RELATED)
                                .addComponent(btnFind2, javax.swing.GroupLayout.PREFERRED_SIZE, 40, javax.swing.GroupLayout.PREFERRED_SIZE)))
                        .addGap(0, 0, 0)
                        .addComponent(btnFind)))
                .addContainerGap())
        );
        layout.setVerticalGroup(
            layout.createParallelGroup(javax.swing.GroupLayout.Alignment.LEADING)
            .addGroup(javax.swing.GroupLayout.Alignment.TRAILING, layout.createSequentialGroup()
                .addContainerGap()
                .addGroup(layout.createParallelGroup(javax.swing.GroupLayout.Alignment.BASELINE)
                    .addComponent(lblServer)
                    .addComponent(txtServer, javax.swing.GroupLayout.PREFERRED_SIZE, javax.swing.GroupLayout.DEFAULT_SIZE, javax.swing.GroupLayout.PREFERRED_SIZE)
                    .addComponent(btnFind))
                .addPreferredGap(javax.swing.LayoutStyle.ComponentPlacement.RELATED)
                .addGroup(layout.createParallelGroup(javax.swing.GroupLayout.Alignment.BASELINE)
                    .addComponent(txtPort, javax.swing.GroupLayout.PREFERRED_SIZE, javax.swing.GroupLayout.DEFAULT_SIZE, javax.swing.GroupLayout.PREFERRED_SIZE)
                    .addComponent(lblPort)
                    .addComponent(btnFind1, javax.swing.GroupLayout.PREFERRED_SIZE, javax.swing.GroupLayout.DEFAULT_SIZE, javax.swing.GroupLayout.PREFERRED_SIZE)
                    .addComponent(btnFind2, javax.swing.GroupLayout.PREFERRED_SIZE, javax.swing.GroupLayout.DEFAULT_SIZE, javax.swing.GroupLayout.PREFERRED_SIZE)
                    .addComponent(btnFind3, javax.swing.GroupLayout.PREFERRED_SIZE, javax.swing.GroupLayout.DEFAULT_SIZE, javax.swing.GroupLayout.PREFERRED_SIZE)
                    .addComponent(lblFastConnect))
                .addPreferredGap(javax.swing.LayoutStyle.ComponentPlacement.RELATED)
                .addGroup(layout.createParallelGroup(javax.swing.GroupLayout.Alignment.BASELINE)
                    .addComponent(txtUserName, javax.swing.GroupLayout.PREFERRED_SIZE, javax.swing.GroupLayout.DEFAULT_SIZE, javax.swing.GroupLayout.PREFERRED_SIZE)
                    .addComponent(lblUserName))
                .addPreferredGap(javax.swing.LayoutStyle.ComponentPlacement.RELATED)
                .addGroup(layout.createParallelGroup(javax.swing.GroupLayout.Alignment.BASELINE)
                    .addComponent(txtPassword, javax.swing.GroupLayout.PREFERRED_SIZE, javax.swing.GroupLayout.DEFAULT_SIZE, javax.swing.GroupLayout.PREFERRED_SIZE)
                    .addComponent(lblPassword))
                .addPreferredGap(javax.swing.LayoutStyle.ComponentPlacement.RELATED)
                .addGroup(layout.createParallelGroup(javax.swing.GroupLayout.Alignment.TRAILING)
                    .addComponent(panelFlag, javax.swing.GroupLayout.PREFERRED_SIZE, 20, javax.swing.GroupLayout.PREFERRED_SIZE)
                    .addComponent(lblFlag, javax.swing.GroupLayout.PREFERRED_SIZE, 18, javax.swing.GroupLayout.PREFERRED_SIZE))
                .addPreferredGap(javax.swing.LayoutStyle.ComponentPlacement.UNRELATED)
                .addComponent(chkAutoConnect)
                .addPreferredGap(javax.swing.LayoutStyle.ComponentPlacement.RELATED)
                .addComponent(chkForceUpdateDB)
                .addPreferredGap(javax.swing.LayoutStyle.ComponentPlacement.UNRELATED)
                .addComponent(jProxySettingsButton)
                .addPreferredGap(javax.swing.LayoutStyle.ComponentPlacement.RELATED)
                .addComponent(lblStatus, javax.swing.GroupLayout.PREFERRED_SIZE, 24, javax.swing.GroupLayout.PREFERRED_SIZE)
                .addPreferredGap(javax.swing.LayoutStyle.ComponentPlacement.UNRELATED)
                .addGroup(layout.createParallelGroup(javax.swing.GroupLayout.Alignment.TRAILING, false)
                    .addGroup(layout.createSequentialGroup()
                        .addComponent(btnRegister, javax.swing.GroupLayout.DEFAULT_SIZE, javax.swing.GroupLayout.DEFAULT_SIZE, Short.MAX_VALUE)
                        .addPreferredGap(javax.swing.LayoutStyle.ComponentPlacement.RELATED)
                        .addComponent(btnForgotPassword, javax.swing.GroupLayout.DEFAULT_SIZE, javax.swing.GroupLayout.DEFAULT_SIZE, Short.MAX_VALUE))
                    .addComponent(btnConnect, javax.swing.GroupLayout.DEFAULT_SIZE, javax.swing.GroupLayout.DEFAULT_SIZE, Short.MAX_VALUE)
                    .addComponent(btnCancel, javax.swing.GroupLayout.Alignment.LEADING, javax.swing.GroupLayout.DEFAULT_SIZE, javax.swing.GroupLayout.DEFAULT_SIZE, Short.MAX_VALUE))
                .addGap(23, 23, 23))
        );

        pack();
    }// </editor-fold>//GEN-END:initComponents

    private void btnCancelActionPerformed(java.awt.event.ActionEvent evt) {//GEN-FIRST:event_btnCancelActionPerformed
        MageFrame.getPreferences().put("autoConnect", Boolean.toString(chkAutoConnect.isSelected()));
        MageFrame.getPreferences().put(KEY_CONNECT_FLAG, ((CountryItemEditor) cbFlag.getEditor()).getImageItem());
        if (task != null && !task.isDone()) {
            task.cancel(true);
        } else {
            this.hideDialog();
        }
    }//GEN-LAST:event_btnCancelActionPerformed

    private void btnConnectActionPerformed(java.awt.event.ActionEvent evt) {//GEN-FIRST:event_btnConnectActionPerformed

        if (txtServer.getText().trim().isEmpty()) {
            JOptionPane.showMessageDialog(rootPane, "Please provide a server address");
            return;
        }
        if (txtPort.getText().trim().isEmpty()) {
            JOptionPane.showMessageDialog(rootPane, "Please provide a port number");
            return;
        }
        if (txtUserName.getText().isEmpty()) {
            JOptionPane.showMessageDialog(rootPane, "Please provide a user name");
            return;
        }
        // txtPassword is not checked here, because authentication might be disabled by the server config.
        if (Integer.valueOf(txtPort.getText()) < 1 || Integer.valueOf(txtPort.getText()) > 65535) {
            JOptionPane.showMessageDialog(rootPane, "Invalid port number");
            txtPort.setText(Integer.toString(MagePreferences.getServerPortWithDefault(Config.port)));
            return;
        }

        char[] input = new char[0];
        try {
            setCursor(Cursor.getPredefinedCursor(Cursor.WAIT_CURSOR));
            connection = new Connection();
            connection.setHost(this.txtServer.getText().trim());
            connection.setPort(Integer.valueOf(this.txtPort.getText().trim()));
            connection.setUsername(this.txtUserName.getText().trim());
            connection.setPassword(this.txtPassword.getText().trim());
            connection.setForceDBComparison(this.chkForceUpdateDB.isSelected());
            String allMAC = "";
            try {
                allMAC = connection.getMAC();
            } catch (SocketException ex) {
            }
            connection.setUserIdStr(System.getProperty("user.name") + ":" + System.getProperty("os.name") + ":" + MagePreferences.getUserNames() + ":" + allMAC);
            MageFrame.getPreferences().put(KEY_CONNECT_FLAG, ((CountryItemEditor) cbFlag.getEditor()).getImageItem());
            PreferencesDialog.setProxyInformation(connection);

            // pref settings
            MageFrame.getInstance().setUserPrefsToConnection(connection);

            logger.debug("connecting: " + connection.getProxyType() + ' ' + connection.getProxyHost() + ' ' + connection.getProxyPort());
            task = new ConnectTask();
            task.execute();
        } finally {
            Arrays.fill(input, '0');
        }

    }//GEN-LAST:event_btnConnectActionPerformed

    private class ConnectTask extends SwingWorker<Boolean, Void> {

        private boolean result = false;

        private static final int CONNECTION_TIMEOUT_MS = 2100;

        @Override
        protected Boolean doInBackground() throws Exception {
            lblStatus.setText("Connecting...");
            btnConnect.setEnabled(false);
            result = MageFrame.connect(connection);
            return result;
        }

        @Override
        protected void done() {
            try {
                get(CONNECTION_TIMEOUT_MS, TimeUnit.MILLISECONDS);
                setCursor(new Cursor(Cursor.DEFAULT_CURSOR));
                if (result) {
                    lblStatus.setText("");
                    connected();
                    MageFrame.getInstance().prepareAndShowTablesPane();
                } else {
                    lblStatus.setText("Could not connect");
                }
            } catch (InterruptedException ex) {
                logger.fatal("Update Players Task error", ex);
            } catch (ExecutionException ex) {
                logger.fatal("Update Players Task error", ex);
            } catch (CancellationException ex) {
                logger.info("Connect was canceled");
                lblStatus.setText("Connect was canceled");
            } catch (TimeoutException ex) {
                logger.fatal("Connection timeout: ", ex);
            } finally {
                MageFrame.stopConnecting();
                btnConnect.setEnabled(true);
            }
        }
    }

    private void connected() {
        this.saveSettings();
        this.hideDialog();
        ConstructedFormats.ensureLists();
    }

    private void keyTyped(java.awt.event.KeyEvent evt) {//GEN-FIRST:event_keyTyped
        char c = evt.getKeyChar();
        if (!Character.isDigit(c)) {
            evt.consume();
        }
    }//GEN-LAST:event_keyTyped

    private void chkAutoConnectActionPerformed(java.awt.event.ActionEvent evt) {//GEN-FIRST:event_chkAutoConnectActionPerformed

        // TODO add your handling code here:
    }//GEN-LAST:event_chkAutoConnectActionPerformed

    private void findPublicServerActionPerformed(java.awt.event.ActionEvent evt) {//GEN-FIRST:event_jButton1ActionPerformed
        BufferedReader in = null;
        Writer output = null;
        try {
            String serverUrl = PreferencesDialog.getCachedValue(KEY_CONNECTION_URL_SERVER_LIST, "http://xmage.de/files/server-list.txt");
            if (serverUrl.contains("xmage.info/files/")) {
                serverUrl = serverUrl.replace("xmage.info/files/", "xmage.de/files/"); // replace old URL if still saved
                PreferencesDialog.saveValue(KEY_CONNECTION_URL_SERVER_LIST, serverUrl);
            }
            URL serverListURL = new URL(serverUrl);

            Connection.ProxyType configProxyType = Connection.ProxyType.valueByText(PreferencesDialog.getCachedValue(PreferencesDialog.KEY_PROXY_TYPE, "None"));
            Proxy p = null;
            Proxy.Type type = Proxy.Type.DIRECT;
            switch (configProxyType) {
                case HTTP:
                    type = Proxy.Type.HTTP;
                    break;
                case SOCKS:
                    type = Proxy.Type.SOCKS;
                    break;
                case NONE:
                default:
                    p = Proxy.NO_PROXY;
                    break;
            }

            if (p == null || !p.equals(Proxy.NO_PROXY)) {
                try {
                    String address = PreferencesDialog.getCachedValue(PreferencesDialog.KEY_PROXY_ADDRESS, "");
                    Integer port = Integer.parseInt(PreferencesDialog.getCachedValue(PreferencesDialog.KEY_PROXY_PORT, "80"));
                    p = new Proxy(type, new InetSocketAddress(address, port));
                } catch (Exception ex) {
                    throw new RuntimeException("Gui_DownloadPictures : error 1 - " + ex);
                }
            }

            if (p == null) {
                JOptionPane.showMessageDialog(null, "Couldn't configure Proxy object!", "Error", JOptionPane.ERROR_MESSAGE);
                return;
            }

            boolean URLNotFound = false;
            try {
                in = new BufferedReader(new InputStreamReader(serverListURL.openConnection(p).getInputStream()));
            } catch (SocketTimeoutException | FileNotFoundException | UnknownHostException ex) {
                logger.warn("Could not read serverlist from: " + serverListURL.toString());
                File f = new File("serverlist.txt");
                if (f.exists() && !f.isDirectory()) {
                    logger.info("Using buffered serverlist: serverlist.txt");
                    URLNotFound = true;
                    in = new BufferedReader(new FileReader("serverlist.txt"));
                }
            }
            List<String> servers = new ArrayList<>();
            if (in != null) {

                if (!URLNotFound) {
                    // write serverlist to be able to read if URL is not available
                    File file = new File("serverlist.txt");
                    if (file.exists() && !file.isDirectory()) {
                        file.delete();
                    }
                    output = new BufferedWriter(new FileWriter(file));
                }

                String inputLine;
                while ((inputLine = in.readLine()) != null) {
                    logger.debug("Found server: " + inputLine);
                    servers.add(inputLine);
                    if (output != null) {
                        output.append(inputLine).append('\n');

                    }
                }
            }
            if (servers.isEmpty()) {
                JOptionPane.showMessageDialog(null, "Couldn't find any server.");
                return;
            }

            String selectedServer = (String) JOptionPane.showInputDialog(null,
                    "Choose XMage Public Server:", "Input",
                    JOptionPane.INFORMATION_MESSAGE, null, servers.toArray(),
                    servers.get(0));
            if (selectedServer != null) {
                String[] params = selectedServer.split(":");
                if (params.length == 3) {
                    String serverAddress = params[1];
                    this.txtServer.setText(serverAddress);
                    this.txtPort.setText(params[2]);
                    // Update userName and password according to the chosen server.
                    this.txtUserName.setText(MagePreferences.getUserName(serverAddress));
                    this.txtPassword.setText(MagePreferences.getPassword(serverAddress));
                } else {
                    JOptionPane.showMessageDialog(null, "Wrong server data format.");
                }
            }

        } catch (Exception ex) {
            logger.error(ex, ex);
        } finally {
            StreamUtils.closeQuietly(in);
            StreamUtils.closeQuietly(output);
        }
    }//GEN-LAST:event_jButton1ActionPerformed

    private void jProxySettingsButtonActionPerformed(java.awt.event.ActionEvent evt) {//GEN-FIRST:event_jProxySettingsButtonActionPerformed
        PreferencesDialog.main(new String[]{PreferencesDialog.OPEN_CONNECTION_TAB});
    }//GEN-LAST:event_jProxySettingsButtonActionPerformed

    private void chkForceUpdateDBActionPerformed(java.awt.event.ActionEvent evt) {//GEN-FIRST:event_chkForceUpdateDBActionPerformed
        // TODO add your handling code here:
    }//GEN-LAST:event_chkForceUpdateDBActionPerformed

    private void txtUserNameActionPerformed(java.awt.event.ActionEvent evt) {//GEN-FIRST:event_txtUserNameActionPerformed
        // TODO add your handling code here:
    }//GEN-LAST:event_txtUserNameActionPerformed

    private void txtPasswordActionPerformed(java.awt.event.ActionEvent evt) {//GEN-FIRST:event_txtPasswordActionPerformed
        // TODO add your handling code here:
    }//GEN-LAST:event_txtPasswordActionPerformed

    private void btnRegisterActionPerformed(java.awt.event.ActionEvent evt) {//GEN-FIRST:event_btnRegisterActionPerformed
        registerUserDialog.showDialog();
    }//GEN-LAST:event_btnRegisterActionPerformed

    private void btnForgotPasswordActionPerformed(java.awt.event.ActionEvent evt) {//GEN-FIRST:event_btnForgotPasswordActionPerformed
        resetPasswordDialog.showDialog();
    }//GEN-LAST:event_btnForgotPasswordActionPerformed

    private void connectXmageDe(java.awt.event.ActionEvent evt) {//GEN-FIRST:event_btnFind1findPublicServerActionPerformed
        String serverAddress = "xmage.de";
        this.txtServer.setText(serverAddress);
        this.txtPort.setText("17171");
        // Update userName and password according to the chosen server.
        this.txtUserName.setText(MagePreferences.getUserName(serverAddress));
        this.txtPassword.setText(MagePreferences.getPassword(serverAddress));

    }//GEN-LAST:event_btnFind1findPublicServerActionPerformed

    private void connectLocalhost(java.awt.event.ActionEvent evt) {//GEN-FIRST:event_btnFind2findPublicServerActionPerformed
        String serverAddress = "localhost";
        this.txtServer.setText(serverAddress);
        this.txtPort.setText("17171");
        // Update userName and password according to the chosen server.
        this.txtUserName.setText(MagePreferences.getUserName(serverAddress));
        this.txtPassword.setText(MagePreferences.getPassword(serverAddress));

    }//GEN-LAST:event_btnFind2findPublicServerActionPerformed

<<<<<<< HEAD
    private void connectXmageus(java.awt.event.ActionEvent evt) {
        String serverAddress = "vapormtgserver.com";
=======
    private void connectXmageus(java.awt.event.ActionEvent evt) {                                
        String serverAddress = "vaporservermtg.com";
>>>>>>> 10b51d3a
        this.txtServer.setText(serverAddress);
        this.txtPort.setText("17171");
        // Update userName and password according to the chosen server.
        this.txtUserName.setText(MagePreferences.getUserName(serverAddress));
        this.txtPassword.setText(MagePreferences.getPassword(serverAddress));
    }

    private void btnFlagSearchActionPerformed(java.awt.event.ActionEvent evt) {//GEN-FIRST:event_btnFlagSearchActionPerformed
        doFastFlagSearch();
    }//GEN-LAST:event_btnFlagSearchActionPerformed

    private void doFastFlagSearch() {
        Choice choice = new ChoiceImpl(false);

        // collect data from country combobox String[name][code]
        Map<String, String> choiceItems = new LinkedHashMap<>();
        DefaultComboBoxModel flagModel = (DefaultComboBoxModel) cbFlag.getModel();
        String[] flagItem;

        for (int i = 0; i < flagModel.getSize(); i++) {
            flagItem = (String[]) flagModel.getElementAt(i);
            choiceItems.put(flagItem[1], flagItem[0]);
        }

        choice.setKeyChoices(choiceItems);
        choice.setMessage("Select your country");

        // current selection value restore
        String needSelectValue = null;
        flagItem = (String[]) flagModel.getSelectedItem();
        if (flagItem != null) {
            needSelectValue = flagItem[1];
        }

        // ask for new value
        PickChoiceDialog dlg = new PickChoiceDialog();
        dlg.setWindowSize(300, 500);
        dlg.showDialog(choice, needSelectValue);
        if (choice.isChosen()) {
            flagItem = new String[2];
            flagItem[0] = choice.getChoiceValue();
            flagItem[1] = choice.getChoiceKey();
            flagModel.setSelectedItem(flagItem);
        }
    }

    public String getServer() {
        return this.txtServer.getText();
    }

    public String getPort() {
        return this.txtPort.getText();
    }

    // Variables declaration - do not modify//GEN-BEGIN:variables
    private javax.swing.JButton btnCancel;
    private javax.swing.JButton btnConnect;
    private javax.swing.JButton btnFind;
    private javax.swing.JButton btnFind1;
    private javax.swing.JButton btnFind2;
    private javax.swing.JButton btnFind3;
    private javax.swing.JButton btnFlagSearch;
    private javax.swing.JButton btnForgotPassword;
    private javax.swing.JButton btnRegister;
    private mage.client.util.gui.countryBox.CountryComboBox cbFlag;
    private javax.swing.JCheckBox chkAutoConnect;
    private javax.swing.JCheckBox chkForceUpdateDB;
    private javax.swing.Box.Filler filler1;
    private javax.swing.JButton jProxySettingsButton;
    private javax.swing.JLabel lblFastConnect;
    private javax.swing.JLabel lblFlag;
    private javax.swing.JLabel lblPassword;
    private javax.swing.JLabel lblPort;
    private javax.swing.JLabel lblServer;
    private javax.swing.JLabel lblStatus;
    private javax.swing.JLabel lblUserName;
    private javax.swing.JPanel panelFlag;
    private javax.swing.JPasswordField txtPassword;
    private javax.swing.JTextField txtPort;
    private javax.swing.JTextField txtServer;
    private javax.swing.JTextField txtUserName;
    // End of variables declaration//GEN-END:variables

}<|MERGE_RESOLUTION|>--- conflicted
+++ resolved
@@ -687,13 +687,8 @@
 
     }//GEN-LAST:event_btnFind2findPublicServerActionPerformed
 
-<<<<<<< HEAD
     private void connectXmageus(java.awt.event.ActionEvent evt) {
         String serverAddress = "vapormtgserver.com";
-=======
-    private void connectXmageus(java.awt.event.ActionEvent evt) {                                
-        String serverAddress = "vaporservermtg.com";
->>>>>>> 10b51d3a
         this.txtServer.setText(serverAddress);
         this.txtPort.setText("17171");
         // Update userName and password according to the chosen server.
