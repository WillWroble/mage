/*
 * Copyright 2010 BetaSteward_at_googlemail.com. All rights reserved.
 *
 * Redistribution and use in source and binary forms, with or without modification, are
 * permitted provided that the following conditions are met:
 *
 *    1. Redistributions of source code must retain the above copyright notice, this list of
 *       conditions and the following disclaimer.
 *
 *    2. Redistributions in binary form must reproduce the above copyright notice, this list
 *       of conditions and the following disclaimer in the documentation and/or other materials
 *       provided with the distribution.
 *
 * THIS SOFTWARE IS PROVIDED BY BetaSteward_at_googlemail.com ``AS IS'' AND ANY EXPRESS OR IMPLIED
 * WARRANTIES, INCLUDING, BUT NOT LIMITED TO, THE IMPLIED WARRANTIES OF MERCHANTABILITY AND
 * FITNESS FOR A PARTICULAR PURPOSE ARE DISCLAIMED. IN NO EVENT SHALL BetaSteward_at_googlemail.com OR
 * CONTRIBUTORS BE LIABLE FOR ANY DIRECT, INDIRECT, INCIDENTAL, SPECIAL, EXEMPLARY, OR
 * CONSEQUENTIAL DAMAGES (INCLUDING, BUT NOT LIMITED TO, PROCUREMENT OF SUBSTITUTE GOODS OR
 * SERVICES; LOSS OF USE, DATA, OR PROFITS; OR BUSINESS INTERRUPTION) HOWEVER CAUSED AND ON
 * ANY THEORY OF LIABILITY, WHETHER IN CONTRACT, STRICT LIABILITY, OR TORT (INCLUDING
 * NEGLIGENCE OR OTHERWISE) ARISING IN ANY WAY OUT OF THE USE OF THIS SOFTWARE, EVEN IF
 * ADVISED OF THE POSSIBILITY OF SUCH DAMAGE.
 *
 * The views and conclusions contained in the software and documentation are those of the
 * authors and should not be interpreted as representing official policies, either expressed
 * or implied, of BetaSteward_at_googlemail.com.
 */

/*
 * TableWaitingDialog.java
 *
 * Created on Dec 16, 2009, 10:27:44 AM
 */
package mage.client.dialog;

import java.util.List;
import java.util.UUID;
import java.util.concurrent.CancellationException;
import java.util.concurrent.ExecutionException;
import javax.swing.Icon;
import javax.swing.SwingWorker;
import javax.swing.table.AbstractTableModel;
import mage.client.MageFrame;
import mage.client.chat.ChatPanel;
import mage.client.components.MageComponents;
import mage.client.components.tray.MageTray;
import static mage.client.dialog.PreferencesDialog.KEY_TABLE_WAITING_COLUMNS_ORDER;
import static mage.client.dialog.PreferencesDialog.KEY_TABLE_WAITING_COLUMNS_WIDTH;
import mage.client.util.audio.AudioManager;
<<<<<<< HEAD
//import mage.remote.Session;
=======
import mage.client.util.gui.TableUtil;
import mage.client.util.gui.countryBox.CountryCellRenderer;
import mage.remote.Session;
>>>>>>> 15fe85c5
import mage.view.SeatView;
import mage.view.TableView;
import org.apache.log4j.Logger;
import org.mage.network.Client;

/**
 *
 * @author BetaSteward_at_googlemail.com
 */
public class TableWaitingDialog extends MageDialog {

    private static final Logger logger = Logger.getLogger(TableWaitingDialog.class);

    private UUID tableId;
    private UUID roomId;
    private boolean isTournament;
    private Client client;
    private final TableWaitModel tableWaitModel;
    private UpdateSeatsTask updateTask;
    private static final int[] defaultColumnsWidth = {20, 50, 100, 100};

    /**
     * Creates new form TableWaitingDialog
     */
    public TableWaitingDialog() {

        client = MageFrame.getClient();
        tableWaitModel = new TableWaitModel();

        initComponents();

        int prefWidth = Integer.parseInt(PreferencesDialog.getCachedValue(PreferencesDialog.KEY_TABLE_WAITING_WIDTH, "500"));
        int prefHeight = Integer.parseInt(PreferencesDialog.getCachedValue(PreferencesDialog.KEY_TABLE_WAITING_HEIGHT, "400"));
        if (prefWidth > 40 && prefHeight > 40) {
            this.setSize(prefWidth, prefHeight);
        }

        chatPanel.useExtendedView(ChatPanel.VIEW_MODE.NONE);
        tableSeats.createDefaultColumnsFromModel();
        TableUtil.setColumnWidthAndOrder(tableSeats, defaultColumnsWidth, KEY_TABLE_WAITING_COLUMNS_WIDTH, KEY_TABLE_WAITING_COLUMNS_ORDER);
        tableSeats.setDefaultRenderer(Icon.class, new CountryCellRenderer());

        MageFrame.getUI().addButton(MageComponents.TABLE_WAITING_START_BUTTON, btnStart);
    }

    public void update(TableView table) {
        try {
            if (table != null) {
                switch (table.getTableState()) {
                    case READY_TO_START:
                        this.btnStart.setEnabled(true);
                        this.btnMoveDown.setEnabled(true);
                        this.btnMoveUp.setEnabled(true);
                        break;
                    case WAITING:
                        this.btnStart.setEnabled(false);
                        this.btnMoveDown.setEnabled(false);
                        this.btnMoveUp.setEnabled(false);
                        break;
                    default:
                        closeDialog();
                        return;
                }
                int row = this.tableSeats.getSelectedRow();
                if (getTitle().equals("Waiting for players")) {
                    this.title = getTitle() + " - " + table.getDeckType() + " / " + table.getGameType();
                    this.repaint();
                }
                tableWaitModel.loadData(table);
                this.tableSeats.repaint();
                this.tableSeats.getSelectionModel().setSelectionInterval(row, row);
            } else {
                closeDialog();
            }
        } catch (Exception ex) {
            closeDialog();
        }
    }

    public void showDialog(UUID roomId, UUID tableId, UUID chatId, boolean owner, boolean isTournament) {
        this.roomId = roomId;
        this.tableId = tableId;
        this.isTournament = isTournament;
        client = MageFrame.getClient();
        updateTask = new UpdateSeatsTask(client, roomId, tableId, this);
        if (owner) {
            this.btnStart.setVisible(true);
            this.btnMoveDown.setVisible(true);
            this.btnMoveUp.setVisible(true);
        } else {
            this.btnStart.setVisible(false);
            this.btnMoveDown.setVisible(false);
            this.btnMoveUp.setVisible(false);
        }
//        UUID chatId = client.getTableChatId(tableId);
        if (chatId != null) {
            this.chatPanel.connect(chatId);
            updateTask.execute();
            this.setModal(false);
            this.setLocation(100, 100);
            this.setVisible(true);
        } else {
            closeDialog();
        }
    }

    public void closeDialog() {
        if (updateTask != null) {
            updateTask.cancel(true);
        }
        this.chatPanel.disconnect();
        MageFrame.getUI().removeButton(MageComponents.TABLE_WAITING_START_BUTTON);
        this.removeDialog();
        TableUtil.saveColumnWidthAndOrderToPrefs(tableSeats, KEY_TABLE_WAITING_COLUMNS_WIDTH, KEY_TABLE_WAITING_COLUMNS_ORDER);
        PreferencesDialog.saveValue(PreferencesDialog.KEY_TABLE_WAITING_WIDTH, Integer.toString(getWidth()));
        PreferencesDialog.saveValue(PreferencesDialog.KEY_TABLE_WAITING_HEIGHT, Integer.toString(getHeight()));
    }

    /**
     * This method is called from within the constructor to initialize the form.
     * WARNING: Do NOT modify this code. The content of this method is always
     * regenerated by the Form Editor.
     */
    @SuppressWarnings("unchecked")
    // <editor-fold defaultstate="collapsed" desc="Generated Code">//GEN-BEGIN:initComponents
    private void initComponents() {

        btnMoveUp = new javax.swing.JButton();
        btnMoveDown = new javax.swing.JButton();
        btnCancel = new javax.swing.JButton();
        btnStart = new javax.swing.JButton();
        jSplitPane1 = new javax.swing.JSplitPane();
        jScrollPane1 = new javax.swing.JScrollPane();
        tableSeats = new javax.swing.JTable();
        chatPanel = new mage.client.chat.ChatPanel(false);

        setResizable(true);
        setTitle("Waiting for players");

        btnMoveUp.setText("Move Up");
        btnMoveUp.setEnabled(false);
        btnMoveUp.addActionListener(new java.awt.event.ActionListener() {
            public void actionPerformed(java.awt.event.ActionEvent evt) {
                btnMoveUpActionPerformed(evt);
            }
        });

        btnMoveDown.setText("Move Down");
        btnMoveDown.setEnabled(false);
        btnMoveDown.addActionListener(new java.awt.event.ActionListener() {
            public void actionPerformed(java.awt.event.ActionEvent evt) {
                btnMoveDownActionPerformed(evt);
            }
        });

        btnCancel.setText("Cancel");
        btnCancel.addActionListener(new java.awt.event.ActionListener() {
            public void actionPerformed(java.awt.event.ActionEvent evt) {
                btnCancelActionPerformed(evt);
            }
        });

        btnStart.setText("Start");
        btnStart.setEnabled(false);
        btnStart.addActionListener(new java.awt.event.ActionListener() {
            public void actionPerformed(java.awt.event.ActionEvent evt) {
                btnStartActionPerformed(evt);
            }
        });

        jSplitPane1.setDividerLocation(320);
        jSplitPane1.setDividerSize(3);
        jSplitPane1.setResizeWeight(1.0);

        tableSeats.setModel(tableWaitModel);
        tableSeats.setSelectionMode(javax.swing.ListSelectionModel.SINGLE_SELECTION);
        jScrollPane1.setViewportView(tableSeats);

        jSplitPane1.setLeftComponent(jScrollPane1);
        jSplitPane1.setRightComponent(chatPanel);

        javax.swing.GroupLayout layout = new javax.swing.GroupLayout(getContentPane());
        getContentPane().setLayout(layout);
        layout.setHorizontalGroup(
            layout.createParallelGroup(javax.swing.GroupLayout.Alignment.LEADING)
            .addGroup(layout.createSequentialGroup()
                .addContainerGap()
                .addComponent(btnMoveDown)
                .addPreferredGap(javax.swing.LayoutStyle.ComponentPlacement.RELATED)
                .addComponent(btnMoveUp)
                .addPreferredGap(javax.swing.LayoutStyle.ComponentPlacement.RELATED, 326, Short.MAX_VALUE)
                .addComponent(btnStart)
                .addPreferredGap(javax.swing.LayoutStyle.ComponentPlacement.RELATED)
                .addComponent(btnCancel)
                .addContainerGap())
            .addComponent(jSplitPane1, javax.swing.GroupLayout.DEFAULT_SIZE, 644, Short.MAX_VALUE)
        );
        layout.setVerticalGroup(
            layout.createParallelGroup(javax.swing.GroupLayout.Alignment.LEADING)
            .addGroup(layout.createSequentialGroup()
                .addComponent(jSplitPane1, javax.swing.GroupLayout.DEFAULT_SIZE, 226, Short.MAX_VALUE)
                .addPreferredGap(javax.swing.LayoutStyle.ComponentPlacement.UNRELATED)
                .addGroup(layout.createParallelGroup(javax.swing.GroupLayout.Alignment.BASELINE)
                    .addComponent(btnMoveDown)
                    .addComponent(btnMoveUp)
                    .addComponent(btnCancel)
                    .addComponent(btnStart))
                .addContainerGap())
        );

        pack();
    }// </editor-fold>//GEN-END:initComponents

    private void btnStartActionPerformed(java.awt.event.ActionEvent evt) {//GEN-FIRST:event_btnStartActionPerformed
        if (!isTournament) {
            if (client.startMatch(roomId, tableId)) {
                closeDialog();
            }
<<<<<<< HEAD
        }
        else {
            if (client.startTournament(roomId, tableId)) {
=======
        } else {
            if (session.startTournament(roomId, tableId)) {
>>>>>>> 15fe85c5
                closeDialog();
            }
        }
    }//GEN-LAST:event_btnStartActionPerformed

    private void btnCancelActionPerformed(java.awt.event.ActionEvent evt) {//GEN-FIRST:event_btnCancelActionPerformed
        try {
            if (!client.leaveTable(roomId, tableId)) {
                return; // already started, so leave no more possible
            }
        } catch (Exception e) {
            //swallow exception
            logger.error(e);
        }
        closeDialog();
    }//GEN-LAST:event_btnCancelActionPerformed

    private void btnMoveDownActionPerformed(java.awt.event.ActionEvent evt) {//GEN-FIRST:event_btnMoveDownActionPerformed
        int row = this.tableSeats.getSelectedRow();
        if (row < this.tableSeats.getRowCount() - 1) {
            client.swapSeats(roomId, tableId, row, row + 1);
            this.tableSeats.getSelectionModel().setSelectionInterval(row + 1, row + 1);
        }

    }//GEN-LAST:event_btnMoveDownActionPerformed

    private void btnMoveUpActionPerformed(java.awt.event.ActionEvent evt) {//GEN-FIRST:event_btnMoveUpActionPerformed
        int row = this.tableSeats.getSelectedRow();
        if (row > 0) {
            client.swapSeats(roomId, tableId, row, row - 1);
            this.tableSeats.getSelectionModel().setSelectionInterval(row - 1, row - 1);
        }
    }//GEN-LAST:event_btnMoveUpActionPerformed

    // Variables declaration - do not modify//GEN-BEGIN:variables
    private javax.swing.JButton btnCancel;
    private javax.swing.JButton btnMoveDown;
    private javax.swing.JButton btnMoveUp;
    private javax.swing.JButton btnStart;
    private mage.client.chat.ChatPanel chatPanel;
    private javax.swing.JScrollPane jScrollPane1;
    private javax.swing.JSplitPane jSplitPane1;
    private javax.swing.JTable tableSeats;
    // End of variables declaration//GEN-END:variables

}

class TableWaitModel extends AbstractTableModel {

    private final String[] columnNames = new String[]{"Seat", "Loc", "Player Name", "Player Type"};
    private SeatView[] seats = new SeatView[0];

    public void loadData(TableView table) {
        seats = table.getSeats().toArray(new SeatView[0]);
        this.fireTableDataChanged();
    }

    @Override
    public int getRowCount() {
        return seats.length;
    }

    @Override
    public int getColumnCount() {
        return columnNames.length;
    }

    @Override
    public Object getValueAt(int arg0, int arg1) {
        if (seats[arg0].getPlayerId() == null) {
            if (arg1 == 0) {
                return Integer.toString(arg0 + 1);
            }
        } else {
            switch (arg1) {
                case 0:
                    return Integer.toString(arg0 + 1);
                case 1:
                    return seats[arg0].getFlagName();
                case 2:
                    return seats[arg0].getPlayerName();
                case 3:
                    return seats[arg0].getPlayerType();
            }
        }
        return "";
    }

    @Override
    public String getColumnName(int columnIndex) {
        String colName = "";

        if (columnIndex <= getColumnCount()) {
            colName = columnNames[columnIndex];
        }

        return colName;
    }

    @Override
    public Class getColumnClass(int columnIndex) {
        switch (columnIndex) {
            case 1:
                return Icon.class;
            default:
                return String.class;
        }
    }

    @Override
    public boolean isCellEditable(int rowIndex, int columnIndex) {
        return false;
    }

}

class UpdateSeatsTask extends SwingWorker<Void, TableView> {

    private final Client client;
    private final UUID roomId;
    private final UUID tableId;
    private final TableWaitingDialog dialog;
    private int count = 0;

    private static final Logger logger = Logger.getLogger(TableWaitingDialog.class);

    UpdateSeatsTask(Client client, UUID roomId, UUID tableId, TableWaitingDialog dialog) {
        this.client = client;
        this.roomId = roomId;
        this.tableId = tableId;
        this.dialog = dialog;
    }

    @Override
    protected Void doInBackground() throws Exception {
        while (!isCancelled()) {
            this.publish(client.getTable(roomId, tableId));
            Thread.sleep(1000);
        }
        return null;
    }

    @Override
    protected void process(List<TableView> view) {
        TableView tableView = view.get(0);
        if (count == 0) {
            count = getPlayersCount(tableView);
        } else {
            int current = getPlayersCount(tableView);
            if (current != count) {
                if (count > 0) {
                    if (current > count) {
                        MageTray.getInstance().displayMessage("New player joined your game.");
                        AudioManager.playPlayerJoinedTable();
                    } else {
                        MageTray.getInstance().displayMessage("A player left your game.");
                    }
                    MageTray.getInstance().blink();
                }
                count = current;
            }
        }
        dialog.update(tableView);
    }

    private int getPlayersCount(TableView tableView) {
        int playerCount = 0;
        if (tableView != null) {
            for (SeatView seatView : tableView.getSeats()) {
                if (seatView.getPlayerId() != null && seatView.getPlayerType().equals("Human")) {
                    playerCount++;
                }
            }
        }
        return playerCount;
    }

    @Override
    protected void done() {
        try {
            get();
        } catch (InterruptedException ex) {
            logger.fatal("Update Seats Task error", ex);
        } catch (ExecutionException ex) {
            logger.fatal("Update Seats Task error", ex);
        } catch (CancellationException ex) {
        }
    }

}<|MERGE_RESOLUTION|>--- conflicted
+++ resolved
@@ -47,13 +47,8 @@
 import static mage.client.dialog.PreferencesDialog.KEY_TABLE_WAITING_COLUMNS_ORDER;
 import static mage.client.dialog.PreferencesDialog.KEY_TABLE_WAITING_COLUMNS_WIDTH;
 import mage.client.util.audio.AudioManager;
-<<<<<<< HEAD
-//import mage.remote.Session;
-=======
 import mage.client.util.gui.TableUtil;
 import mage.client.util.gui.countryBox.CountryCellRenderer;
-import mage.remote.Session;
->>>>>>> 15fe85c5
 import mage.view.SeatView;
 import mage.view.TableView;
 import org.apache.log4j.Logger;
@@ -272,14 +267,8 @@
             if (client.startMatch(roomId, tableId)) {
                 closeDialog();
             }
-<<<<<<< HEAD
-        }
-        else {
+        } else {
             if (client.startTournament(roomId, tableId)) {
-=======
-        } else {
-            if (session.startTournament(roomId, tableId)) {
->>>>>>> 15fe85c5
                 closeDialog();
             }
         }
