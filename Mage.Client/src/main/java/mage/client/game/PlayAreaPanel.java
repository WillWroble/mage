/*
 * Copyright 2010 BetaSteward_at_googlemail.com. All rights reserved.
 *
 * Redistribution and use in source and binary forms, with or without modification, are
 * permitted provided that the following conditions are met:
 *
 *    1. Redistributions of source code must retain the above copyright notice, this list of
 *       conditions and the following disclaimer.
 *
 *    2. Redistributions in binary form must reproduce the above copyright notice, this list
 *       of conditions and the following disclaimer in the documentation and/or other materials
 *       provided with the distribution.
 *
 * THIS SOFTWARE IS PROVIDED BY BetaSteward_at_googlemail.com ``AS IS'' AND ANY EXPRESS OR IMPLIED
 * WARRANTIES, INCLUDING, BUT NOT LIMITED TO, THE IMPLIED WARRANTIES OF MERCHANTABILITY AND
 * FITNESS FOR A PARTICULAR PURPOSE ARE DISCLAIMED. IN NO EVENT SHALL BetaSteward_at_googlemail.com OR
 * CONTRIBUTORS BE LIABLE FOR ANY DIRECT, INDIRECT, INCIDENTAL, SPECIAL, EXEMPLARY, OR
 * CONSEQUENTIAL DAMAGES (INCLUDING, BUT NOT LIMITED TO, PROCUREMENT OF SUBSTITUTE GOODS OR
 * SERVICES; LOSS OF USE, DATA, OR PROFITS; OR BUSINESS INTERRUPTION) HOWEVER CAUSED AND ON
 * ANY THEORY OF LIABILITY, WHETHER IN CONTRACT, STRICT LIABILITY, OR TORT (INCLUDING
 * NEGLIGENCE OR OTHERWISE) ARISING IN ANY WAY OUT OF THE USE OF THIS SOFTWARE, EVEN IF
 * ADVISED OF THE POSSIBILITY OF SUCH DAMAGE.
 *
 * The views and conclusions contained in the software and documentation are those of the
 * authors and should not be interpreted as representing official policies, either expressed
 * or implied, of BetaSteward_at_googlemail.com.
 */
package mage.client.game;

import java.awt.Color;
import java.awt.Dimension;
import java.awt.event.ActionEvent;
import java.awt.event.ActionListener;
import java.awt.event.KeyEvent;
import java.awt.event.MouseAdapter;
import java.awt.event.MouseEvent;
import java.awt.event.MouseListener;
import java.lang.reflect.Field;
import java.util.UUID;
import javax.swing.BorderFactory;
import javax.swing.GroupLayout;
import javax.swing.GroupLayout.Alignment;
import javax.swing.JCheckBoxMenuItem;
import javax.swing.JMenu;
import javax.swing.JMenuItem;
import javax.swing.JOptionPane;
import javax.swing.JPopupMenu;
import javax.swing.LayoutStyle.ComponentPlacement;
import javax.swing.MenuSelectionManager;
import javax.swing.event.ChangeListener;
import mage.cards.decks.importer.DeckImporterUtil;
import mage.client.MageFrame;
import mage.client.cards.BigCard;
import mage.client.dialog.PreferencesDialog;
import static mage.client.dialog.PreferencesDialog.KEY_GAME_ALLOW_REQUEST_SHOW_HAND_CARDS;
import static mage.client.dialog.PreferencesDialog.KEY_GAME_MANA_AUTOPAYMENT;
import static mage.client.dialog.PreferencesDialog.KEY_GAME_MANA_AUTOPAYMENT_ONLY_ONE;
import mage.constants.PlayerAction;
import mage.view.PlayerView;

/**
 *
 * @author BetaSteward_at_googlemail.com
 */
public class PlayAreaPanel extends javax.swing.JPanel {

    private final JPopupMenu popupMenu;
    private UUID playerId;
    private UUID gameId;
    private boolean smallMode = false;
    private boolean playingMode = true;
    private final GamePanel gamePanel;
    private final PlayAreaPanelOptions options;

    private JCheckBoxMenuItem manaPoolMenuItem1;
    private JCheckBoxMenuItem manaPoolMenuItem2;
    private JCheckBoxMenuItem allowViewHandCardsMenuItem;

    public static final int PANEL_HEIGHT = 242;
    public static final int PANEL_HEIGHT_SMALL = 190;

    /**
     * Creates new form PlayAreaPanel
     *
     * @param player
     * @param bigCard
     * @param gameId
     * @param priorityTime
     * @param gamePanel
     * @param options
     */
    public PlayAreaPanel(PlayerView player, BigCard bigCard, UUID gameId, int priorityTime, GamePanel gamePanel, PlayAreaPanelOptions options) {
        this.gamePanel = gamePanel;
        this.options = options;
        initComponents();
        setOpaque(false);
        battlefieldPanel.setOpaque(false);

        popupMenu = new JPopupMenu();
        if (options.isPlayer) {
            addPopupMenuPlayer(player.getUserData().isAllowRequestShowHandCards());
        } else {
            addPopupMenuWatcher();
        }
        this.add(popupMenu);
        init(player, bigCard, gameId, priorityTime);
        update(player);
    }

    public void CleanUp() {
        battlefieldPanel.cleanUp();
        playerPanel.cleanUp();

        for (ActionListener al : btnCheat.getActionListeners()) {
            btnCheat.removeActionListener(al);
        }

        // Taken form : https://community.oracle.com/thread/2183145
        // removed the internal focus of a popupMenu data to allow GC before another popup menu is selected
        for (ChangeListener listener : MenuSelectionManager.defaultManager().getChangeListeners()) {
            if (listener.getClass().getName().contains("MenuKeyboardHelper")) {
                try {
                    Field field = listener.getClass().getDeclaredField("menuInputMap");
                    field.setAccessible(true);
                    field.set(listener, null);
                } catch (Exception e) {
                    // ignored
                }
                break;
            }
        }

        for (MouseListener ml : battlefieldPanel.getMainPanel().getMouseListeners()) {
            battlefieldPanel.getMainPanel().removeMouseListener(ml);
        }
        popupMenu.getUI().uninstallUI(this);

    }

    private void addPopupMenuPlayer(boolean allowRequestToShowHandCards) {

        JMenuItem menuItem;

        ActionListener skipListener = new ActionListener() {
            @Override
            public void actionPerformed(ActionEvent e) {
                switch (e.getActionCommand()) {
                    case "F2": {
                        if (gamePanel.getFeedbackPanel() != null) {
                            gamePanel.getFeedbackPanel().pressOKYesOrDone();
                        }
                        break;
                    }
                    case "F3": {
                        gamePanel.getClient().sendPlayerAction(PlayerAction.PASS_PRIORITY_CANCEL_ALL_ACTIONS, gameId, null);
                        break;
                    }
                    case "F4": {
                        gamePanel.getClient().sendPlayerAction(PlayerAction.PASS_PRIORITY_UNTIL_NEXT_TURN, gameId, null);
                        break;
                    }
                    case "F5": {
                        gamePanel.getClient().sendPlayerAction(PlayerAction.PASS_PRIORITY_UNTIL_TURN_END_STEP, gameId, null);
                        break;
                    }
                    case "F7": {
                        gamePanel.getClient().sendPlayerAction(PlayerAction.PASS_PRIORITY_UNTIL_NEXT_MAIN_PHASE, gameId, null);
                        break;
                    }
                    case "F9": {
                        gamePanel.getClient().sendPlayerAction(PlayerAction.PASS_PRIORITY_UNTIL_MY_NEXT_TURN, gameId, null);
                        break;
                    }
                }
            }
        };

        menuItem = new JMenuItem("<html><b>F2</b> - Confirm current request");
        menuItem.setActionCommand("F2");
        menuItem.setMnemonic(KeyEvent.VK_O);
        popupMenu.add(menuItem);
        menuItem.addActionListener(skipListener);

        menuItem = new JMenuItem("<html><b>F3</b> - Cancel active skip action");
        menuItem.setActionCommand("F3");
        menuItem.setMnemonic(KeyEvent.VK_N);
        popupMenu.add(menuItem);
        menuItem.addActionListener(skipListener);

        JMenu skipMenu = new JMenu("Skip");
        skipMenu.setMnemonic(KeyEvent.VK_S);
        popupMenu.add(skipMenu);

        String tooltipText = "<html>This skip actions stops if something goes to <br><b>stack</b> and if <b>attackers</b> or <b>blocker</b> have to be <b>declared</b>.";
        menuItem = new JMenuItem("<html><b>F4</b> - Phases until next turn");
        menuItem.setActionCommand("F4");
        menuItem.setToolTipText(tooltipText);
        menuItem.setMnemonic(KeyEvent.VK_T);
        skipMenu.add(menuItem);
        menuItem.addActionListener(skipListener);

        menuItem = new JMenuItem("<html><b>F5</b> - Phases until next end step");
        menuItem.setActionCommand("F5");
        menuItem.setToolTipText(tooltipText);
        menuItem.setMnemonic(KeyEvent.VK_E);
        skipMenu.add(menuItem);
        menuItem.addActionListener(skipListener);

        menuItem = new JMenuItem("<html><b>F7</b> - Phases until begin of next main phase");
        menuItem.setToolTipText(tooltipText);
        menuItem.setActionCommand("F7");
        menuItem.setMnemonic(KeyEvent.VK_M);
        skipMenu.add(menuItem);
        menuItem.addActionListener(skipListener);

        menuItem = new JMenuItem("<html><b>F9</b> - Everything until your own next turn");
        menuItem.setActionCommand("F9");
        menuItem.setToolTipText(tooltipText);
        menuItem.setMnemonic(KeyEvent.VK_N);
        skipMenu.add(menuItem);
        menuItem.addActionListener(skipListener);

        popupMenu.addSeparator();

        JMenu manaPoolMenu = new JMenu("Mana payment");
        manaPoolMenu.setMnemonic(KeyEvent.VK_M);
        popupMenu.add(manaPoolMenu);

        manaPoolMenuItem1 = new JCheckBoxMenuItem("Automatically", true);
        manaPoolMenuItem1.setMnemonic(KeyEvent.VK_A);
        manaPoolMenuItem1.setToolTipText("<html>If not active, produced mana goes only to the mana pool<br>"
                + "and you have to click the type of mana you want to use <br>"
                + "in the player mana pool panel for payment.");
        manaPoolMenu.add(manaPoolMenuItem1);

        // Auto pay mana from mana pool
        manaPoolMenuItem1.addActionListener(new ActionListener() {
            @Override
            public void actionPerformed(ActionEvent e) {
                boolean manaPoolAutomatic = ((JCheckBoxMenuItem) e.getSource()).getState();
                PreferencesDialog.saveValue(KEY_GAME_MANA_AUTOPAYMENT, manaPoolAutomatic ? "true" : "false");
                gamePanel.setMenuStates(manaPoolAutomatic, manaPoolMenuItem2.getState());
<<<<<<< HEAD
                gamePanel.getClient().sendPlayerAction(manaPoolAutomatic ? PlayerAction.MANA_AUTO_PAYMENT_ON: PlayerAction.MANA_AUTO_PAYMENT_OFF, gameId, null);
=======
                gamePanel.getSession().sendPlayerAction(manaPoolAutomatic ? PlayerAction.MANA_AUTO_PAYMENT_ON : PlayerAction.MANA_AUTO_PAYMENT_OFF, gameId, null);
>>>>>>> 15fe85c5
            }
        });
        manaPoolMenuItem2 = new JCheckBoxMenuItem("No automatic usage for mana already in the pool", true);
        manaPoolMenuItem2.setMnemonic(KeyEvent.VK_N);
        manaPoolMenuItem2.setToolTipText("<html>Mana that is already in the mana pool as you start casting a spell or activating an ability<br>"
                + " needs to be payed manually. So you use the mana in the pool only by clicking on the related<br>"
                + " mana symbols of mana pool area.");
        manaPoolMenu.add(manaPoolMenuItem2);

        // Auto pay mana from mana pool
        manaPoolMenuItem2.addActionListener(new ActionListener() {
            @Override
            public void actionPerformed(ActionEvent e) {
                boolean manaPoolAutomaticRestricted = ((JCheckBoxMenuItem) e.getSource()).getState();
                PreferencesDialog.saveValue(KEY_GAME_MANA_AUTOPAYMENT_ONLY_ONE, manaPoolAutomaticRestricted ? "true" : "false");
                gamePanel.setMenuStates(manaPoolMenuItem1.getState(), manaPoolAutomaticRestricted);
<<<<<<< HEAD
                gamePanel.getClient().sendPlayerAction(manaPoolAutomaticRestricted ? PlayerAction.MANA_AUTO_PAYMENT_RESTRICTED_ON: PlayerAction.MANA_AUTO_PAYMENT_RESTRICTED_OFF, gameId, null);
=======
                gamePanel.getSession().sendPlayerAction(manaPoolAutomaticRestricted ? PlayerAction.MANA_AUTO_PAYMENT_RESTRICTED_ON : PlayerAction.MANA_AUTO_PAYMENT_RESTRICTED_OFF, gameId, null);
>>>>>>> 15fe85c5
            }
        });

        JMenu automaticConfirmsMenu = new JMenu("Automatic confirms");
        automaticConfirmsMenu.setMnemonic(KeyEvent.VK_U);
        popupMenu.add(automaticConfirmsMenu);

        menuItem = new JMenuItem("Replacement effects - reset auto select");
        menuItem.setMnemonic(KeyEvent.VK_R);
        menuItem.setToolTipText("Reset all effects that were added to the list of auto select replacement effects this game.");
        automaticConfirmsMenu.add(menuItem);
        // Reset the replacement effcts that were auto selected for the game
        menuItem.addActionListener(new ActionListener() {
            @Override
            public void actionPerformed(ActionEvent e) {
                gamePanel.getClient().sendPlayerAction(PlayerAction.RESET_AUTO_SELECT_REPLACEMENT_EFFECTS, gameId, null);
            }
        });

        JMenu handCardsMenu = new JMenu("Cards on hand");
        handCardsMenu.setMnemonic(KeyEvent.VK_H);
        popupMenu.add(handCardsMenu);

        if (!options.playerItself) {
            menuItem = new JMenuItem("Request permission to see the hand cards");
            menuItem.setMnemonic(KeyEvent.VK_P);
            handCardsMenu.add(menuItem);

            // Request to see hand cards
            menuItem.addActionListener(new ActionListener() {
                @Override
                public void actionPerformed(ActionEvent e) {
                    gamePanel.getClient().sendPlayerAction(PlayerAction.REQUEST_PERMISSION_TO_SEE_HAND_CARDS, gameId, playerId);
                }
            });
        } else {
            allowViewHandCardsMenuItem = new JCheckBoxMenuItem("Allow requests to show from other users", allowRequestToShowHandCards);
            allowViewHandCardsMenuItem.setMnemonic(KeyEvent.VK_A);
            allowViewHandCardsMenuItem.setToolTipText("If activated watchers or other players can request to see your hand cards. If you grant this to a user, it's valid for the complete match.");
            handCardsMenu.add(allowViewHandCardsMenuItem);

            // Requests allowed
            allowViewHandCardsMenuItem.addActionListener(new ActionListener() {
                @Override
                public void actionPerformed(ActionEvent e) {
                    boolean requestsAllowed = ((JCheckBoxMenuItem) e.getSource()).getState();
                    PreferencesDialog.setPrefValue(KEY_GAME_ALLOW_REQUEST_SHOW_HAND_CARDS, requestsAllowed);
<<<<<<< HEAD
                    gamePanel.getClient().sendPlayerAction(requestsAllowed ? PlayerAction.PERMISSION_REQUESTS_ALLOWED_ON: PlayerAction.PERMISSION_REQUESTS_ALLOWED_OFF, gameId, null);
=======
                    gamePanel.getSession().sendPlayerAction(requestsAllowed ? PlayerAction.PERMISSION_REQUESTS_ALLOWED_ON : PlayerAction.PERMISSION_REQUESTS_ALLOWED_OFF, gameId, null);
>>>>>>> 15fe85c5
                }
            });

            menuItem = new JMenuItem("Revoke all permission(s) to see your hand cards");
            menuItem.setMnemonic(KeyEvent.VK_R);
            menuItem.setToolTipText("Revoke already granted permission for all spectators to see your hand cards.");
            handCardsMenu.add(menuItem);

            // revoke permissions to see hand cards
            menuItem.addActionListener(new ActionListener() {
                @Override
                public void actionPerformed(ActionEvent e) {
                    gamePanel.getClient().sendPlayerAction(PlayerAction.REVOKE_PERMISSIONS_TO_SEE_HAND_CARDS, gameId, null);
                }
            });
        }

        if (options.rollbackTurnsAllowed) {
            ActionListener rollBackActionListener = new ActionListener() {
                @Override
                public void actionPerformed(ActionEvent e) {
                    int turnsToRollBack = Integer.parseInt(e.getActionCommand());
                    gamePanel.getClient().sendPlayerAction(PlayerAction.ROLLBACK_TURNS, gameId, turnsToRollBack);
                }
            };

            JMenu rollbackMainItem = new JMenu("Roll back");
            rollbackMainItem.setMnemonic(KeyEvent.VK_R);
            rollbackMainItem.setToolTipText("The game will be rolled back to the start of the requested turn if all players agree.");
            popupMenu.add(rollbackMainItem);

            menuItem = new JMenuItem("To the start of the current turn");
            menuItem.setMnemonic(KeyEvent.VK_C);
            menuItem.setActionCommand("0");
            menuItem.addActionListener(rollBackActionListener);
            rollbackMainItem.add(menuItem);

            menuItem = new JMenuItem("To the start of the previous turn");
            menuItem.setMnemonic(KeyEvent.VK_P);
            menuItem.setActionCommand("1");
            menuItem.addActionListener(rollBackActionListener);
            rollbackMainItem.add(menuItem);

            menuItem = new JMenuItem("The current turn and the 2 turns before");
            menuItem.setMnemonic(KeyEvent.VK_2);
            menuItem.setActionCommand("2");
            menuItem.addActionListener(rollBackActionListener);
            rollbackMainItem.add(menuItem);

            menuItem = new JMenuItem("The current turn and the 3 turns before");
            menuItem.setMnemonic(KeyEvent.VK_3);
            menuItem.setActionCommand("3");
            menuItem.addActionListener(rollBackActionListener);
            rollbackMainItem.add(menuItem);

        }

        JMenu concedeMenu = new JMenu("Concede");
        concedeMenu.setMnemonic(KeyEvent.VK_C);
        popupMenu.add(concedeMenu);

        ActionListener concedeListener = new ActionListener() {
            @Override
            public void actionPerformed(ActionEvent e) {
                switch (e.getActionCommand()) {
                    case "Game": {
                        if (JOptionPane.showConfirmDialog(PlayAreaPanel.this, "Are you sure you want to concede the game?", "Confirm concede game", JOptionPane.YES_NO_OPTION) == JOptionPane.YES_OPTION) {
<<<<<<< HEAD
                            MageFrame.getClient().sendPlayerAction(PlayerAction.CONCEDE, gameId, null);
                        }    
=======
                            MageFrame.getSession().sendPlayerAction(PlayerAction.CONCEDE, gameId, null);
                        }
>>>>>>> 15fe85c5
                        break;
                    }
                    case "Match": {
                        if (JOptionPane.showConfirmDialog(PlayAreaPanel.this, "Are you sure you want to concede the complete match?", "Confirm concede match", JOptionPane.YES_NO_OPTION) == JOptionPane.YES_OPTION) {
<<<<<<< HEAD
                            MageFrame.getClient().quitMatch(gameId);
                        }     
=======
                            MageFrame.getSession().quitMatch(gameId);
                        }
>>>>>>> 15fe85c5
                        break;
                    }
                }
            }
        };

        // Concede Game
        menuItem = new JMenuItem("Game");
        menuItem.setMnemonic(KeyEvent.VK_G);
        menuItem.setActionCommand("Game");
        menuItem.setToolTipText("Concedes only the current game and after that the next game of the match is started if there is another game needed.");
        concedeMenu.add(menuItem);
        menuItem.addActionListener(concedeListener);

        // Concede Match
        menuItem = new JMenuItem("Match");
        menuItem.setMnemonic(KeyEvent.VK_M);
        menuItem.setActionCommand("Match");
        menuItem.setToolTipText("Concedes the complete match. So if you're in a tournament you finish the current tournament round.");
        concedeMenu.add(menuItem);
        menuItem.addActionListener(concedeListener);

        battlefieldPanel.getMainPanel().addMouseListener(new MouseAdapter() {
            @Override
            public void mouseReleased(MouseEvent Me) {
                this.checkMenu(Me);
            }

            // neccessary for linux and mac systems
            @Override
            public void mousePressed(MouseEvent Me) {
                this.checkMenu(Me);
            }

            private void checkMenu(MouseEvent Me) {
                if (Me.isPopupTrigger() && playingMode) {
                    popupMenu.show(Me.getComponent(), Me.getX(), Me.getY());
                }
            }
        });

    }

    private void addPopupMenuWatcher() {
        JMenuItem menuItem;

        menuItem = new JMenuItem("Stop watching");
        popupMenu.add(menuItem);

        // Stop watching
        menuItem.addActionListener(new ActionListener() {
            @Override
            public void actionPerformed(ActionEvent e) {
                if (JOptionPane.showConfirmDialog(PlayAreaPanel.this, "Are you sure you want to stop watching the game?", "Confirm stop watching game", JOptionPane.YES_NO_OPTION) == JOptionPane.YES_OPTION) {
                    gamePanel.getClient().stopWatching(gameId);
                    gamePanel.removeGame();
                }
            }
        });

        menuItem = new JMenuItem("Request permission to see hand cards");
        popupMenu.add(menuItem);

        // Request to see hand cards
        menuItem.addActionListener(new ActionListener() {
            @Override
            public void actionPerformed(ActionEvent e) {
                gamePanel.getClient().sendPlayerAction(PlayerAction.REQUEST_PERMISSION_TO_SEE_HAND_CARDS, gameId, playerId);
            }
        });

        battlefieldPanel.getMainPanel().addMouseListener(new MouseAdapter() {
            @Override
            public void mouseReleased(MouseEvent Me) {
                this.checkMenu(Me);
            }

            // neccessary for linux and mac systems
            @Override
            public void mousePressed(MouseEvent Me) {
                this.checkMenu(Me);
            }

            private void checkMenu(MouseEvent Me) {
                if (Me.isPopupTrigger() && playingMode) {
                    popupMenu.show(Me.getComponent(), Me.getX(), Me.getY());
                }
            }
        });

    }

    public final void init(PlayerView player, BigCard bigCard, UUID gameId, int priorityTime) {
        this.playerPanel.init(gameId, player.getPlayerId(), bigCard, priorityTime);
        this.battlefieldPanel.init(gameId, bigCard);
        this.gameId = gameId;
        if (MageFrame.getClient().getServerState().isTestMode()) {
            this.playerId = player.getPlayerId();
            this.btnCheat.setVisible(true);
        } else {
            this.btnCheat.setVisible(false);
        }
    }

    public final void update(PlayerView player) {
        this.playerPanel.update(player);
        this.battlefieldPanel.update(player.getBattlefield());
        if (this.allowViewHandCardsMenuItem != null) {
            this.allowViewHandCardsMenuItem.setSelected(player.getUserData().isAllowRequestShowHandCards());
        }
    }

    public mage.client.game.BattlefieldPanel getBattlefieldPanel() {
        return battlefieldPanel;
    }

    public PlayerPanelExt getPlayerPanel() {
        return playerPanel;
    }

    private void initComponents() {
        setBorder(BorderFactory.createLineBorder(new Color(0, 0, 0, 0)));
        playerPanel = new PlayerPanelExt();
        btnCheat = new javax.swing.JButton();
        //jScrollPane1 = new javax.swing.JScrollPane();
        //battlefieldPanel = new mage.client.game.BattlefieldPanel(jScrollPane1);
        battlefieldPanel = new mage.client.game.BattlefieldPanel();

        btnCheat.setText("Cheat");
        btnCheat.addActionListener(new java.awt.event.ActionListener() {
            @Override
            public void actionPerformed(java.awt.event.ActionEvent evt) {
                btnCheatActionPerformed(evt);
            }
        });

        //jScrollPane1.setViewportView(battlefieldPanel);
        //Border empty = new EmptyBorder(0,0,0,0);
        //jScrollPane1.setBorder(empty);
        //jScrollPane1.setViewportBorder(empty);
        javax.swing.GroupLayout layout = new javax.swing.GroupLayout(this);
        layout.setHorizontalGroup(
                layout.createSequentialGroup()
                .addComponent(playerPanel, GroupLayout.PREFERRED_SIZE, GroupLayout.DEFAULT_SIZE, GroupLayout.PREFERRED_SIZE)
                .addPreferredGap(ComponentPlacement.RELATED)
                .addComponent(battlefieldPanel, 0, GroupLayout.DEFAULT_SIZE, Short.MAX_VALUE)
        );
        layout.setVerticalGroup(
                layout.createParallelGroup(Alignment.LEADING)
                .addComponent(playerPanel, GroupLayout.PREFERRED_SIZE, GroupLayout.DEFAULT_SIZE, GroupLayout.PREFERRED_SIZE)
                .addComponent(battlefieldPanel, GroupLayout.DEFAULT_SIZE, 160, Short.MAX_VALUE)
        );
        this.setLayout(layout);
    }

    public void sizePlayer(boolean smallMode) {
        this.playerPanel.sizePlayerPanel(smallMode);
        this.smallMode = smallMode;
        if (smallMode) {
            this.playerPanel.setPreferredSize(new Dimension(92, PANEL_HEIGHT_SMALL));
            //this.jScrollPane1.setPreferredSize(new Dimension(160, 160));
            this.battlefieldPanel.setPreferredSize(new Dimension(160, PANEL_HEIGHT_SMALL));
        } else {
            this.playerPanel.setPreferredSize(new Dimension(92, PANEL_HEIGHT));
            //this.jScrollPane1.setPreferredSize(new Dimension(160, 212));
            this.battlefieldPanel.setPreferredSize(new Dimension(160, PANEL_HEIGHT));
        }
    }

    private void btnCheatActionPerformed(java.awt.event.ActionEvent evt) {
        MageFrame.getClient().cheat(gameId, playerId, DeckImporterUtil.importDeck("cheat.dck"));
    }

    public boolean isSmallMode() {
        return smallMode;
    }

    public void setPlayingMode(boolean playingMode) {
        this.playingMode = playingMode;
    }

    public void setMenuStates(boolean manaPoolAutomatic, boolean manaPoolAutomaticRestricted) {
        if (manaPoolMenuItem1 != null) {
            manaPoolMenuItem1.setSelected(manaPoolAutomatic);
        }
        if (manaPoolMenuItem2 != null) {
            manaPoolMenuItem2.setSelected(manaPoolAutomaticRestricted);
        }
    }

    private mage.client.game.BattlefieldPanel battlefieldPanel;
    private javax.swing.JButton btnCheat;
    //private javax.swing.JScrollPane jScrollPane1;
    private PlayerPanelExt playerPanel;

}<|MERGE_RESOLUTION|>--- conflicted
+++ resolved
@@ -240,11 +240,7 @@
                 boolean manaPoolAutomatic = ((JCheckBoxMenuItem) e.getSource()).getState();
                 PreferencesDialog.saveValue(KEY_GAME_MANA_AUTOPAYMENT, manaPoolAutomatic ? "true" : "false");
                 gamePanel.setMenuStates(manaPoolAutomatic, manaPoolMenuItem2.getState());
-<<<<<<< HEAD
                 gamePanel.getClient().sendPlayerAction(manaPoolAutomatic ? PlayerAction.MANA_AUTO_PAYMENT_ON: PlayerAction.MANA_AUTO_PAYMENT_OFF, gameId, null);
-=======
-                gamePanel.getSession().sendPlayerAction(manaPoolAutomatic ? PlayerAction.MANA_AUTO_PAYMENT_ON : PlayerAction.MANA_AUTO_PAYMENT_OFF, gameId, null);
->>>>>>> 15fe85c5
             }
         });
         manaPoolMenuItem2 = new JCheckBoxMenuItem("No automatic usage for mana already in the pool", true);
@@ -261,11 +257,7 @@
                 boolean manaPoolAutomaticRestricted = ((JCheckBoxMenuItem) e.getSource()).getState();
                 PreferencesDialog.saveValue(KEY_GAME_MANA_AUTOPAYMENT_ONLY_ONE, manaPoolAutomaticRestricted ? "true" : "false");
                 gamePanel.setMenuStates(manaPoolMenuItem1.getState(), manaPoolAutomaticRestricted);
-<<<<<<< HEAD
                 gamePanel.getClient().sendPlayerAction(manaPoolAutomaticRestricted ? PlayerAction.MANA_AUTO_PAYMENT_RESTRICTED_ON: PlayerAction.MANA_AUTO_PAYMENT_RESTRICTED_OFF, gameId, null);
-=======
-                gamePanel.getSession().sendPlayerAction(manaPoolAutomaticRestricted ? PlayerAction.MANA_AUTO_PAYMENT_RESTRICTED_ON : PlayerAction.MANA_AUTO_PAYMENT_RESTRICTED_OFF, gameId, null);
->>>>>>> 15fe85c5
             }
         });
 
@@ -313,11 +305,7 @@
                 public void actionPerformed(ActionEvent e) {
                     boolean requestsAllowed = ((JCheckBoxMenuItem) e.getSource()).getState();
                     PreferencesDialog.setPrefValue(KEY_GAME_ALLOW_REQUEST_SHOW_HAND_CARDS, requestsAllowed);
-<<<<<<< HEAD
                     gamePanel.getClient().sendPlayerAction(requestsAllowed ? PlayerAction.PERMISSION_REQUESTS_ALLOWED_ON: PlayerAction.PERMISSION_REQUESTS_ALLOWED_OFF, gameId, null);
-=======
-                    gamePanel.getSession().sendPlayerAction(requestsAllowed ? PlayerAction.PERMISSION_REQUESTS_ALLOWED_ON : PlayerAction.PERMISSION_REQUESTS_ALLOWED_OFF, gameId, null);
->>>>>>> 15fe85c5
                 }
             });
 
@@ -385,24 +373,14 @@
                 switch (e.getActionCommand()) {
                     case "Game": {
                         if (JOptionPane.showConfirmDialog(PlayAreaPanel.this, "Are you sure you want to concede the game?", "Confirm concede game", JOptionPane.YES_NO_OPTION) == JOptionPane.YES_OPTION) {
-<<<<<<< HEAD
                             MageFrame.getClient().sendPlayerAction(PlayerAction.CONCEDE, gameId, null);
-                        }    
-=======
-                            MageFrame.getSession().sendPlayerAction(PlayerAction.CONCEDE, gameId, null);
                         }
->>>>>>> 15fe85c5
                         break;
                     }
                     case "Match": {
                         if (JOptionPane.showConfirmDialog(PlayAreaPanel.this, "Are you sure you want to concede the complete match?", "Confirm concede match", JOptionPane.YES_NO_OPTION) == JOptionPane.YES_OPTION) {
-<<<<<<< HEAD
                             MageFrame.getClient().quitMatch(gameId);
-                        }     
-=======
-                            MageFrame.getSession().quitMatch(gameId);
                         }
->>>>>>> 15fe85c5
                         break;
                     }
                 }
