--- conflicted
+++ resolved
@@ -119,7 +119,6 @@
 import static mage.constants.PhaseStep.UPKEEP;
 import mage.constants.PlayerAction;
 import mage.constants.Zone;
-//import mage.remote.Session;
 import mage.view.AbilityPickerView;
 import mage.view.CardView;
 import mage.view.CardsView;
@@ -395,10 +394,7 @@
         if (chatId == null) {
             removeGame();
         } else {
-<<<<<<< HEAD
             this.gameChatPanel.connect(chatId);
-=======
->>>>>>> 15fe85c5
             // play start sound
             AudioManager.playYourGameStarted();
         }
@@ -962,10 +958,6 @@
      * @param targets
      * @param required
      * @param options
-<<<<<<< HEAD
-=======
-     * @param messageId
->>>>>>> 15fe85c5
      */
     public void pickTarget(String message, CardsView cardView, GameView gameView, Set<UUID> targets, boolean required, Map<String, Serializable> options) {
         ShowCardsDialog dialog = null;
@@ -995,11 +987,7 @@
             dialog = showCards(message, cardView, required, options0);
             options0.put("dialog", dialog);
         }
-<<<<<<< HEAD
-        this.feedbackPanel.getFeedback(required?FeedbackMode.INFORM:FeedbackMode.CANCEL, message, gameView.getSpecial(), options0);        
-=======
-        this.feedbackPanel.getFeedback(required ? FeedbackMode.INFORM : FeedbackMode.CANCEL, message, gameView.getSpecial(), options0, messageId);
->>>>>>> 15fe85c5
+        this.feedbackPanel.getFeedback(required?FeedbackMode.INFORM:FeedbackMode.CANCEL, message, gameView.getSpecial(), options0);
         if (dialog != null) {
             this.pickTarget.add(dialog);
         }
@@ -1088,27 +1076,16 @@
     public void getAmount(int min, int max, String message) {
         pickNumber.showDialog(min, max, message);
         if (pickNumber.isCancel()) {
-<<<<<<< HEAD
             client.sendPlayerBoolean(gameId, false);
-        }
-        else {
+        } else {
             client.sendPlayerInteger(gameId, pickNumber.getAmount());
-=======
-            session.sendPlayerBoolean(gameId, false);
-        } else {
-            session.sendPlayerInteger(gameId, pickNumber.getAmount());
->>>>>>> 15fe85c5
         }
     }
 
     public void getChoice(Choice choice) {
         hideAll();
         PickChoiceDialog pickChoice = new PickChoiceDialog();
-<<<<<<< HEAD
         pickChoice.showDialog(choice, choiceWindowState);
-=======
-        pickChoice.showDialog(choice, objectId, choiceWindowState);
->>>>>>> 15fe85c5
         if (choice.isKeyChoice()) {
             if (pickChoice.isAutoSelect()) {
                 client.sendPlayerString(gameId, "#" + choice.getChoiceKey());
@@ -1918,14 +1895,8 @@
     private void btnStopReplayActionPerformed(java.awt.event.ActionEvent evt) {//GEN-FIRST:event_btnStopReplayActionPerformed
         if (replayTask != null && !replayTask.isDone()) {
             replayTask.cancel(true);
-<<<<<<< HEAD
-        }
-        else if (modalQuestion("Are you sure you want to stop replay?", "Stop replay") == JOptionPane.YES_OPTION) {
+        } else if (modalQuestion("Are you sure you want to stop replay?", "Stop replay") == JOptionPane.YES_OPTION) {
             client.stopReplay(gameId);
-=======
-        } else if (modalQuestion("Are you sure you want to stop replay?", "Stop replay") == JOptionPane.YES_OPTION) {
-            session.stopReplay(gameId);
->>>>>>> 15fe85c5
         }
     }//GEN-LAST:event_btnStopReplayActionPerformed
 
