/*
 * Copyright 2010 BetaSteward_at_googlemail.com. All rights reserved.
 *
 * Redistribution and use in source and binary forms, with or without modification, are
 * permitted provided that the following conditions are met:
 *
 *    1. Redistributions of source code must retain the above copyright notice, this list of
 *       conditions and the following disclaimer.
 *
 *    2. Redistributions in binary form must reproduce the above copyright notice, this list
 *       of conditions and the following disclaimer in the documentation and/or other materials
 *       provided with the distribution.
 *
 * THIS SOFTWARE IS PROVIDED BY BetaSteward_at_googlemail.com ``AS IS'' AND ANY EXPRESS OR IMPLIED
 * WARRANTIES, INCLUDING, BUT NOT LIMITED TO, THE IMPLIED WARRANTIES OF MERCHANTABILITY AND
 * FITNESS FOR A PARTICULAR PURPOSE ARE DISCLAIMED. IN NO EVENT SHALL BetaSteward_at_googlemail.com OR
 * CONTRIBUTORS BE LIABLE FOR ANY DIRECT, INDIRECT, INCIDENTAL, SPECIAL, EXEMPLARY, OR
 * CONSEQUENTIAL DAMAGES (INCLUDING, BUT NOT LIMITED TO, PROCUREMENT OF SUBSTITUTE GOODS OR
 * SERVICES; LOSS OF USE, DATA, OR PROFITS; OR BUSINESS INTERRUPTION) HOWEVER CAUSED AND ON
 * ANY THEORY OF LIABILITY, WHETHER IN CONTRACT, STRICT LIABILITY, OR TORT (INCLUDING
 * NEGLIGENCE OR OTHERWISE) ARISING IN ANY WAY OUT OF THE USE OF THIS SOFTWARE, EVEN IF
 * ADVISED OF THE POSSIBILITY OF SUCH DAMAGE.
 *
 * The views and conclusions contained in the software and documentation are those of the
 * authors and should not be interpreted as representing official policies, either expressed
 * or implied, of BetaSteward_at_googlemail.com.
 */
package mage.client.game;

import java.awt.BorderLayout;
import java.awt.Color;
import java.awt.Component;
import java.awt.Dimension;
import java.awt.Font;
import java.awt.GridBagConstraints;
import java.awt.GridBagLayout;
import java.awt.Point;
import java.awt.Rectangle;
import java.awt.event.ActionEvent;
import java.awt.event.ActionListener;
import java.awt.event.ComponentAdapter;
import java.awt.event.ComponentEvent;
import java.awt.event.ComponentListener;
import java.awt.event.InputEvent;
import java.awt.event.KeyEvent;
import java.awt.event.MouseAdapter;
import java.awt.event.MouseEvent;
import java.awt.event.MouseListener;
import java.io.Serializable;
import java.util.ArrayList;
import java.util.Collection;
import java.util.HashMap;
import java.util.Iterator;
import java.util.LinkedHashMap;
import java.util.List;
import java.util.Map;
import java.util.Set;
import java.util.UUID;
import java.util.concurrent.CancellationException;
import java.util.concurrent.ExecutionException;
import javax.swing.AbstractAction;
import javax.swing.BorderFactory;
import javax.swing.GroupLayout;
import javax.swing.GroupLayout.Alignment;
import javax.swing.ImageIcon;
import javax.swing.JButton;
import javax.swing.JComponent;
import javax.swing.JLayeredPane;
import javax.swing.JOptionPane;
import javax.swing.JPanel;
import javax.swing.KeyStroke;
import javax.swing.SwingWorker;
import javax.swing.border.Border;
import javax.swing.border.EmptyBorder;
import javax.swing.border.LineBorder;
import javax.swing.plaf.basic.BasicSplitPaneDivider;
import javax.swing.plaf.basic.BasicSplitPaneUI;
import mage.cards.Card;
import mage.cards.action.ActionCallback;
import mage.choices.Choice;
import mage.client.MageFrame;
import mage.client.cards.BigCard;
import mage.client.chat.ChatPanel;
import mage.client.combat.CombatManager;
import mage.client.components.HoverButton;
import mage.client.components.MageComponents;
import mage.client.components.ext.dlg.DialogManager;
import mage.client.components.layout.RelativeLayout;
import mage.client.dialog.CardInfoWindowDialog;
import mage.client.dialog.CardInfoWindowDialog.ShowType;
import mage.client.dialog.PickChoiceDialog;
import mage.client.dialog.PickNumberDialog;
import mage.client.dialog.PickPileDialog;
import mage.client.dialog.PreferencesDialog;
import static mage.client.dialog.PreferencesDialog.KEY_GAME_MANA_AUTOPAYMENT;
import static mage.client.dialog.PreferencesDialog.KEY_GAME_MANA_AUTOPAYMENT_ONLY_ONE;
import mage.client.dialog.ShowCardsDialog;
import mage.client.game.FeedbackPanel.FeedbackMode;
import mage.client.plugins.adapters.MageActionCallback;
import mage.client.plugins.impl.Plugins;
import mage.client.util.CardsViewUtil;
import mage.client.util.Config;
import mage.client.util.GameManager;
import mage.client.util.audio.AudioManager;
import mage.client.util.gui.ArrowBuilder;
import mage.client.util.gui.MageDialogState;
import mage.constants.Constants;
import mage.constants.EnlargeMode;
import mage.constants.PhaseStep;
import static mage.constants.PhaseStep.BEGIN_COMBAT;
import static mage.constants.PhaseStep.COMBAT_DAMAGE;
import static mage.constants.PhaseStep.DECLARE_ATTACKERS;
import static mage.constants.PhaseStep.DECLARE_BLOCKERS;
import static mage.constants.PhaseStep.DRAW;
import static mage.constants.PhaseStep.END_COMBAT;
import static mage.constants.PhaseStep.END_TURN;
import static mage.constants.PhaseStep.FIRST_COMBAT_DAMAGE;
import static mage.constants.PhaseStep.UNTAP;
import static mage.constants.PhaseStep.UPKEEP;
import mage.constants.PlayerAction;
import mage.constants.Zone;
import mage.view.AbilityPickerView;
import mage.view.CardView;
import mage.view.CardsView;
import mage.view.ExileView;
import mage.view.GameView;
import mage.view.LookedAtView;
import mage.view.MatchView;
import mage.view.PlayerView;
import mage.view.RevealedView;
import mage.view.SimpleCardsView;
import org.apache.log4j.Logger;
import org.mage.network.Client;
import org.mage.plugins.card.utils.impl.ImageManagerImpl;

/**
 *
 * @author BetaSteward_at_googlemail.com, nantuko8
 */
public final class GamePanel extends javax.swing.JPanel {

    private static final Logger logger = Logger.getLogger(GamePanel.class);
    private static final String YOUR_HAND = "Your hand";
    private static final int X_PHASE_WIDTH = 55;
    private static final int STACK_MIN_CARDS_OFFSET_Y = 7;
    private final Map<UUID, PlayAreaPanel> players = new HashMap<>();

    // non modal frames
    private final Map<UUID, CardInfoWindowDialog> exiles = new HashMap<>();
    private final Map<String, CardInfoWindowDialog> revealed = new HashMap<>();
    private final Map<String, CardInfoWindowDialog> lookedAt = new HashMap<>();
    private final Map<String, CardInfoWindowDialog> graveyardWindows = new HashMap<>();
    private final Map<String, CardsView> graveyards = new HashMap<>();

    private final ArrayList<ShowCardsDialog> pickTarget = new ArrayList<>();
    private UUID gameId;
    private UUID playerId; // playerId of the player
    private Client client;
    GamePane gamePane;
    private ReplayTask replayTask;
    private final PickNumberDialog pickNumber;
    private JLayeredPane jLayeredPane;
    private String chosenHandKey = "You";
    private boolean smallMode = false;
    private boolean initialized = false;

    private boolean menuNameSet = false;
    private boolean handCardsOfOpponentAvailable = false;

    private Map<String, Card> loadedCards = new HashMap<>();

    private int storedHeight;
    private Map<String, HoverButton> hoverButtons;

    private MageDialogState choiceWindowState;

    public GamePanel() {
        initComponents();

        pickNumber = new PickNumberDialog();
        MageFrame.getDesktop().add(pickNumber, JLayeredPane.MODAL_LAYER);

        this.feedbackPanel.setConnectedChatPanel(this.userChatPanel);

        this.stack.setMinOffsetY(STACK_MIN_CARDS_OFFSET_Y);

        // Override layout (I can't edit generated code)
        this.setLayout(new BorderLayout());
        final JLayeredPane jLayeredBackgroundPane = new JLayeredPane();
        jLayeredBackgroundPane.setSize(1024, 768);
        this.add(jLayeredBackgroundPane);
        jLayeredBackgroundPane.add(jSplitPane0, JLayeredPane.DEFAULT_LAYER);

        Map<String, JComponent> myUi = getUIComponents(jLayeredBackgroundPane);
        Plugins.getInstance().updateGamePanel(myUi);

        // Enlarge jlayeredpane on resize
        addComponentListener(new ComponentAdapter() {
            @Override
            public void componentResized(ComponentEvent e) {
                int width = ((JComponent) e.getSource()).getWidth();
                int height = ((JComponent) e.getSource()).getHeight();
                jLayeredBackgroundPane.setSize(width, height);
                jSplitPane0.setSize(width, height);

                if (height < storedHeight) {
                    pnlBattlefield.setSize(0, 200);
                }
                storedHeight = height;

                sizeToScreen();

                if (!initialized) {
                    String state = PreferencesDialog.getCachedValue(PreferencesDialog.KEY_BIG_CARD_TOGGLED, null);
                    if (state != null && state.equals("down")) {
                        jSplitPane0.setDividerLocation(1.0);
                    }
                    initialized = true;
                }

            }
        });
    }

    private Map<String, JComponent> getUIComponents(JLayeredPane jLayeredPane) {
        Map<String, JComponent> components = new HashMap<>();

        components.put("jSplitPane1", jSplitPane1);
        components.put("pnlBattlefield", pnlBattlefield);
        components.put("jPanel3", jPanel3);
        components.put("hand", handContainer);
        components.put("gameChatPanel", gameChatPanel);
        components.put("userChatPanel", userChatPanel);
        components.put("jLayeredPane", jLayeredPane);
        components.put("gamePanel", this);

        return components;
    }

    public void cleanUp() {
        MageFrame.removeGame(gameId);
        saveDividerLocations();
        this.gameChatPanel.disconnect();
        this.userChatPanel.disconnect();

        this.removeListener();

        this.handContainer.cleanUp();
        this.stack.cleanUp();
        for (Map.Entry<UUID, PlayAreaPanel> playAreaPanelEntry : players.entrySet()) {
            playAreaPanelEntry.getValue().CleanUp();
        }
        this.players.clear();

        jLayeredPane.remove(abilityPicker);
        this.abilityPicker.cleanUp();

        jLayeredPane.remove(DialogManager.getManager(gameId));
        DialogManager.removeGame(gameId);

        if (pickNumber != null) {
            pickNumber.removeDialog();
        }
        for (CardInfoWindowDialog exileDialog : exiles.values()) {
            exileDialog.cleanUp();
            exileDialog.removeDialog();
        }
        for (CardInfoWindowDialog graveyardDialog : graveyardWindows.values()) {
            graveyardDialog.cleanUp();
            graveyardDialog.removeDialog();
        }
        for (CardInfoWindowDialog revealDialog : revealed.values()) {
            revealDialog.cleanUp();
            revealDialog.removeDialog();
        }
        for (CardInfoWindowDialog lookedAtDialog : lookedAt.values()) {
            lookedAtDialog.cleanUp();
            lookedAtDialog.removeDialog();
        }
        for (ShowCardsDialog pickTargetDialog : pickTarget) {
            pickTargetDialog.cleanUp();
            pickTargetDialog.removeDialog();
        }
        Plugins.getInstance().getActionCallback().hidePopup();
        try {
            Component popupContainer = MageFrame.getUI().getComponent(MageComponents.POPUP_CONTAINER);
            popupContainer.setVisible(false);
        } catch (InterruptedException ex) {
            logger.fatal("popupContainer error:", ex);
        }
        jPanel2.remove(bigCard);
        this.bigCard = null;
    }

    private void saveDividerLocations() {
        // save panel sizes and divider locations.
        Rectangle rec = MageFrame.getDesktop().getBounds();
        String sb = Double.toString(rec.getWidth()) + "x" + Double.toString(rec.getHeight());
        PreferencesDialog.saveValue(PreferencesDialog.KEY_MAGE_PANEL_LAST_SIZE, sb);
        PreferencesDialog.saveValue(PreferencesDialog.KEY_GAMEPANEL_DIVIDER_LOCATION_0, Integer.toString(this.jSplitPane0.getDividerLocation()));
        PreferencesDialog.saveValue(PreferencesDialog.KEY_GAMEPANEL_DIVIDER_LOCATION_1, Integer.toString(this.jSplitPane1.getDividerLocation()));
        PreferencesDialog.saveValue(PreferencesDialog.KEY_GAMEPANEL_DIVIDER_LOCATION_2, Integer.toString(this.jSplitPane2.getDividerLocation()));
    }

    private void restoreDividerLocations() {
        Rectangle rec = MageFrame.getDesktop().getBounds();
        if (rec != null) {
            String size = PreferencesDialog.getCachedValue(PreferencesDialog.KEY_MAGE_PANEL_LAST_SIZE, null);
            String sb = Double.toString(rec.getWidth()) + "x" + Double.toString(rec.getHeight());
            // use divider positions only if screen size is the same as it was the time the settings were saved
            if (size != null && size.equals(sb)) {

                String location = PreferencesDialog.getCachedValue(PreferencesDialog.KEY_GAMEPANEL_DIVIDER_LOCATION_0, null);
                if (location != null && jSplitPane0 != null) {
                    jSplitPane0.setDividerLocation(Integer.parseInt(location));
                }
                location = PreferencesDialog.getCachedValue(PreferencesDialog.KEY_GAMEPANEL_DIVIDER_LOCATION_1, null);
                if (location != null && jSplitPane1 != null) {
                    jSplitPane1.setDividerLocation(Integer.parseInt(location));
                }
                location = PreferencesDialog.getCachedValue(PreferencesDialog.KEY_GAMEPANEL_DIVIDER_LOCATION_2, null);
                if (location != null && jSplitPane2 != null) {
                    jSplitPane2.setDividerLocation(Integer.parseInt(location));
                }
            }
        }
    }

    private void sizeToScreen() {
        Rectangle rect = this.getBounds();

        if (rect.height < 720) {
            if (!smallMode) {
                smallMode = true;
                Dimension bbDimension = new Dimension(128, 184);
                bigCard.setMaximumSize(bbDimension);
                bigCard.setMinimumSize(bbDimension);
                bigCard.setPreferredSize(bbDimension);
                pnlShortCuts.revalidate();
                pnlShortCuts.repaint();
                //this.handContainer.sizeHand(0.8, smallMode);
                for (PlayAreaPanel p : players.values()) {
                    p.sizePlayer(smallMode);
                }
            }
        } else {
            if (smallMode) {
                smallMode = false;
                Dimension bbDimension = new Dimension(256, 367);
                bigCard.setMaximumSize(bbDimension);
                bigCard.setMinimumSize(bbDimension);
                bigCard.setPreferredSize(bbDimension);
                pnlShortCuts.revalidate();
                pnlShortCuts.repaint();
                this.handContainer.sizeHand(1, smallMode);
                for (PlayAreaPanel p : players.values()) {
                    p.sizePlayer(smallMode);
                }
            }
        }

        ArrowBuilder.getBuilder().setSize(rect.width, rect.height);

        DialogManager.getManager(gameId).setScreenWidth(rect.width);
        DialogManager.getManager(gameId).setScreenHeight(rect.height);
        DialogManager.getManager(gameId).setBounds(0, 0, rect.width, rect.height);
    }

    public synchronized void showGame(UUID gameId, UUID playerId, GamePane gamePane) {
        this.gameId = gameId;
        this.gamePane = gamePane;
        this.playerId = playerId;
        client = MageFrame.getClient();
        MageFrame.addGame(gameId, this);
        this.feedbackPanel.init(gameId);
        this.feedbackPanel.clear();
        this.abilityPicker.init(client, gameId);

        this.btnConcede.setVisible(true);
        this.btnStopWatching.setVisible(false);
        this.btnSwitchHands.setVisible(false);
        this.btnCancelSkip.setVisible(true);

        this.btnSkipToNextTurn.setVisible(true);
        this.btnSkipToEndTurn.setVisible(true);
        this.btnSkipToNextMain.setVisible(true);
        this.btnSkipStack.setVisible(true);
        this.btnSkipToYourTurn.setVisible(true);

        this.pnlReplay.setVisible(false);

        this.gameChatPanel.clear();
        UUID chatId = client.joinGame(gameId);
        if (chatId == null) {
            removeGame();
        } else {
            this.gameChatPanel.connect(chatId);
            // play start sound
            AudioManager.playYourGameStarted();
        }
    }

    public synchronized void watchGame(UUID gameId, UUID chatId, GameView game, GamePane gamePane) {
        this.gameId = gameId;
        this.gamePane = gamePane;
        this.playerId = null;
        client = MageFrame.getClient();
        MageFrame.addGame(gameId, this);
        this.feedbackPanel.init(gameId);
        this.feedbackPanel.clear();

        this.btnConcede.setVisible(false);
        this.btnStopWatching.setVisible(true);
        this.btnSwitchHands.setVisible(false);
        this.chosenHandKey = "";
        this.btnCancelSkip.setVisible(false);

        this.btnSkipToNextTurn.setVisible(false);
        this.btnSkipToEndTurn.setVisible(false);
        this.btnSkipToNextMain.setVisible(false);
        this.btnSkipStack.setVisible(false);
        this.btnSkipToYourTurn.setVisible(false);

        this.pnlReplay.setVisible(false);
        this.gameChatPanel.clear();
        if (chatId == null) {
            removeGame();
        }
        else {
            this.gameChatPanel.connect(chatId);
        }
        this.init(game);
        for (PlayAreaPanel panel : getPlayers().values()) {
            panel.setPlayingMode(false);
        }
    }

    public synchronized void replayGame(UUID gameId) {
        this.gameId = gameId;
        this.playerId = null;
        client = MageFrame.getClient();
        MageFrame.addGame(gameId, this);
        this.feedbackPanel.init(gameId);
        this.feedbackPanel.clear();
        this.btnConcede.setVisible(false);
        this.btnSkipToNextTurn.setVisible(false);
        this.btnSwitchHands.setVisible(false);
        this.btnStopWatching.setVisible(false);
        this.pnlReplay.setVisible(true);
        this.gameChatPanel.clear();
        if (!client.startReplay(gameId)) {
            removeGame();
        }
        for (PlayAreaPanel panel : getPlayers().values()) {
            panel.setPlayingMode(false);
        }
    }

    /**
     * Closes the game and it's resources
     */
    public void removeGame() {
        Component c = this.getParent();
        while (c != null && !(c instanceof GamePane)) {
            c = c.getParent();
        }
        if (c != null) {
            ((GamePane) c).removeGame();
        }
    }

    public synchronized void init(GameView game) {
        addPlayers(game);
        // default menu states
        setMenuStates(
                PreferencesDialog.getCachedValue(KEY_GAME_MANA_AUTOPAYMENT, "true").equals("true"),
                PreferencesDialog.getCachedValue(KEY_GAME_MANA_AUTOPAYMENT_ONLY_ONE, "true").equals("true"));

        updateGame(game);
    }

    private void addPlayers(GameView game) {
        this.players.clear();
        this.pnlBattlefield.removeAll();
        //arrange players in a circle with the session player at the bottom left
        int numSeats = game.getPlayers().size();
        int numColumns = (numSeats + 1) / 2;
        boolean oddNumber = (numColumns > 1 && numSeats % 2 == 1);
        int col = 0;
        int row = 1;
        int playerSeat = 0;
        if (playerId != null) {
            for (PlayerView player : game.getPlayers()) {
                if (playerId.equals(player.getPlayerId())) {
                    break;
                }
                playerSeat++;
            }
        }
        PlayerView player = game.getPlayers().get(playerSeat);
        PlayAreaPanel sessionPlayer = new PlayAreaPanel(player, bigCard, gameId, game.getPriorityTime(), this,
                new PlayAreaPanelOptions(game.isPlayer(), true, game.isRollbackTurnsAllowed()));
        players.put(player.getPlayerId(), sessionPlayer);
        GridBagConstraints c = new GridBagConstraints();
        c.fill = GridBagConstraints.BOTH;
        c.weightx = 0.5;
        c.weighty = 0.5;
        if (oddNumber) {
            c.gridwidth = 2;
        }
        c.gridx = col;
        c.gridy = row;
        this.pnlBattlefield.add(sessionPlayer, c);
        sessionPlayer.setVisible(true);
        if (oddNumber) {
            col++;
        }
        int playerNum = playerSeat + 1;
        if (playerNum >= numSeats) {
            playerNum = 0;
        }
        while (true) {
            if (row == 1) {
                col++;
            } else {
                col--;
            }
            if (col >= numColumns) {
                row = 0;
                col = numColumns - 1;
            }
            player = game.getPlayers().get(playerNum);
            PlayAreaPanel playerPanel = new PlayAreaPanel(player, bigCard, gameId, game.getPriorityTime(), this,
                    new PlayAreaPanelOptions(game.isPlayer(), false, game.isRollbackTurnsAllowed()));
            players.put(player.getPlayerId(), playerPanel);
            c = new GridBagConstraints();
            c.fill = GridBagConstraints.BOTH;
            c.weightx = 0.5;
            c.weighty = 0.5;
            c.gridx = col;
            c.gridy = row;
            this.pnlBattlefield.add(playerPanel, c);
            playerPanel.setVisible(true);
            playerNum++;
            if (playerNum >= numSeats) {
                playerNum = 0;
            }
            if (playerNum == playerSeat) {
                break;
            }
        }
        for (PlayAreaPanel p : players.values()) {
            p.sizePlayer(smallMode);
        }
    }

    public synchronized void updateGame(GameView game) {
        updateGame(game, null);
    }

    public synchronized void updateGame(GameView game, Map<String, Serializable> options) {
        if (playerId == null && game.getWatchedHands() == null) {
            this.handContainer.setVisible(false);
        } else {
            this.handContainer.setVisible(true);
            handCards.clear();
            if (game.getWatchedHands() != null) {
                for (Map.Entry<String, SimpleCardsView> hand : game.getWatchedHands().entrySet()) {
                    handCards.put(hand.getKey(), CardsViewUtil.convertSimple(hand.getValue(), loadedCards));
                }
            }
            if (playerId != null) {
                handCards.put(YOUR_HAND, game.getHand());
                // Mark playable
                if (game.getCanPlayInHand() != null) {
                    for (CardView card : handCards.get(YOUR_HAND).values()) {
                        if (game.getCanPlayInHand().contains(card.getId())) {
                            card.setPlayable(true);
                        }
                    }
                }
                // Get opponents hand cards if available (only possible for players)
                if (game.getOpponentHands() != null) {
                    for (Map.Entry<String, SimpleCardsView> hand : game.getOpponentHands().entrySet()) {
                        handCards.put(hand.getKey(), CardsViewUtil.convertSimple(hand.getValue(), loadedCards));
                    }
                }
                if (!handCards.containsKey(chosenHandKey)) {
                    chosenHandKey = YOUR_HAND;
                }
            } else if (chosenHandKey.isEmpty() && handCards.size() > 0) {
                chosenHandKey = handCards.keySet().iterator().next();
            }
            if (chosenHandKey != null && handCards.containsKey(chosenHandKey)) {
                handContainer.loadCards(handCards.get(chosenHandKey), bigCard, gameId);
            }

            hideAll();

            if (playerId != null) {
                // set visible only if we have any other hand visible than ours
                btnSwitchHands.setVisible(handCards.size() > 1);
                boolean change = (handCardsOfOpponentAvailable != (game.getOpponentHands() != null));
                if (change) {
                    handCardsOfOpponentAvailable = !handCardsOfOpponentAvailable;
                    if (handCardsOfOpponentAvailable) {
                        JOptionPane.showMessageDialog(null, "You control other player's turn. \nUse \"Switch Hand\" button to switch between cards in different hands.");
                    } else {
                        JOptionPane.showMessageDialog(null, "You lost control on other player's turn.");
                    }
                }
            } else {
                btnSwitchHands.setVisible(!handCards.isEmpty());
            }
        }

        if (game.getPhase() != null) {
            this.txtPhase.setText(game.getPhase().toString());
        } else {
            this.txtPhase.setText("");
        }

        if (game.getStep() != null) {
            updatePhases(game.getStep());
            this.txtStep.setText(game.getStep().toString());
        } else {
            logger.debug("Step is empty");
            this.txtStep.setText("");
        }
        if (game.getSpellsCastCurrentTurn() > 0 && PreferencesDialog.getCachedValue(PreferencesDialog.KEY_GAME_SHOW_STORM_COUNTER, "true").equals("true")) {
            this.txtSpellsCast.setVisible(true);
            this.txtSpellsCast.setText(" " + Integer.toString(game.getSpellsCastCurrentTurn()) + " ");
        } else {
            this.txtSpellsCast.setVisible(false);
        }

        this.txtActivePlayer.setText(game.getActivePlayerName());
        this.txtPriority.setText(game.getPriorityPlayerName());
        this.txtTurn.setText(Integer.toString(game.getTurn()));

        List<UUID> possibleAttackers = new ArrayList<>();
        if (options != null && options.containsKey(Constants.Option.POSSIBLE_ATTACKERS)) {
            if (options.get(Constants.Option.POSSIBLE_ATTACKERS) instanceof List) {
                possibleAttackers.addAll((List) options.get(Constants.Option.POSSIBLE_ATTACKERS));
            }
        }

        for (PlayerView player : game.getPlayers()) {
            if (players.containsKey(player.getPlayerId())) {
                if (!possibleAttackers.isEmpty()) {
                    for (UUID permanentId : possibleAttackers) {
                        if (player.getBattlefield().containsKey(permanentId)) {
                            player.getBattlefield().get(permanentId).setCanAttack(true);
                        }
                    }
                }
                players.get(player.getPlayerId()).update(player);
                if (player.getPlayerId().equals(playerId)) {
                    updateSkipButtons(player.isPassedTurn(), player.isPassedUntilEndOfTurn(), player.isPassedUntilNextMain(), player.isPassedAllTurns(), player.isPassedUntilStackResolved());
                }
                // update open or remove closed graveyard windows
                graveyards.put(player.getName(), player.getGraveyard());
                if (graveyardWindows.containsKey(player.getName())) {
                    CardInfoWindowDialog cardInfoWindowDialog = graveyardWindows.get(player.getName());
                    if (cardInfoWindowDialog.isClosed()) {
                        graveyardWindows.remove(player.getName());
                    } else {
                        cardInfoWindowDialog.loadCards(player.getGraveyard(), bigCard, gameId);
                    }
                }
                // show top card window
                if (player.getTopCard() != null) {
                    CardsView cardsView = new CardsView();
                    cardsView.put(player.getTopCard().getId(), player.getTopCard());
                    handleGameInfoWindow(revealed, ShowType.REVEAL_TOP_LIBRARY, player.getName() + "'s top library card", cardsView);
                }
            } else {
                logger.warn("Couldn't find player.");
                logger.warn("   uuid:" + player.getPlayerId());
                logger.warn("   players:");
                for (PlayAreaPanel p : players.values()) {
                    logger.warn("" + p);
                }
            }
        }
        if (!menuNameSet) {
            StringBuilder sb = new StringBuilder();
            if (playerId == null) {
                sb.append("Watching: ");
            } else {
                sb.append("Playing: ");
            }
            boolean first = true;
            for (PlayerView player : game.getPlayers()) {
                if (first) {
                    first = false;
                } else {
                    sb.append(" - ");
                }
                sb.append(player.getName());
            }
            menuNameSet = true;
            gamePane.setTitle(sb.toString());
        }

        GameManager.getInstance().setStackSize(game.getStack().size());
        displayStack(game, bigCard, feedbackPanel, gameId);

        for (ExileView exile : game.getExile()) {
            if (!exiles.containsKey(exile.getId())) {
                CardInfoWindowDialog newExile = new CardInfoWindowDialog(ShowType.EXILE, exile.getName());
                exiles.put(exile.getId(), newExile);
                MageFrame.getDesktop().add(newExile, JLayeredPane.MODAL_LAYER);
                newExile.show();
            }
            exiles.get(exile.getId()).loadCards(exile, bigCard, gameId);
        }

        showRevealed(game);
        showLookedAt(game);
        if (game.getCombat().size() > 0) {
            CombatManager.getInstance().showCombat(game.getCombat(), gameId);
        } else {
            CombatManager.getInstance().hideCombat(gameId);
        }

        feedbackPanel.disableUndo();

        this.revalidate();
        this.repaint();
    }

    static final int BORDER_SIZE = 2;

    private void updateSkipButtons(boolean turn, boolean endOfTurn, boolean nextMain, boolean allTurns, boolean stack) {
        if (turn) { //F4
            btnSkipToNextTurn.setBorder(new LineBorder(Color.red, BORDER_SIZE));
        } else {
            btnSkipToNextTurn.setBorder(new EmptyBorder(BORDER_SIZE, BORDER_SIZE, BORDER_SIZE, BORDER_SIZE));
        }
        if (endOfTurn) { // F5
            btnSkipToEndTurn.setBorder(new LineBorder(Color.red, BORDER_SIZE));
        } else {
            btnSkipToEndTurn.setBorder(new EmptyBorder(BORDER_SIZE, BORDER_SIZE, BORDER_SIZE, BORDER_SIZE));
        }
        if (nextMain) { // F7
            btnSkipToNextMain.setBorder(new LineBorder(Color.red, BORDER_SIZE));
        } else {
            btnSkipToNextMain.setBorder(new EmptyBorder(BORDER_SIZE, BORDER_SIZE, BORDER_SIZE, BORDER_SIZE));
        }
        if (stack) { // F8
            btnSkipStack.setBorder(new LineBorder(Color.red, BORDER_SIZE));
        } else {
            btnSkipStack.setBorder(new EmptyBorder(BORDER_SIZE, BORDER_SIZE, BORDER_SIZE, BORDER_SIZE));
        }
        if (allTurns) { // F9
            btnSkipToYourTurn.setBorder(new LineBorder(Color.red, BORDER_SIZE));
        } else {
            btnSkipToYourTurn.setBorder(new EmptyBorder(BORDER_SIZE, BORDER_SIZE, BORDER_SIZE, BORDER_SIZE));
        }

    }

    /**
     * Set the same state for menu selections to all player areas.
     *
     * @param manaPoolAutomatic
     * @param manaPoolAutomaticRestricted
     */
    public void setMenuStates(boolean manaPoolAutomatic, boolean manaPoolAutomaticRestricted) {
        for (PlayAreaPanel playAreaPanel : players.values()) {
            playAreaPanel.setMenuStates(manaPoolAutomatic, manaPoolAutomaticRestricted);
        }
    }

    private void displayStack(GameView game, BigCard bigCard, FeedbackPanel feedbackPanel, UUID gameId) {
        this.stack.loadCards(game.getStack(), bigCard, gameId, null);
    }

    /**
     * Update phase buttons\labels.
     */
    private void updatePhases(PhaseStep step) {
        if (step == null) {
            logger.warn("step is null");
            return;
        }
        if (currentStep != null) {
            currentStep.setLocation(prevPoint);
        }
        switch (step) {
            case UNTAP:
                updateButton("Untap");
                break;
            case UPKEEP:
                updateButton("Upkeep");
                break;
            case DRAW:
                updateButton("Draw");
                break;
            case PRECOMBAT_MAIN:
                updateButton("Main1");
                break;
            case BEGIN_COMBAT:
                updateButton("Combat_Start");
                break;
            case DECLARE_ATTACKERS:
                updateButton("Combat_Attack");
                break;
            case DECLARE_BLOCKERS:
                updateButton("Combat_Block");
                break;
            case FIRST_COMBAT_DAMAGE:
            case COMBAT_DAMAGE:
                updateButton("Combat_Damage");
                break;
            case END_COMBAT:
                updateButton("Combat_End");
                break;
            case POSTCOMBAT_MAIN:
                updateButton("Main2");
                break;
            case END_TURN:
                updateButton("Cleanup");
                break;
        }
    }

    private void updateButton(String name) {
        if (hoverButtons.containsKey(name)) {
            currentStep = hoverButtons.get(name);
            prevPoint = currentStep.getLocation();
            currentStep.setLocation(prevPoint.x - 15, prevPoint.y);
        }
    }

    // Called if the game frame is deactivated because the tabled the deck editor or other frames go to foreground
    public void deactivated() {
        // hide the non modal windows (because otherwise they are shown on top of the new active pane)
        for (CardInfoWindowDialog exileDialog : exiles.values()) {
            exileDialog.hideDialog();
        }
        for (CardInfoWindowDialog graveyardDialog : graveyardWindows.values()) {
            graveyardDialog.hideDialog();
        }
        for (CardInfoWindowDialog revealDialog : revealed.values()) {
            revealDialog.hideDialog();
        }
        for (CardInfoWindowDialog lookedAtDialog : lookedAt.values()) {
            lookedAtDialog.hideDialog();
        }
    }

    // Called if the game frame comes to front again
    public void activated() {
        // hide the non modal windows (because otherwise they are shown on top of the new active pane)
        for (CardInfoWindowDialog exileDialog : exiles.values()) {
            exileDialog.show();
        }
        for (CardInfoWindowDialog graveyardDialog : graveyardWindows.values()) {
            graveyardDialog.show();
        }
        for (CardInfoWindowDialog revealDialog : revealed.values()) {
            revealDialog.show();
        }
        for (CardInfoWindowDialog lookedAtDialog : lookedAt.values()) {
            lookedAtDialog.show();
        }
    }

    public void openGraveyardWindow(String playerName) {
        if (graveyardWindows.containsKey(playerName)) {
            CardInfoWindowDialog cardInfoWindowDialog = graveyardWindows.get(playerName);
            if (cardInfoWindowDialog.isVisible()) {
                cardInfoWindowDialog.hideDialog();
            } else {
                cardInfoWindowDialog.show();
            }
            return;
        }
        CardInfoWindowDialog newGraveyard = new CardInfoWindowDialog(ShowType.GRAVEYARD, playerName);
        graveyardWindows.put(playerName, newGraveyard);
        MageFrame.getDesktop().add(newGraveyard, JLayeredPane.MODAL_LAYER);
        newGraveyard.loadCards(graveyards.get(playerName), bigCard, gameId);
    }

    public void openTopLibraryWindow(String playerName) {
        String title = playerName + "'s top library card";
        if (revealed.containsKey(title)) {
            CardInfoWindowDialog cardInfoWindowDialog = revealed.get(title);
            if (cardInfoWindowDialog.isVisible()) {
                cardInfoWindowDialog.hideDialog();
            } else {
                cardInfoWindowDialog.show();
            }
        }
    }

    private void showRevealed(GameView game) {
        for (RevealedView revealView : game.getRevealed()) {
            handleGameInfoWindow(revealed, ShowType.REVEAL, revealView.getName(), revealView.getCards());
        }
        removeClosedCardInfoWindows(revealed);
    }

    private void showLookedAt(GameView game) {
        for (LookedAtView lookedAtView : game.getLookedAt()) {
            handleGameInfoWindow(lookedAt, ShowType.LOOKED_AT, lookedAtView.getName(), lookedAtView.getCards());
        }
        removeClosedCardInfoWindows(lookedAt);
    }

    private void handleGameInfoWindow(Map<String, CardInfoWindowDialog> windowMap, ShowType showType, String name, LinkedHashMap cardsView) {
        CardInfoWindowDialog cardInfoWindowDialog;
        if (!windowMap.containsKey(name)) {
            cardInfoWindowDialog = new CardInfoWindowDialog(showType, name);
            windowMap.put(name, cardInfoWindowDialog);
            MageFrame.getDesktop().add(cardInfoWindowDialog, JLayeredPane.MODAL_LAYER);
        } else {
            cardInfoWindowDialog = windowMap.get(name);
        }

        if (cardInfoWindowDialog != null && !cardInfoWindowDialog.isClosed()) {
            switch (showType) {
                case REVEAL:
                case REVEAL_TOP_LIBRARY:
                    cardInfoWindowDialog.loadCards((CardsView) cardsView, bigCard, gameId);
                    break;
                case LOOKED_AT:
                    cardInfoWindowDialog.loadCards((SimpleCardsView) cardsView, bigCard, gameId);
                    break;
            }
        }
    }

    private void removeClosedCardInfoWindows(Map<String, CardInfoWindowDialog> windowMap) {
        // Remove closed window objects from the maps
        for (Iterator<Map.Entry<String, CardInfoWindowDialog>> iterator = windowMap.entrySet().iterator(); iterator.hasNext();) {
            Map.Entry<String, CardInfoWindowDialog> entry = iterator.next();
            if (entry.getValue().isClosed()) {
                iterator.remove();
            }
        }
    }

<<<<<<< HEAD
    public void ask(String question, GameView gameView) {
        updateGame(gameView);
        this.feedbackPanel.getFeedback(FeedbackMode.QUESTION, question, false, null);
=======
    public void ask(String question, GameView gameView, int messageId, Map<String, Serializable> options) {
        updateGame(gameView);
        this.feedbackPanel.getFeedback(FeedbackMode.QUESTION, question, false, options, messageId);
>>>>>>> 9cc9d259
    }

    /**
     * Shows a pick target dialog and allows the player to pick a target (e.g.
     * the pick triggered ability)
     *
     * @param message
     * @param cardView
     * @param gameView
     * @param targets
     * @param required
     * @param options
     */
    public void pickTarget(String message, CardsView cardView, GameView gameView, Set<UUID> targets, boolean required, Map<String, Serializable> options) {
        ShowCardsDialog dialog = null;
        if (options != null && options.containsKey("targetZone")) {
            if (Zone.HAND.equals(options.get("targetZone"))) { // mark selectable target cards in hand
                List<UUID> choosen = null;
                if (options.containsKey("chosen")) {
                    choosen = (List<UUID>) options.get("chosen");
                }
                for (CardView card : gameView.getHand().values()) {
                    if (targets == null || targets.isEmpty()) {
                        card.setPlayable(false);
                        card.setChoosable(true);
                    } else if (targets.contains(card.getId())) {
                        card.setPlayable(false);
                        card.setChoosable(true);
                    }
                    if (choosen != null && choosen.contains(card.getId())) {
                        card.setSelected(true);
                    }
                }
            }
        }
        updateGame(gameView);
        Map<String, Serializable> options0 = options == null ? new HashMap<String, Serializable>() : options;
        if (cardView != null && cardView.size() > 0) {
            dialog = showCards(message, cardView, required, options0);
            options0.put("dialog", dialog);
        }
        this.feedbackPanel.getFeedback(required?FeedbackMode.INFORM:FeedbackMode.CANCEL, message, gameView.getSpecial(), options0);
        if (dialog != null) {
            this.pickTarget.add(dialog);
        }
    }

    public void inform(String information, GameView gameView) {
        updateGame(gameView);
        this.feedbackPanel.getFeedback(FeedbackMode.INFORM, information, gameView.getSpecial(), null);
    }

    public void endMessage(String message) {
        this.feedbackPanel.getFeedback(FeedbackMode.END, message, false, null);
        ArrowBuilder.getBuilder().removeAllArrows(gameId);
    }

    public int modalQuestion(String message, String title) {
        return JOptionPane.showConfirmDialog(this, message, title, JOptionPane.YES_NO_OPTION);
    }

    public void select(String message, GameView gameView, Map<String, Serializable> options) {
        updateGame(gameView, options);
        boolean controllingPlayer = false;
        for (PlayerView playerView : gameView.getPlayers()) {
            if (playerView.getPlayerId().equals(playerId)) {
                // magenoxx: because of uncaught bug with saving state, rolling back and stack
                // undo is allowed only for empty stack
                controllingPlayer = !gameView.getPriorityPlayerName().equals(playerView.getName());
                if (playerView.getStatesSavedSize() > 0 && gameView.getStack().size() == 0) {
                    feedbackPanel.allowUndo(playerView.getStatesSavedSize());
                }
                break;
            }

        }
        Map<String, Serializable> panelOptions = new HashMap<>();
        if (options != null) {
            panelOptions.putAll(options);
        }
        panelOptions.put("your_turn", true);
        String activePlayerText;
        if (gameView.getActivePlayerId().equals(playerId)) {
            activePlayerText = "Your turn";
        } else {
            activePlayerText = gameView.getActivePlayerName() + "'s turn";
        }
        String priorityPlayerText = "";
        if (controllingPlayer) {
            priorityPlayerText = " / priority " + gameView.getPriorityPlayerName();
        }
        String messageToDisplay = message + "<div style='font-size:11pt'>" + activePlayerText + " / " + gameView.getStep().toString() + priorityPlayerText + "</div>";

        this.feedbackPanel.getFeedback(FeedbackMode.SELECT, messageToDisplay, gameView.getSpecial(), panelOptions);
    }

<<<<<<< HEAD
    public void playMana(String message, GameView gameView) {
        updateGame(gameView);
        DialogManager.getManager(gameId).fadeOut();
        this.feedbackPanel.getFeedback(FeedbackMode.CANCEL, message, gameView.getSpecial(), null);
=======
    public void playMana(String message, GameView gameView, Map<String, Serializable> options, int messageId) {
        updateGame(gameView);
        DialogManager.getManager(gameId).fadeOut();
        this.feedbackPanel.getFeedback(FeedbackMode.CANCEL, message, gameView.getSpecial(), options, messageId);
>>>>>>> 9cc9d259
    }

    public void playXMana(String message, GameView gameView) {
        updateGame(gameView);
        DialogManager.getManager(gameId).fadeOut();
        this.feedbackPanel.getFeedback(FeedbackMode.CONFIRM, message, gameView.getSpecial(), null);
    }

    public void replayMessage(String message) {
        //TODO: implement this
    }

    public void pickAbility(AbilityPickerView choices) {
        hideAll();
        DialogManager.getManager(gameId).fadeOut();
        this.abilityPicker.show(choices, MageFrame.getDesktop().getMousePosition());
    }

    private void hideAll() {
        ActionCallback callback = Plugins.getInstance().getActionCallback();
        ((MageActionCallback) callback).hideGameUpdate(gameId);
    }

    private ShowCardsDialog showCards(String title, CardsView cards, boolean required, Map<String, Serializable> options) {
        hideAll();
        ShowCardsDialog showCards = new ShowCardsDialog();
        showCards.loadCards(title, cards, bigCard, Config.dimensionsEnlarged, gameId, required, options);
        return showCards;
    }

    public void getAmount(int min, int max, String message) {
        pickNumber.showDialog(min, max, message);
        if (pickNumber.isCancel()) {
            client.sendPlayerBoolean(gameId, false);
        } else {
            client.sendPlayerInteger(gameId, pickNumber.getAmount());
        }
    }

    public void getChoice(Choice choice) {
        hideAll();
        PickChoiceDialog pickChoice = new PickChoiceDialog();
        pickChoice.showDialog(choice, choiceWindowState);
        if (choice.isKeyChoice()) {
            if (pickChoice.isAutoSelect()) {
                client.sendPlayerString(gameId, "#" + choice.getChoiceKey());
            } else {
                client.sendPlayerString(gameId, choice.getChoiceKey());
            }
        } else {
            client.sendPlayerString(gameId, choice.getChoice());
        }
        choiceWindowState = new MageDialogState(pickChoice);
        pickChoice.removeDialog();
    }

    public void pickPile(String message, CardsView pile1, CardsView pile2) {
        hideAll();
        PickPileDialog pickPileDialog = new PickPileDialog();
        pickPileDialog.loadCards(message, pile1, pile2, bigCard, Config.dimensions, gameId);
        client.sendPlayerBoolean(gameId, pickPileDialog.isPickedPile1());
        pickPileDialog.cleanUp();
        pickPileDialog.removeDialog();
    }

    public Map<UUID, PlayAreaPanel> getPlayers() {
        return players;
    }

    @SuppressWarnings("unchecked")
    private void initComponents() {

        abilityPicker = new mage.client.components.ability.AbilityPicker();
        jSplitPane1 = new javax.swing.JSplitPane();
        jSplitPane0 = new javax.swing.JSplitPane();
        jPanel2 = new javax.swing.JPanel();
        jPanel3 = new javax.swing.JPanel();
        pnlShortCuts = new javax.swing.JPanel();
        lblPhase = new javax.swing.JLabel();
        txtPhase = new javax.swing.JLabel();
        lblStep = new javax.swing.JLabel();
        txtStep = new javax.swing.JLabel();
        lblTurn = new javax.swing.JLabel();
        txtTurn = new javax.swing.JLabel();
        txtActivePlayer = new javax.swing.JLabel();
        lblActivePlayer = new javax.swing.JLabel();
        txtPriority = new javax.swing.JLabel();
        lblPriority = new javax.swing.JLabel();
        feedbackPanel = new mage.client.game.FeedbackPanel();

        txtSpellsCast = new javax.swing.JLabel();
        Font font = new Font("SansSerif", Font.BOLD, 12);
        txtSpellsCast.setFont(font);
        Border paddingBorder = BorderFactory.createEmptyBorder(4, 4, 4, 4);
        Border border = BorderFactory.createLineBorder(Color.DARK_GRAY, 2);
        txtSpellsCast.setBorder(BorderFactory.createCompoundBorder(border, paddingBorder));
        txtSpellsCast.setBackground(Color.LIGHT_GRAY);
        txtSpellsCast.setOpaque(true);
        txtSpellsCast.setToolTipText("spells cast during the current turn");

        btnCancelSkip = new javax.swing.JButton(); // F3
        btnSkipToNextTurn = new javax.swing.JButton(); // F4
        btnSkipToEndTurn = new javax.swing.JButton(); // F5
        btnSkipToNextMain = new javax.swing.JButton(); // F7
        btnSkipStack = new javax.swing.JButton(); // F8
        btnSkipToYourTurn = new javax.swing.JButton(); // F9

        btnConcede = new javax.swing.JButton();
        btnSwitchHands = new javax.swing.JButton();
        btnStopWatching = new javax.swing.JButton();

        bigCard = new mage.client.cards.BigCard();
        stack = new mage.client.cards.Cards();
        pnlReplay = new javax.swing.JPanel();
        btnStopReplay = new javax.swing.JButton();
        btnNextPlay = new javax.swing.JButton();
        btnPlay = new javax.swing.JButton();
        btnSkipForward = new javax.swing.JButton();
        btnPreviousPlay = new javax.swing.JButton();
        pnlBattlefield = new javax.swing.JPanel();
        gameChatPanel = new mage.client.chat.ChatPanel();
        gameChatPanel.useExtendedView(ChatPanel.VIEW_MODE.GAME);
        userChatPanel = new mage.client.chat.ChatPanel();
        userChatPanel.setParentChat(gameChatPanel);
        userChatPanel.useExtendedView(ChatPanel.VIEW_MODE.CHAT);
        userChatPanel.setChatType(ChatPanel.ChatType.GAME);
        gameChatPanel.setConnectedChat(userChatPanel);
        gameChatPanel.disableInput();
        gameChatPanel.setMinimumSize(new java.awt.Dimension(100, 48));
        jSplitPane2 = new javax.swing.JSplitPane();
        handContainer = new HandPanel();

        handCards = new HashMap<>();

        jSplitPane1.setBorder(null);
        jSplitPane1.setDividerSize(7);
        jSplitPane1.setResizeWeight(1.0);
        jSplitPane1.setOneTouchExpandable(true);
        jSplitPane1.setMinimumSize(new java.awt.Dimension(26, 48));

        jSplitPane0.setBorder(null);
        jSplitPane0.setDividerSize(7);
        jSplitPane0.setResizeWeight(1.0);
        jSplitPane0.setOneTouchExpandable(true);

        restoreDividerLocations();

        pnlShortCuts.setOpaque(false);
        pnlShortCuts.setPreferredSize(new Dimension(400, 72));
        lblPhase.setLabelFor(txtPhase);
        lblPhase.setText("Phase:");

        txtPhase.setText("Phase");
        txtPhase.setBorder(new javax.swing.border.LineBorder(new java.awt.Color(153, 153, 153), 1, true));
        txtPhase.setMinimumSize(new java.awt.Dimension(0, 16));

        lblStep.setLabelFor(txtStep);
        lblStep.setText("Step:");

        txtStep.setText("Step");
        txtStep.setBorder(new javax.swing.border.LineBorder(new java.awt.Color(153, 153, 153), 1, true));
        txtStep.setMinimumSize(new java.awt.Dimension(0, 16));

        lblTurn.setLabelFor(txtTurn);
        lblTurn.setText("Turn:");

        txtTurn.setText("Turn");
        txtTurn.setBorder(new javax.swing.border.LineBorder(new java.awt.Color(153, 153, 153), 1, true));
        txtTurn.setMinimumSize(new java.awt.Dimension(0, 16));

        txtActivePlayer.setText("Active Player");
        txtActivePlayer.setBorder(new javax.swing.border.LineBorder(new java.awt.Color(153, 153, 153), 1, true));
        txtActivePlayer.setMinimumSize(new java.awt.Dimension(0, 16));

        lblActivePlayer.setLabelFor(txtActivePlayer);
        lblActivePlayer.setText("Active Player:");

        txtPriority.setText("Priority Player");
        txtPriority.setBorder(new javax.swing.border.LineBorder(new java.awt.Color(153, 153, 153), 1, true));
        txtPriority.setMinimumSize(new java.awt.Dimension(0, 16));

        lblPriority.setLabelFor(txtPriority);
        lblPriority.setText("Priority Player:");

        feedbackPanel.setBorder(javax.swing.BorderFactory.createLineBorder(new java.awt.Color(150, 50, 50), 2));
        feedbackPanel.setMaximumSize(new java.awt.Dimension(208, 121));
        feedbackPanel.setMinimumSize(new java.awt.Dimension(208, 121));

        bigCard.setBorder(new LineBorder(Color.black, 1, true));

        int c = JComponent.WHEN_IN_FOCUSED_WINDOW;

        KeyStroke ks3 = KeyStroke.getKeyStroke(KeyEvent.VK_F3, 0);
        this.getInputMap(c).put(ks3, "F3_PRESS");
        this.getActionMap().put("F3_PRESS", new AbstractAction() {
            @Override
            public void actionPerformed(ActionEvent actionEvent) {
                restorePriorityActionPerformed(actionEvent);
            }
        });

        btnCancelSkip.setContentAreaFilled(false);
        btnCancelSkip.setBorder(new EmptyBorder(BORDER_SIZE, BORDER_SIZE, BORDER_SIZE, BORDER_SIZE));
        btnCancelSkip.setIcon(new ImageIcon(ImageManagerImpl.getInstance().getCancelSkipButtonImage()));
        btnCancelSkip.setToolTipText("Cancel all skip actions (F3).");
        btnCancelSkip.setFocusable(false);
        btnCancelSkip.addMouseListener(new MouseAdapter() {
            @Override
            public void mouseClicked(MouseEvent evt) {
                if (evt.getButton() == MouseEvent.BUTTON1) {
                    restorePriorityActionPerformed(null);
                }
            }
        });

        btnSkipToNextTurn.setContentAreaFilled(false);
        btnSkipToNextTurn.setBorder(new EmptyBorder(BORDER_SIZE, BORDER_SIZE, BORDER_SIZE, BORDER_SIZE));
        btnSkipToNextTurn.setIcon(new ImageIcon(ImageManagerImpl.getInstance().getSkipNextTurnButtonImage()));
        btnSkipToNextTurn.setToolTipText("Skip to next turn (F4).");
        btnSkipToNextTurn.setFocusable(false);
        btnSkipToNextTurn.addMouseListener(new MouseAdapter() {
            @Override
            public void mouseClicked(MouseEvent evt) {
                if (evt.getButton() == MouseEvent.BUTTON1) {
                    btnEndTurnActionPerformed(null);
                }
            }
        });

        KeyStroke ks = KeyStroke.getKeyStroke(KeyEvent.VK_F4, 0);
        this.getInputMap(c).put(ks, "F4_PRESS");
        this.getActionMap().put("F4_PRESS", new AbstractAction() {
            @Override
            public void actionPerformed(ActionEvent actionEvent) {
                btnEndTurnActionPerformed(actionEvent);
            }
        });

        btnSkipToEndTurn.setContentAreaFilled(false);
        btnSkipToEndTurn.setBorder(new EmptyBorder(BORDER_SIZE, BORDER_SIZE, BORDER_SIZE, BORDER_SIZE));
        btnSkipToEndTurn.setIcon(new ImageIcon(ImageManagerImpl.getInstance().getSkipEndTurnButtonImage()));
        btnSkipToEndTurn.setToolTipText("Skip to (opponents/next) end of turn step (F5) - adjust using preferences.");
        btnSkipToEndTurn.setFocusable(false);
        btnSkipToEndTurn.addMouseListener(new MouseAdapter() {
            @Override
            public void mouseClicked(MouseEvent evt) {
                if (evt.getButton() == MouseEvent.BUTTON1) {
                    btnUntilEndOfTurnActionPerformed(null);
                }
            }
        });

        ks = KeyStroke.getKeyStroke(KeyEvent.VK_F5, 0);
        this.getInputMap(c).put(ks, "F5_PRESS");
        this.getActionMap().put("F5_PRESS", new AbstractAction() {
            @Override
            public void actionPerformed(ActionEvent actionEvent) {
                btnUntilEndOfTurnActionPerformed(actionEvent);
            }
        });

        btnSkipToNextMain.setContentAreaFilled(false);
        btnSkipToNextMain.setBorder(new EmptyBorder(BORDER_SIZE, BORDER_SIZE, BORDER_SIZE, BORDER_SIZE));
        btnSkipToNextMain.setIcon(new ImageIcon(ImageManagerImpl.getInstance().getSkipMainButtonImage()));
        btnSkipToNextMain.setToolTipText("Skip to (your) next main phase (F7) - adjust using preferences.");
        btnSkipToNextMain.setFocusable(false);
        btnSkipToNextMain.addMouseListener(new MouseAdapter() {
            @Override
            public void mouseClicked(MouseEvent evt) {
                if (evt.getButton() == MouseEvent.BUTTON1) {
                    btnUntilNextMainPhaseActionPerformed(null);
                }
            }
        });

        ks = KeyStroke.getKeyStroke(KeyEvent.VK_F7, 0);
        this.getInputMap(c).put(ks, "F7_PRESS");
        this.getActionMap().put("F7_PRESS", new AbstractAction() {
            @Override
            public void actionPerformed(ActionEvent actionEvent) {
                btnUntilNextMainPhaseActionPerformed(actionEvent);
            }
        });

        btnSkipToYourTurn.setContentAreaFilled(false);
        btnSkipToYourTurn.setBorder(new EmptyBorder(BORDER_SIZE, BORDER_SIZE, BORDER_SIZE, BORDER_SIZE));
        btnSkipToYourTurn.setIcon(new ImageIcon(ImageManagerImpl.getInstance().getSkipYourNextTurnButtonImage()));
        btnSkipToYourTurn.setToolTipText("Skip to your next turn (F9).");
        btnSkipToYourTurn.setFocusable(false);
        btnSkipToYourTurn.addMouseListener(new MouseAdapter() {
            @Override
            public void mouseClicked(MouseEvent evt) {
                if (evt.getButton() == MouseEvent.BUTTON1) {
                    btnPassPriorityUntilNextYourTurnActionPerformed(null);
                }
            }
        });

        KeyStroke ks9 = KeyStroke.getKeyStroke(KeyEvent.VK_F9, 0);
        this.getInputMap(c).put(ks9, "F9_PRESS");
        this.getActionMap().put("F9_PRESS", new AbstractAction() {
            @Override
            public void actionPerformed(ActionEvent actionEvent) {
                btnPassPriorityUntilNextYourTurnActionPerformed(actionEvent);
            }
        });

        btnSkipStack.setContentAreaFilled(false);
        btnSkipStack.setBorder(new EmptyBorder(BORDER_SIZE, BORDER_SIZE, BORDER_SIZE, BORDER_SIZE));
        btnSkipStack.setIcon(new ImageIcon(ImageManagerImpl.getInstance().getSkipStackButtonImage()));
        btnSkipStack.setToolTipText("Skip until stack is resolved (F10).");
        btnSkipStack.setFocusable(false);
        btnSkipStack.addMouseListener(new MouseAdapter() {
            @Override
            public void mouseClicked(MouseEvent evt) {
                if (evt.getButton() == MouseEvent.BUTTON1) {
                    btnPassPriorityUntilStackResolvedActionPerformed(null);
                }
            }
        });

        ks = KeyStroke.getKeyStroke(KeyEvent.VK_F10, 0);
        this.getInputMap(c).put(ks, "F10_PRESS");
        this.getActionMap().put("F10_PRESS", new AbstractAction() {
            @Override
            public void actionPerformed(ActionEvent actionEvent) {
                btnPassPriorityUntilStackResolvedActionPerformed(actionEvent);
            }
        });

        btnConcede.setContentAreaFilled(false);
        btnConcede.setBorder(new EmptyBorder(BORDER_SIZE, BORDER_SIZE, BORDER_SIZE, BORDER_SIZE));
        btnConcede.setIcon(new ImageIcon(ImageManagerImpl.getInstance().getConcedeButtonImage()));
        btnConcede.setToolTipText("Concede the current game.");
        btnConcede.setFocusable(false);
        btnConcede.addMouseListener(new MouseAdapter() {
            @Override
            public void mouseClicked(MouseEvent evt) {
                if (evt.getButton() == MouseEvent.BUTTON1) {
                    btnConcedeActionPerformed(null);
                }
            }
        });

        KeyStroke ks2 = KeyStroke.getKeyStroke(KeyEvent.VK_F2, 0);
        this.getInputMap(c).put(ks2, "F2_PRESS");
        this.getActionMap().put("F2_PRESS", new AbstractAction() {
            @Override
            public void actionPerformed(ActionEvent actionEvent) {
                if (feedbackPanel != null) {
                    feedbackPanel.pressOKYesOrDone();
                }
            }
        });

        KeyStroke ksAltE = KeyStroke.getKeyStroke(KeyEvent.VK_E, InputEvent.ALT_MASK);
        this.getInputMap(c).put(ksAltE, "ENLARGE");
        this.getActionMap().put("ENLARGE", new AbstractAction() {
            @Override
            public void actionPerformed(ActionEvent actionEvent) {
                ActionCallback callback = Plugins.getInstance().getActionCallback();
                ((MageActionCallback) callback).enlargeCard(EnlargeMode.NORMAL);
            }
        });

        KeyStroke ksAltS = KeyStroke.getKeyStroke(KeyEvent.VK_S, InputEvent.ALT_MASK);
        this.getInputMap(c).put(ksAltS, "ENLARGE_SOURCE");
        this.getActionMap().put("ENLARGE_SOURCE", new AbstractAction() {
            @Override
            public void actionPerformed(ActionEvent actionEvent) {
                ActionCallback callback = Plugins.getInstance().getActionCallback();
                ((MageActionCallback) callback).enlargeCard(EnlargeMode.ALTERNATE);
            }
        });

        KeyStroke ksAltD = KeyStroke.getKeyStroke(KeyEvent.VK_D, InputEvent.ALT_MASK);
        this.getInputMap(c).put(ksAltD, "BIG_IMAGE");
        this.getActionMap().put("BIG_IMAGE", new AbstractAction() {
            @Override
            public void actionPerformed(ActionEvent actionEvent) {
                imagePanelState = !imagePanelState;
                if (!imagePanelState) {
                    jSplitPane0.resetToPreferredSizes();
                    jSplitPane0.setDividerLocation(jSplitPane0.getSize().width - jSplitPane0.getInsets().right - jSplitPane0.getDividerSize() - 260);
                } else {
                    jSplitPane0.setDividerLocation(1.0);
                }
            }
        });

        final BasicSplitPaneUI myUi = (BasicSplitPaneUI) jSplitPane0.getUI();
        final BasicSplitPaneDivider divider = myUi.getDivider();
        final JButton upArrowButton = (JButton) divider.getComponent(0);
        upArrowButton.addActionListener(new ActionListener() {
            @Override
            public void actionPerformed(ActionEvent actionEvent) {
                PreferencesDialog.saveValue(PreferencesDialog.KEY_BIG_CARD_TOGGLED, "up");
            }
        });

        final JButton downArrowButton = (JButton) divider.getComponent(1);
        downArrowButton.addActionListener(new ActionListener() {
            @Override
            public void actionPerformed(ActionEvent actionEvent) {
                PreferencesDialog.saveValue(PreferencesDialog.KEY_BIG_CARD_TOGGLED, "down");
            }
        });

        KeyStroke ksAltEReleased = KeyStroke.getKeyStroke(KeyEvent.VK_E, InputEvent.ALT_MASK, true);
        this.getInputMap(c).put(ksAltEReleased, "ENLARGE_RELEASE");
        KeyStroke ksAltSReleased = KeyStroke.getKeyStroke(KeyEvent.VK_S, InputEvent.ALT_MASK, true);
        this.getInputMap(c).put(ksAltSReleased, "ENLARGE_RELEASE");
        this.getActionMap().put("ENLARGE_RELEASE", new AbstractAction() {
            @Override
            public void actionPerformed(ActionEvent actionEvent) {
                ActionCallback callback = Plugins.getInstance().getActionCallback();
                ((MageActionCallback) callback).hideEnlargedCard();
            }
        });

        btnSwitchHands.setContentAreaFilled(false);
        btnSwitchHands.setBorder(new EmptyBorder(0, 0, 0, 0));
        btnSwitchHands.setIcon(new ImageIcon(ImageManagerImpl.getInstance().getSwitchHandsButtonImage()));
        btnSwitchHands.setFocusable(false);
        btnSwitchHands.setToolTipText("Switch between your hand cards and hand cards of controlled players.");
        btnSwitchHands.addMouseListener(new MouseAdapter() {
            @Override
            public void mouseClicked(MouseEvent evt) {
                if (evt.getButton() == MouseEvent.BUTTON1) {
                    btnSwitchHandActionPerformed(null);
                }
            }
        });

        btnStopWatching.setContentAreaFilled(false);
        btnStopWatching.setBorder(new EmptyBorder(0, 0, 0, 0));
        btnStopWatching.setIcon(new ImageIcon(ImageManagerImpl.getInstance().getStopWatchButtonImage()));
        btnStopWatching.setFocusable(false);
        btnStopWatching.setToolTipText("Stop watching this game.");
        btnStopWatching.addMouseListener(new MouseAdapter() {
            @Override
            public void mouseClicked(MouseEvent evt) {
                if (evt.getButton() == MouseEvent.BUTTON1) {
                    btnStopWatchingActionPerformed(null);
                }
            }
        });

        stack.setPreferredSize(new java.awt.Dimension(Config.dimensions.frameWidth, Config.dimensions.frameHeight + 25));
        stack.setBackgroundColor(new Color(0, 0, 0, 0));

        btnStopReplay.setIcon(new javax.swing.ImageIcon(getClass().getResource("/buttons/control_stop.png")));
        btnStopReplay.addActionListener(new java.awt.event.ActionListener() {
            @Override
            public void actionPerformed(java.awt.event.ActionEvent evt) {
                btnStopReplayActionPerformed(evt);
            }
        });

        btnNextPlay.setIcon(new javax.swing.ImageIcon(getClass().getResource("/buttons/control_stop_right.png")));
        btnNextPlay.addActionListener(new java.awt.event.ActionListener() {
            @Override
            public void actionPerformed(java.awt.event.ActionEvent evt) {
                btnNextPlayActionPerformed(evt);
            }
        });

        btnPlay.setIcon(new javax.swing.ImageIcon(getClass().getResource("/buttons/control_right.png")));
        btnPlay.addActionListener(new java.awt.event.ActionListener() {
            @Override
            public void actionPerformed(java.awt.event.ActionEvent evt) {
                btnPlayActionPerformed(evt);
            }
        });

        btnSkipForward.setIcon(new javax.swing.ImageIcon(getClass().getResource("/buttons/control_double_stop_right.png")));
        btnSkipForward.addActionListener(new java.awt.event.ActionListener() {
            @Override
            public void actionPerformed(java.awt.event.ActionEvent evt) {
                btnSkipForwardActionPerformed(evt);
            }
        });

        btnPreviousPlay.setIcon(new javax.swing.ImageIcon(getClass().getResource("/buttons/control_stop_left.png")));
        btnPreviousPlay.addActionListener(new java.awt.event.ActionListener() {
            @Override
            public void actionPerformed(java.awt.event.ActionEvent evt) {
                btnPreviousPlayActionPerformed(evt);
            }
        });

        // Replay panel to control replay of games
        javax.swing.GroupLayout gl_pnlReplay = new javax.swing.GroupLayout(pnlReplay);
        pnlReplay.setLayout(gl_pnlReplay);
        gl_pnlReplay.setHorizontalGroup(
                gl_pnlReplay.createParallelGroup(javax.swing.GroupLayout.Alignment.LEADING)
                .addGroup(gl_pnlReplay.createSequentialGroup()
                        .addComponent(btnPreviousPlay, javax.swing.GroupLayout.PREFERRED_SIZE, 41, javax.swing.GroupLayout.PREFERRED_SIZE)
                        .addPreferredGap(javax.swing.LayoutStyle.ComponentPlacement.RELATED)
                        .addComponent(btnPlay, javax.swing.GroupLayout.PREFERRED_SIZE, 35, javax.swing.GroupLayout.PREFERRED_SIZE)
                        .addPreferredGap(javax.swing.LayoutStyle.ComponentPlacement.RELATED, javax.swing.GroupLayout.DEFAULT_SIZE, Short.MAX_VALUE)
                        .addComponent(btnStopReplay, javax.swing.GroupLayout.PREFERRED_SIZE, 38, javax.swing.GroupLayout.PREFERRED_SIZE)
                        .addPreferredGap(javax.swing.LayoutStyle.ComponentPlacement.RELATED)
                        .addComponent(btnNextPlay, javax.swing.GroupLayout.PREFERRED_SIZE, 36, javax.swing.GroupLayout.PREFERRED_SIZE)
                        .addPreferredGap(javax.swing.LayoutStyle.ComponentPlacement.RELATED)
                        .addComponent(btnSkipForward, javax.swing.GroupLayout.PREFERRED_SIZE, 39, javax.swing.GroupLayout.PREFERRED_SIZE))
        );
        gl_pnlReplay.setVerticalGroup(
                gl_pnlReplay.createParallelGroup(javax.swing.GroupLayout.Alignment.LEADING)
                .addComponent(btnSkipForward, 0, 0, Short.MAX_VALUE)
                .addComponent(btnNextPlay, 0, 0, Short.MAX_VALUE)
                .addComponent(btnStopReplay, 0, 0, Short.MAX_VALUE)
                .addComponent(btnPlay, 0, 0, Short.MAX_VALUE)
                .addComponent(btnPreviousPlay, javax.swing.GroupLayout.PREFERRED_SIZE, 31, Short.MAX_VALUE)
        );

        // Game info panel (buttons on the right panel)
        javax.swing.GroupLayout gl_pnlShortCuts = new javax.swing.GroupLayout(pnlShortCuts);
        pnlShortCuts.setLayout(gl_pnlShortCuts);
        gl_pnlShortCuts.setHorizontalGroup(gl_pnlShortCuts.createParallelGroup(javax.swing.GroupLayout.Alignment.TRAILING)
                .addGroup(gl_pnlShortCuts.createSequentialGroup()
                        .addComponent(btnSkipToNextTurn)
                        .addComponent(btnSkipToEndTurn)
                        .addComponent(btnSkipToNextMain)
                        .addComponent(btnSkipToYourTurn)
                        .addComponent(btnSkipStack)
                )
                .addGroup(gl_pnlShortCuts.createSequentialGroup()
                        .addComponent(txtSpellsCast)
                        .addComponent(btnSwitchHands)
                        .addComponent(btnCancelSkip)
                        .addComponent(btnConcede)
                        .addComponent(btnStopWatching)
                )
                //.addComponent(bigCard, javax.swing.GroupLayout.DEFAULT_SIZE, 256, Short.MAX_VALUE)
                //.addComponent(feedbackPanel, javax.swing.GroupLayout.DEFAULT_SIZE, 256, Short.MAX_VALUE)
                //.addComponent(stack, javax.swing.GroupLayout.DEFAULT_SIZE, 256, Short.MAX_VALUE)

                .addGroup(gl_pnlShortCuts.createSequentialGroup()
                        .addContainerGap()
                        .addComponent(pnlReplay, javax.swing.GroupLayout.PREFERRED_SIZE, javax.swing.GroupLayout.DEFAULT_SIZE, javax.swing.GroupLayout.PREFERRED_SIZE)
                        .addContainerGap(51, Short.MAX_VALUE))
        );
        gl_pnlShortCuts.setVerticalGroup(gl_pnlShortCuts.createParallelGroup(javax.swing.GroupLayout.Alignment.LEADING)
                .addGroup(gl_pnlShortCuts.createSequentialGroup()
                        //.addComponent(bigCard, javax.swing.GroupLayout.PREFERRED_SIZE, javax.swing.GroupLayout.DEFAULT_SIZE, javax.swing.GroupLayout.PREFERRED_SIZE)
                        //.addGap(1, 1, 1)
                        //.addComponent(feedbackPanel, javax.swing.GroupLayout.PREFERRED_SIZE, 109, javax.swing.GroupLayout.PREFERRED_SIZE)
                        //.addComponent(stack, javax.swing.GroupLayout.PREFERRED_SIZE, javax.swing.GroupLayout.DEFAULT_SIZE, javax.swing.GroupLayout.PREFERRED_SIZE)
                        .addPreferredGap(javax.swing.LayoutStyle.ComponentPlacement.RELATED, 164, Short.MAX_VALUE)
                        .addComponent(pnlReplay, javax.swing.GroupLayout.PREFERRED_SIZE, javax.swing.GroupLayout.DEFAULT_SIZE, javax.swing.GroupLayout.PREFERRED_SIZE)
                        .addPreferredGap(javax.swing.LayoutStyle.ComponentPlacement.RELATED)
                        .addGroup(gl_pnlShortCuts.createParallelGroup(javax.swing.GroupLayout.Alignment.TRAILING)
                                .addComponent(btnSkipToNextTurn)
                                .addComponent(btnSkipToEndTurn)
                                .addComponent(btnSkipToNextMain)
                                .addComponent(btnSkipToYourTurn)
                                .addComponent(btnSkipStack)
                        )
                        .addGroup(gl_pnlShortCuts.createParallelGroup(javax.swing.GroupLayout.Alignment.TRAILING)
                                .addComponent(txtSpellsCast)
                                .addComponent(btnSwitchHands)
                                .addComponent(btnCancelSkip)
                                .addComponent(btnConcede)
                                .addComponent(btnStopWatching)
                        )
                )
        );

        pnlBattlefield.setLayout(new java.awt.GridBagLayout());

        jPhases = new JPanel();
        jPhases.setBackground(new Color(0, 0, 0, 0));
        jPhases.setLayout(null);
        jPhases.setPreferredSize(new Dimension(X_PHASE_WIDTH, 435));

        MouseAdapter phasesMouseAdapter = new MouseAdapter() {
            @Override
            public void mouseClicked(MouseEvent evt) {
                mouseClickPhaseBar(evt);
            }
        };
        String[] phases = {"Untap", "Upkeep", "Draw", "Main1",
            "Combat_Start", "Combat_Attack", "Combat_Block", "Combat_Damage", "Combat_End",
            "Main2", "Cleanup", "Next_Turn"};
        for (String name : phases) {
            createPhaseButton(name, phasesMouseAdapter);
        }

        int i = 0;
        for (String name : hoverButtons.keySet()) {
            HoverButton hoverButton = hoverButtons.get(name);
            hoverButton.setAlignmentX(LEFT_ALIGNMENT);
            hoverButton.setBounds(X_PHASE_WIDTH - 36, i * 36, 36, 36);
            jPhases.add(hoverButton);
            i++;
        }
        jPhases.addMouseListener(phasesMouseAdapter);

        pnlReplay.setOpaque(false);
        HelperPanel helper = new HelperPanel();
        helper.setPreferredSize(new Dimension(100, 90));
        feedbackPanel.setHelperPanel(helper);

        jSplitPane2.setOrientation(javax.swing.JSplitPane.VERTICAL_SPLIT);
        jSplitPane2.setResizeWeight(0.5);
        jSplitPane2.setLeftComponent(userChatPanel);
        jSplitPane2.setBottomComponent(gameChatPanel);

        phasesContainer = new JPanel();
        phasesContainer.setLayout(new RelativeLayout(RelativeLayout.Y_AXIS));
        phasesContainer.setBackground(new Color(0, 0, 0, 0));
        Float ratio = (float) 1;
        JPanel empty1 = new JPanel();
        empty1.setBackground(new Color(0, 0, 0, 0));
        phasesContainer.add(empty1, ratio);
        phasesContainer.add(jPhases);

        javax.swing.GroupLayout gl_jPanel3 = new javax.swing.GroupLayout(jPanel3);
        gl_jPanel3.setHorizontalGroup(
                gl_jPanel3.createParallelGroup(Alignment.LEADING)
                .addGroup(gl_jPanel3.createSequentialGroup()
                        //                        .addGap(0)
                        .addGroup(gl_jPanel3.createParallelGroup(Alignment.LEADING)
                                .addGroup(gl_jPanel3.createSequentialGroup()
                                        .addGroup(gl_jPanel3.createParallelGroup(Alignment.LEADING)
                                                .addComponent(helper, GroupLayout.DEFAULT_SIZE, GroupLayout.DEFAULT_SIZE, Short.MAX_VALUE)
                                                .addComponent(handContainer, GroupLayout.DEFAULT_SIZE, GroupLayout.DEFAULT_SIZE, Short.MAX_VALUE)
                                        )
                                        .addGroup(gl_jPanel3.createParallelGroup(Alignment.LEADING)
                                                .addComponent(pnlShortCuts, 400, 400, 400)
                                                .addComponent(stack, 400, 400, 400)
                                        )
                                )
                                .addGap(0)
                                //.addComponent(jPhases, GroupLayout.DEFAULT_SIZE, GroupLayout.DEFAULT_SIZE, Short.MAX_VALUE)
                                .addGroup(gl_jPanel3.createSequentialGroup()
                                        .addComponent(pnlBattlefield, GroupLayout.DEFAULT_SIZE, 200, Short.MAX_VALUE)
                                        .addComponent(phasesContainer, GroupLayout.PREFERRED_SIZE, GroupLayout.DEFAULT_SIZE, GroupLayout.PREFERRED_SIZE)
                                )))
        );
        gl_jPanel3.setVerticalGroup(
                gl_jPanel3.createParallelGroup(Alignment.TRAILING)
                .addGroup(gl_jPanel3.createSequentialGroup()
                        .addGroup(gl_jPanel3.createParallelGroup(Alignment.LEADING)
                                .addComponent(pnlBattlefield, GroupLayout.DEFAULT_SIZE, 200, Short.MAX_VALUE)
                                .addComponent(phasesContainer, GroupLayout.PREFERRED_SIZE, GroupLayout.DEFAULT_SIZE, GroupLayout.PREFERRED_SIZE)
                        )
                        //.addPreferredGap(ComponentPlacement.RELATED)
                        .addGroup(gl_jPanel3.createParallelGroup(Alignment.LEADING)
                                .addGroup(gl_jPanel3.createSequentialGroup()
                                        .addGap(2)
                                        .addComponent(pnlShortCuts, GroupLayout.PREFERRED_SIZE, GroupLayout.DEFAULT_SIZE, GroupLayout.PREFERRED_SIZE)
                                        .addComponent(stack, GroupLayout.PREFERRED_SIZE, GroupLayout.DEFAULT_SIZE, GroupLayout.PREFERRED_SIZE)
                                )
                                .addGroup(gl_jPanel3.createSequentialGroup()
                                        .addComponent(helper, GroupLayout.PREFERRED_SIZE, GroupLayout.DEFAULT_SIZE, GroupLayout.PREFERRED_SIZE)
                                        .addComponent(handContainer, GroupLayout.PREFERRED_SIZE, GroupLayout.DEFAULT_SIZE, GroupLayout.PREFERRED_SIZE)
                                )
                        )
                )
        );
        jPanel3.setLayout(gl_jPanel3);

        jSplitPane1.setLeftComponent(jPanel3);
        jSplitPane1.setRightComponent(jSplitPane2);

        // Set individual area sizes of big card pane
        GridBagLayout gbl = new GridBagLayout();
        jPanel2.setLayout(gbl);

        GridBagConstraints gbc = new GridBagConstraints();
        gbc.fill = GridBagConstraints.BOTH;
        gbc.gridx = 0;
        gbc.gridy = 0;
        gbc.gridwidth = 1;
        gbc.gridheight = 4; // size 4/5
        gbc.weightx = 1.0;
        gbc.weighty = 1.0;
        gbl.setConstraints(bigCard, gbc);
        jPanel2.add(bigCard);

        jPanel2.setOpaque(false);

        // game pane and chat/log pane
        jSplitPane0.setLeftComponent(jSplitPane1);
        // big card and buttons
        jSplitPane0.setRightComponent(jPanel2);

        javax.swing.GroupLayout layout = new javax.swing.GroupLayout(this);
        this.setLayout(layout);
        layout.setHorizontalGroup(
                layout.createParallelGroup(javax.swing.GroupLayout.Alignment.LEADING)
                .addComponent(jSplitPane0, javax.swing.GroupLayout.DEFAULT_SIZE, 1078, Short.MAX_VALUE)
        );
        layout.setVerticalGroup(
                layout.createParallelGroup(javax.swing.GroupLayout.Alignment.LEADING)
                .addComponent(jSplitPane0, javax.swing.GroupLayout.DEFAULT_SIZE, 798, Short.MAX_VALUE)
        );
    }

    private void removeListener() {
        for (MouseListener ml : this.getMouseListeners()) {
            this.removeMouseListener(ml);
        }
        for (MouseListener ml : this.btnCancelSkip.getMouseListeners()) {
            this.btnCancelSkip.removeMouseListener(ml);
        }
        for (MouseListener ml : this.btnConcede.getMouseListeners()) {
            this.btnConcede.removeMouseListener(ml);
        }
        for (MouseListener ml : this.btnSkipToYourTurn.getMouseListeners()) {
            this.btnSkipToYourTurn.removeMouseListener(ml);
        }
        for (MouseListener ml : this.btnSkipStack.getMouseListeners()) {
            this.btnSkipStack.removeMouseListener(ml);
        }
        for (MouseListener ml : this.btnSkipToEndTurn.getMouseListeners()) {
            this.btnSkipToEndTurn.removeMouseListener(ml);
        }
        for (MouseListener ml : this.btnSkipToNextMain.getMouseListeners()) {
            this.btnSkipToNextMain.removeMouseListener(ml);
        }
        for (MouseListener ml : this.btnSkipToNextTurn.getMouseListeners()) {
            this.btnSkipToNextTurn.removeMouseListener(ml);
        }
        for (MouseListener ml : this.btnSwitchHands.getMouseListeners()) {
            this.btnSwitchHands.removeMouseListener(ml);
        }
        for (MouseListener ml : this.btnStopWatching.getMouseListeners()) {
            this.btnStopWatching.removeMouseListener(ml);
        }
        for (MouseListener ml : this.jPhases.getMouseListeners()) {
            this.jPhases.removeMouseListener(ml);
        }
        for (String name : hoverButtons.keySet()) {
            HoverButton hoverButton = hoverButtons.get(name);
            for (MouseListener ml : hoverButton.getMouseListeners()) {
                hoverButton.removeMouseListener(ml);
            }
        }
        for (ActionListener al : this.btnPlay.getActionListeners()) {
            this.btnPlay.removeActionListener(al);
        }
        for (ActionListener al : this.btnStopReplay.getActionListeners()) {
            this.btnStopReplay.removeActionListener(al);
        }
        for (ActionListener al : this.btnNextPlay.getActionListeners()) {
            this.btnNextPlay.removeActionListener(al);
        }
        for (ActionListener al : this.btnNextPlay.getActionListeners()) {
            this.btnNextPlay.removeActionListener(al);
        }
        for (ActionListener al : this.btnPreviousPlay.getActionListeners()) {
            this.btnPreviousPlay.removeActionListener(al);
        }
        for (ActionListener al : this.btnSkipForward.getActionListeners()) {
            this.btnSkipForward.removeActionListener(al);
        }

        final BasicSplitPaneUI myUi = (BasicSplitPaneUI) jSplitPane0.getUI();
        final BasicSplitPaneDivider divider = myUi.getDivider();
        final JButton upArrowButton = (JButton) divider.getComponent(0);
        for (ActionListener al : upArrowButton.getActionListeners()) {
            upArrowButton.removeActionListener(al);
        }
        final JButton downArrowButton = (JButton) divider.getComponent(1);
        for (ActionListener al : downArrowButton.getActionListeners()) {
            downArrowButton.removeActionListener(al);
        }

        for (ComponentListener cl : this.getComponentListeners()) {
            this.removeComponentListener(cl);
        }
    }

    private void btnConcedeActionPerformed(java.awt.event.ActionEvent evt) {
        if (modalQuestion("Are you sure you want to concede?", "Confirm concede") == JOptionPane.YES_OPTION) {
            client.sendPlayerAction(PlayerAction.CONCEDE, gameId, null);
        }
    }

    private void btnEndTurnActionPerformed(java.awt.event.ActionEvent evt) {
        client.sendPlayerAction(PlayerAction.PASS_PRIORITY_UNTIL_NEXT_TURN, gameId, null);
        AudioManager.playOnSkipButton();
        updateSkipButtons(true, false, false, false, false);
    }

    private void btnUntilEndOfTurnActionPerformed(java.awt.event.ActionEvent evt) {
        client.sendPlayerAction(PlayerAction.PASS_PRIORITY_UNTIL_TURN_END_STEP, gameId, null);
        AudioManager.playOnSkipButton();
        updateSkipButtons(false, true, false, false, false);
    }

    private void btnUntilNextMainPhaseActionPerformed(java.awt.event.ActionEvent evt) {
        client.sendPlayerAction(PlayerAction.PASS_PRIORITY_UNTIL_NEXT_MAIN_PHASE, gameId, null);
        AudioManager.playOnSkipButton();
        updateSkipButtons(false, false, true, false, false);
    }

    private void btnPassPriorityUntilNextYourTurnActionPerformed(java.awt.event.ActionEvent evt) {
        client.sendPlayerAction(PlayerAction.PASS_PRIORITY_UNTIL_MY_NEXT_TURN, gameId, null);
        AudioManager.playOnSkipButton();
        updateSkipButtons(false, false, false, true, false);
    }

    private void btnPassPriorityUntilStackResolvedActionPerformed(java.awt.event.ActionEvent evt) {
        client.sendPlayerAction(PlayerAction.PASS_PRIORITY_UNTIL_STACK_RESOLVED, gameId, null);
        AudioManager.playOnSkipButton();
        updateSkipButtons(false, false, false, false, true);
    }

    private void restorePriorityActionPerformed(java.awt.event.ActionEvent evt) {
        client.sendPlayerAction(PlayerAction.PASS_PRIORITY_CANCEL_ALL_ACTIONS, gameId, null);
        AudioManager.playOnSkipButtonCancel();
        updateSkipButtons(false, false, false, false, false);
    }

    private void mouseClickPhaseBar(MouseEvent evt) {
        if (evt.getButton() == MouseEvent.BUTTON1) { // Left button
            PreferencesDialog.main(new String[]{PreferencesDialog.OPEN_PHASES_TAB});
        }
    }

    private void btnSwitchHandActionPerformed(java.awt.event.ActionEvent evt) {
        String[] choices = handCards.keySet().toArray(new String[0]);

        String newChosenHandKey = (String) JOptionPane.showInputDialog(
                this,
                "Choose hand to display:", "Switch between hands",
                JOptionPane.PLAIN_MESSAGE,
                null,
                choices,
                this.chosenHandKey);

        if (newChosenHandKey != null && newChosenHandKey.length() > 0) {
            this.chosenHandKey = newChosenHandKey;
            CardsView cards = handCards.get(chosenHandKey);
            handContainer.loadCards(cards, bigCard, gameId);
        }
    }

    private void btnStopWatchingActionPerformed(java.awt.event.ActionEvent evt) {//GEN-FIRST:event_btnStopWatchingActionPerformed
        if (modalQuestion("Are you sure you want to stop watching?", "Stop watching") == JOptionPane.YES_OPTION) {
            client.stopWatching(gameId);
            this.removeGame();
        }
    }//GEN-LAST:event_btnStopWatchingActionPerformed

    private void btnStopReplayActionPerformed(java.awt.event.ActionEvent evt) {//GEN-FIRST:event_btnStopReplayActionPerformed
        if (replayTask != null && !replayTask.isDone()) {
            replayTask.cancel(true);
        } else if (modalQuestion("Are you sure you want to stop replay?", "Stop replay") == JOptionPane.YES_OPTION) {
            client.stopReplay(gameId);
        }
    }//GEN-LAST:event_btnStopReplayActionPerformed

    private void btnNextPlayActionPerformed(java.awt.event.ActionEvent evt) {//GEN-FIRST:event_btnNextPlayActionPerformed
        client.nextPlay(gameId);
    }//GEN-LAST:event_btnNextPlayActionPerformed

    private void btnPreviousPlayActionPerformed(java.awt.event.ActionEvent evt) {//GEN-FIRST:event_btnPreviousPlayActionPerformed
        client.previousPlay(gameId);
    }//GEN-LAST:event_btnPreviousPlayActionPerformed

    private void btnPlayActionPerformed(java.awt.event.ActionEvent evt) {//GEN-FIRST:event_btnPlayActionPerformed
        if (replayTask == null || replayTask.isDone()) {
            replayTask = new ReplayTask(client, gameId);
            replayTask.execute();
        }
    }//GEN-LAST:event_btnPlayActionPerformed

    private void btnSkipForwardActionPerformed(java.awt.event.ActionEvent evt) {//GEN-FIRST:event_btnSkipForwardActionPerformed
        client.skipForward(gameId, 10);
    }//GEN-LAST:event_btnSkipForwardActionPerformed

    public void setJLayeredPane(JLayeredPane jLayeredPane) {
        this.jLayeredPane = jLayeredPane;
    }

    public void installComponents() {
        jLayeredPane.setOpaque(false);
        jLayeredPane.add(abilityPicker);
        jLayeredPane.add(DialogManager.getManager(gameId), JLayeredPane.MODAL_LAYER, 0);
        abilityPicker.setVisible(false);
    }

    private void createPhaseButton(String name, MouseAdapter mouseAdapter) {
        if (hoverButtons == null) {
            hoverButtons = new LinkedHashMap<>();
        }
        Rectangle rect = new Rectangle(36, 36);
        HoverButton button = new HoverButton("", ImageManagerImpl.getInstance().getPhaseImage(name), rect);
        button.setToolTipText(name.replaceAll("_", " "));
        button.setPreferredSize(new Dimension(36, 36));
        button.addMouseListener(mouseAdapter);
        hoverButtons.put(name, button);
    }

    public String getGameLog() {
        return gameChatPanel.getText();
    }

    public Client getClient() {
        return client;
    }

    public Map<String, Card> getLoadedCards() {
        return loadedCards;
    }

    public void setLoadedCards(Map<String, Card> loadedCards) {
        this.loadedCards = loadedCards;
    }

    public FeedbackPanel getFeedbackPanel() {
        return feedbackPanel;
    }

    private mage.client.components.ability.AbilityPicker abilityPicker;
    private mage.client.cards.BigCard bigCard;

//    private JPanel cancelSkipPanel;
    private javax.swing.JButton btnCancelSkip;
    private javax.swing.JButton btnSkipToNextTurn; // F4
    private javax.swing.JButton btnSkipToEndTurn; // F5
    private javax.swing.JButton btnSkipToNextMain; // F7
    private javax.swing.JButton btnSkipStack; // F8
    private javax.swing.JButton btnSkipToYourTurn; // F9

    private javax.swing.JButton btnConcede;
    private javax.swing.JButton btnSwitchHands;

    private javax.swing.JButton btnNextPlay;
    private javax.swing.JButton btnPlay;
    private javax.swing.JButton btnPreviousPlay;
    private javax.swing.JButton btnSkipForward;
    private javax.swing.JButton btnStopReplay;

    private javax.swing.JButton btnStopWatching;

    private mage.client.chat.ChatPanel gameChatPanel;
    private mage.client.game.FeedbackPanel feedbackPanel;
    private mage.client.chat.ChatPanel userChatPanel;
    private javax.swing.JPanel jPanel2;
    private javax.swing.JPanel jPanel3;
    private javax.swing.JSplitPane jSplitPane0;
    private javax.swing.JSplitPane jSplitPane1;
    private javax.swing.JLabel lblActivePlayer;
    private javax.swing.JLabel lblPhase;
    private javax.swing.JLabel lblPriority;
    private javax.swing.JLabel lblStep;
    private javax.swing.JLabel lblTurn;
    private javax.swing.JPanel pnlBattlefield;
    private javax.swing.JPanel pnlShortCuts;
    private javax.swing.JPanel pnlReplay;
    private javax.swing.JLabel txtActivePlayer;
    private javax.swing.JLabel txtPhase;
    private javax.swing.JLabel txtPriority;
    private javax.swing.JLabel txtStep;
    private javax.swing.JLabel txtTurn;

    private Map<String, CardsView> handCards;
    private mage.client.cards.Cards stack;
    private HandPanel handContainer;

    private javax.swing.JSplitPane jSplitPane2;
    private JPanel jPhases;
    private JPanel phasesContainer;
    private javax.swing.JLabel txtSpellsCast;

    private HoverButton currentStep;
    private Point prevPoint;

    private boolean imagePanelState;

}

class ReplayTask extends SwingWorker<Void, Collection<MatchView>> {

    private final Client client;
    private final UUID gameId;

    private static final Logger logger = Logger.getLogger(ReplayTask.class);

    ReplayTask(Client client, UUID gameId) {
        this.client = client;
        this.gameId = gameId;
    }

    @Override
    protected Void doInBackground() throws Exception {
        while (!isCancelled()) {
            client.nextPlay(gameId);
            Thread.sleep(1000);
        }
        return null;
    }

    @Override
    protected void done() {
        try {
            get();
        } catch (InterruptedException ex) {
            logger.fatal("Replay Match Task error", ex);
        } catch (ExecutionException ex) {
            logger.fatal("Replay Match Task error", ex);
        } catch (CancellationException ex) {
        }
    }

}<|MERGE_RESOLUTION|>--- conflicted
+++ resolved
@@ -943,15 +943,9 @@
         }
     }
 
-<<<<<<< HEAD
-    public void ask(String question, GameView gameView) {
+    public void ask(String question, GameView gameView, Map<String, Serializable> options) {
         updateGame(gameView);
-        this.feedbackPanel.getFeedback(FeedbackMode.QUESTION, question, false, null);
-=======
-    public void ask(String question, GameView gameView, int messageId, Map<String, Serializable> options) {
-        updateGame(gameView);
-        this.feedbackPanel.getFeedback(FeedbackMode.QUESTION, question, false, options, messageId);
->>>>>>> 9cc9d259
+        this.feedbackPanel.getFeedback(FeedbackMode.QUESTION, question, false, options);
     }
 
     /**
@@ -1048,17 +1042,10 @@
         this.feedbackPanel.getFeedback(FeedbackMode.SELECT, messageToDisplay, gameView.getSpecial(), panelOptions);
     }
 
-<<<<<<< HEAD
-    public void playMana(String message, GameView gameView) {
+    public void playMana(String message, GameView gameView, Map<String, Serializable> options) {
         updateGame(gameView);
         DialogManager.getManager(gameId).fadeOut();
-        this.feedbackPanel.getFeedback(FeedbackMode.CANCEL, message, gameView.getSpecial(), null);
-=======
-    public void playMana(String message, GameView gameView, Map<String, Serializable> options, int messageId) {
-        updateGame(gameView);
-        DialogManager.getManager(gameId).fadeOut();
-        this.feedbackPanel.getFeedback(FeedbackMode.CANCEL, message, gameView.getSpecial(), options, messageId);
->>>>>>> 9cc9d259
+        this.feedbackPanel.getFeedback(FeedbackMode.CANCEL, message, gameView.getSpecial(), options);
     }
 
     public void playXMana(String message, GameView gameView) {
