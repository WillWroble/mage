--- conflicted
+++ resolved
@@ -27,15 +27,8 @@
     private int Y_OFFSET = 30;
     private final Color defaultBackgroundColor = new Color(141, 130, 112, 200); // color of the frame of the popup window
     private Color backgroundColor = defaultBackgroundColor;
-<<<<<<< HEAD
-    private static final int alpha = 0;
     private static final SoftValuesLoadingCache<ShadowKey, BufferedImage> SHADOW_IMAGE_CACHE;
     private static final SoftValuesLoadingCache<Key, BufferedImage> IMAGE_CACHE;
-=======
-    private static final int ALPHA = 0;
-    private static final Map<ShadowKey, BufferedImage> SHADOW_IMAGE_CACHE;
-    private static final Map<Key, BufferedImage> IMAGE_CACHE;
->>>>>>> 3359c1f3
 
     static {
         SHADOW_IMAGE_CACHE = ImageCaches.register(SoftValuesLoadingCache.from(MageRoundPane::createShadowImage));
