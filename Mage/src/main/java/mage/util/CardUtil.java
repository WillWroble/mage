/*
 * Copyright 2010 BetaSteward_at_googlemail.com. All rights reserved.
 *
 * Redistribution and use in source and binary forms, with or without modification, are
 * permitted provided that the following conditions are met:
 *
 *    1. Redistributions of source code must retain the above copyright notice, this list of
 *       conditions and the following disclaimer.
 *
 *    2. Redistributions in binary form must reproduce the above copyright notice, this list
 *       of conditions and the following disclaimer in the documentation and/or other materials
 *       provided with the distribution.
 *
 * THIS SOFTWARE IS PROVIDED BY BetaSteward_at_googlemail.com ``AS IS'' AND ANY EXPRESS OR IMPLIED
 * WARRANTIES, INCLUDING, BUT NOT LIMITED TO, THE IMPLIED WARRANTIES OF MERCHANTABILITY AND
 * FITNESS FOR A PARTICULAR PURPOSE ARE DISCLAIMED. IN NO EVENT SHALL BetaSteward_at_googlemail.com OR
 * CONTRIBUTORS BE LIABLE FOR ANY DIRECT, INDIRECT, INCIDENTAL, SPECIAL, EXEMPLARY, OR
 * CONSEQUENTIAL DAMAGES (INCLUDING, BUT NOT LIMITED TO, PROCUREMENT OF SUBSTITUTE GOODS OR
 * SERVICES; LOSS OF USE, DATA, OR PROFITS; OR BUSINESS INTERRUPTION) HOWEVER CAUSED AND ON
 * ANY THEORY OF LIABILITY, WHETHER IN CONTRACT, STRICT LIABILITY, OR TORT (INCLUDING
 * NEGLIGENCE OR OTHERWISE) ARISING IN ANY WAY OUT OF THE USE OF THIS SOFTWARE, EVEN IF
 * ADVISED OF THE POSSIBILITY OF SUCH DAMAGE.
 *
 * The views and conclusions contained in the software and documentation are those of the
 * authors and should not be interpreted as representing official policies, either expressed
 * or implied, of BetaSteward_at_googlemail.com.
 */
package mage.util;

import java.util.Arrays;
import java.util.HashSet;
import java.util.Set;
import java.util.UUID;

import mage.MageObject;
import mage.Mana;
import mage.ObjectColor;
import mage.abilities.Ability;
import mage.abilities.ActivatedAbility;
import mage.abilities.SpellAbility;
import mage.abilities.costs.VariableCost;
import mage.abilities.costs.mana.*;
import mage.cards.Card;
import mage.filter.FilterMana;
import mage.game.Game;
import mage.game.permanent.Permanent;
import mage.game.permanent.token.Token;
import mage.game.stack.Spell;
import mage.util.functions.CopyTokenFunction;

/**
 * @author nantuko
 */
public final class CardUtil {


    private static final String SOURCE_EXILE_ZONE_TEXT = "SourceExileZone";

    static final String[] numberStrings = {"zero", "one", "two", "three", "four", "five", "six", "seven", "eight", "nine",
<<<<<<< HEAD
            "ten", "eleven", "twelve", "thirteen", "fourteen", "fifteen", "sixteen", "seventeen", "eighteen", "ninteen", "twenty"};

    public static final String[] NON_CHANGELING_SUBTYPES_VALUES = new String[]{
            // basic lands subtypes
            "Mountain", "Forest", "Plains", "Swamp", "Island",
            // Enchantment subtypes
            "Aura", "Curse", "Shrine",
            // Artifact subtypes
            "Clue", "Equipment", "Fortification", "Contraption", "Vehicle",
            // Land subtypes
            "Desert", "Gate", "Lair", "Locus", "Urza's", "Mine", "Power-Plant", "Tower",
            // Planeswalker subtypes
            "Ajani", "Arlinn", "Ashiok", "Bolas", "Chandra", "Dack", "Daretti", "Domri", "Dovin", "Elspeth", "Freyalise", "Garruk", "Gideon", "Jace",
            "Karn", "Kiora", "Koth", "Liliana", "Nahiri", "Nissa", "Narset", "Nixilis", "Ral", "Saheeli", "Sarkhan", "Sorin", "Tamiyo", "Teferi",
            "Tezzeret", "Tibalt", "Ugin", "Venser", "Vraska", "Xenagos",
            // Instant sorcery subtypes
            "Trap", "Arcane"};
    public static final Set<String> NON_CREATURE_SUBTYPES = new HashSet<>(Arrays.asList(NON_CHANGELING_SUBTYPES_VALUES));
=======
        "ten", "eleven", "twelve", "thirteen", "fourteen", "fifteen", "sixteen", "seventeen", "eighteen", "nineteen", "twenty"};

    private static final String[] NON_CHANGELING_SUBTYPES_VALUES = new String[]{
        // basic lands subtypes
        "Mountain", "Forest", "Plains", "Swamp", "Island",
        // Enchantment subtypes
        "Aura", "Cartouche", "Curse", "Shrine",
        // Artifact subtypes
        "Clue", "Equipment", "Fortification", "Contraption", "Vehicle",
        // Land subtypes
        "Desert", "Gate", "Lair", "Locus", "Urza's", "Mine", "Power-Plant", "Tower",
        // Planeswalker subtypes
        "Ajani", "Arlinn", "Ashiok", "Bolas", "Chandra", "Dack", "Daretti", "Domri", "Dovin", "Elspeth", "Freyalise", "Garruk", "Gideon", "Jace",
        "Karn", "Kiora", "Koth", "Liliana", "Nahiri", "Nissa", "Narset", "Nixilis", "Ral", "Saheeli", "Sarkhan", "Sorin", "Tamiyo", "Teferi",
        "Tezzeret", "Tibalt", "Ugin", "Venser", "Vraska", "Xenagos",
        // Instant sorcery subtypes
        "Trap", "Arcane"};
    private static final Set<String> NON_CREATURE_SUBTYPES = new HashSet<>(Arrays.asList(NON_CHANGELING_SUBTYPES_VALUES));
>>>>>>> 26e81ab2


    /**
     * Increase spell or ability cost to be paid.
     *
     * @param ability
     * @param increaseCount
     */
    public static void increaseCost(Ability ability, int increaseCount) {
        adjustAbilityCost(ability, -increaseCount);
    }

    /**
     * Reduces ability cost to be paid.
     *
     * @param ability
     * @param reduceCount
     */
    public static void reduceCost(Ability ability, int reduceCount) {
        adjustAbilityCost(ability, reduceCount);
    }

    /**
     * Adjusts spell or ability cost to be paid.
     *
     * @param spellAbility
     * @param reduceCount
     */
    public static void adjustCost(SpellAbility spellAbility, int reduceCount) {
        CardUtil.adjustAbilityCost((Ability) spellAbility, reduceCount);
    }

    public static ManaCosts<ManaCost> increaseCost(ManaCosts<ManaCost> manaCosts, int increaseCount) {
        return adjustCost(manaCosts, -increaseCount);
    }

    public static ManaCosts<ManaCost> reduceCost(ManaCosts<ManaCost> manaCosts, int reduceCount) {
        return adjustCost(manaCosts, reduceCount);
    }

    /**
     * Adjusts ability cost to be paid.
     *
     * @param ability
     * @param reduceCount
     */
    private static void adjustAbilityCost(Ability ability, int reduceCount) {
        ManaCosts<ManaCost> adjustedCost = adjustCost(ability.getManaCostsToPay(), reduceCount);
        ability.getManaCostsToPay().clear();
        ability.getManaCostsToPay().addAll(adjustedCost);
    }

    private static ManaCosts<ManaCost> adjustCost(ManaCosts<ManaCost> manaCosts, int reduceCount) {
        int restToReduce = reduceCount;
        ManaCosts<ManaCost> adjustedCost = new ManaCostsImpl<>();
        boolean updated = false;
        for (ManaCost manaCost : manaCosts) {
            Mana mana = manaCost.getOptions().get(0);
            int colorless = mana != null ? mana.getGeneric() : 0;
            if (restToReduce != 0 && colorless > 0) {
                if ((colorless - restToReduce) > 0) {
                    int newColorless = colorless - restToReduce;
                    adjustedCost.add(new GenericManaCost(newColorless));
                    restToReduce = 0;
                } else {
                    restToReduce -= colorless;
                }
                updated = true;
            } else {
                adjustedCost.add(manaCost);
            }
        }

        // for increasing spell cost effects
        if (!updated && reduceCount < 0) {
            adjustedCost.add(new GenericManaCost(-reduceCount));
        }
        adjustedCost.setSourceFilter(manaCosts.getSourceFilter());
        return adjustedCost;
    }


    public static void reduceCost(SpellAbility spellAbility, ManaCosts<ManaCost> manaCostsToReduce) {
        adjustCost(spellAbility, manaCostsToReduce, true);
    }

    public static void increaseCost(SpellAbility spellAbility, ManaCosts<ManaCost> manaCostsToIncrease) {
        ManaCosts<ManaCost> increasedCost = spellAbility.getManaCostsToPay().copy();

        for (ManaCost manaCost : manaCostsToIncrease) {
            increasedCost.add(manaCost.copy());
        }

        spellAbility.getManaCostsToPay().clear();
        spellAbility.getManaCostsToPay().addAll(increasedCost);
    }

    /**
     * Adjusts spell or ability cost to be paid by colored and generic mana.
     *
     * @param spellAbility
     * @param manaCostsToReduce costs to reduce
     * @param convertToGeneric  colored mana does reduce generic mana if no
     *                          appropriate colored mana is in the costs included
     */
    public static void adjustCost(SpellAbility spellAbility, ManaCosts<ManaCost> manaCostsToReduce, boolean convertToGeneric) {
        ManaCosts<ManaCost> previousCost = spellAbility.getManaCostsToPay();
        ManaCosts<ManaCost> adjustedCost = new ManaCostsImpl<>();
        // save X value (e.g. convoke ability)
        for (VariableCost vCost : previousCost.getVariableCosts()) {
            if (vCost instanceof VariableManaCost) {
                adjustedCost.add((VariableManaCost) vCost);
            }
        }

        Mana reduceMana = new Mana();
        for (ManaCost manaCost : manaCostsToReduce) {
            if (manaCost instanceof MonoHybridManaCost) {
                reduceMana.add(Mana.GenericMana(2));
            } else {
                reduceMana.add(manaCost.getMana());
            }
        }
        ManaCosts<ManaCost> manaCostToCheckForGeneric = new ManaCostsImpl<>();
        // subtract non-generic mana
        for (ManaCost newManaCost : previousCost) {
            Mana mana = newManaCost.getMana();
            if (!(newManaCost instanceof MonoHybridManaCost) && mana.getGeneric() > 0) {
                manaCostToCheckForGeneric.add(newManaCost);
                continue;
            }
            boolean hybridMana = newManaCost instanceof HybridManaCost;
            if (mana.getBlack() > 0 && reduceMana.getBlack() > 0) {
                if (reduceMana.getBlack() > mana.getBlack()) {
                    reduceMana.setBlack(reduceMana.getBlack() - mana.getBlack());
                    mana.setBlack(0);
                } else {
                    mana.setBlack(mana.getBlack() - reduceMana.getBlack());
                    reduceMana.setBlack(0);
                }
                if (hybridMana) {
                    continue;
                }
            }
            if (mana.getRed() > 0 && reduceMana.getRed() > 0) {
                if (reduceMana.getRed() > mana.getRed()) {
                    reduceMana.setRed(reduceMana.getRed() - mana.getRed());
                    mana.setRed(0);
                } else {
                    mana.setRed(mana.getRed() - reduceMana.getRed());
                    reduceMana.setRed(0);
                }
                if (hybridMana) {
                    continue;
                }
            }
            if (mana.getBlue() > 0 && reduceMana.getBlue() > 0) {
                if (reduceMana.getBlue() > mana.getBlue()) {
                    reduceMana.setBlue(reduceMana.getBlue() - mana.getBlue());
                    mana.setBlue(0);
                } else {
                    mana.setBlue(mana.getBlue() - reduceMana.getBlue());
                    reduceMana.setBlue(0);
                }
                if (hybridMana) {
                    continue;
                }
            }
            if (mana.getGreen() > 0 && reduceMana.getGreen() > 0) {
                if (reduceMana.getGreen() > mana.getGreen()) {
                    reduceMana.setGreen(reduceMana.getGreen() - mana.getGreen());
                    mana.setGreen(0);
                } else {
                    mana.setGreen(mana.getGreen() - reduceMana.getGreen());
                    reduceMana.setGreen(0);
                }
                if (hybridMana) {
                    continue;
                }
            }
            if (mana.getWhite() > 0 && reduceMana.getWhite() > 0) {
                if (reduceMana.getWhite() > mana.getWhite()) {
                    reduceMana.setWhite(reduceMana.getWhite() - mana.getWhite());
                    mana.setWhite(0);
                } else {
                    mana.setWhite(mana.getWhite() - reduceMana.getWhite());
                    reduceMana.setWhite(0);
                }
                if (hybridMana) {
                    continue;
                }
            }

            if (mana.getColorless() > 0 && reduceMana.getColorless() > 0) {
                if (reduceMana.getColorless() > mana.getColorless()) {
                    reduceMana.setColorless(reduceMana.getColorless() - mana.getColorless());
                    mana.setColorless(0);
                } else {
                    mana.setColorless(mana.getColorless() - reduceMana.getColorless());
                    reduceMana.setColorless(0);
                }
            }

            if (mana.count() > 0) {
                if (newManaCost instanceof MonoHybridManaCost) {
                    if (mana.count() == 2) {
                        reduceMana.setGeneric(reduceMana.getGeneric() - 2);
                        continue;
                    }
                }
                manaCostToCheckForGeneric.add(newManaCost);
            }

        }

        // subtract colorless mana, use all mana that is left
        int reduceAmount;
        if (convertToGeneric) {
            reduceAmount = reduceMana.count();
        } else {
            reduceAmount = reduceMana.getGeneric();
        }
        if (reduceAmount > 0) {
            for (ManaCost newManaCost : manaCostToCheckForGeneric) {
                Mana mana = newManaCost.getMana();
                if (mana.getGeneric() == 0 || reduceAmount == 0) {
                    adjustedCost.add(newManaCost);
                    continue;
                }
                if (newManaCost instanceof MonoHybridManaCost) {
                    if (reduceAmount > 1) {
                        reduceAmount -= 2;
                        mana.clear();
                    }
                    continue;
                }
                if (mana.getGeneric() > 0) {
                    if (reduceAmount > mana.getGeneric()) {
                        reduceAmount -= mana.getGeneric();
                        mana.setGeneric(0);
                    } else {
                        mana.setGeneric(mana.getGeneric() - reduceAmount);
                        reduceAmount = 0;
                    }
                }
                if (mana.count() > 0) {
                    adjustedCost.add(0, new GenericManaCost(mana.count()));
                }
            }
        } else {
            adjustedCost.addAll(manaCostToCheckForGeneric);
        }
        if (adjustedCost.isEmpty()) {
            adjustedCost.add(new GenericManaCost(0)); // neede to check if cost was reduced to 0
        }
        adjustedCost.setSourceFilter(previousCost.getSourceFilter());  // keep mana source restrictions
        spellAbility.getManaCostsToPay().clear();
        spellAbility.getManaCostsToPay().addAll(adjustedCost);
    }

    /**
     * Returns function that copies params\abilities from one card to
     * {@link Token}.
     *
     * @param target
     * @return
     */
    public static CopyTokenFunction copyTo(Token target) {
        return new CopyTokenFunction(target);
    }

    /**
     * Converts an integer number to string Numbers > 20 will be returned as
     * digits
     *
     * @param number
     * @return
     */
    public static String numberToText(int number) {
        return numberToText(number, "one");
    }

    /**
     * Converts an integer number to string like "one", "two", "three", ...
     * Numbers > 20 will be returned as digits
     *
     * @param number number to convert to text
     * @param forOne if the number is 1, this string will be returnedinstead of
     *               "one".
     * @return
     */
    public static String numberToText(int number, String forOne) {
        if (number == 1 && forOne != null) {
            return forOne;
        }
        if (number >= 0 && number < 21) {
            return numberStrings[number];
        }
        if (number == Integer.MAX_VALUE) {
            return "any number of";
        }
        return Integer.toString(number);
    }

    public static String numberToText(String number) {
        return numberToText(number, "one");
    }

    public static String numberToText(String number, String forOne) {
        if (checkNumeric(number)) {
            return numberToText(Integer.parseInt(number), forOne);
        }
        return number;
    }

    public static String replaceSourceName(String message, String sourceName) {
        message = message.replace("{this}", sourceName);
        message = message.replace("{source}", sourceName);
        return message;
    }

    public static boolean checkNumeric(String s) {
        for (int i = 0; i < s.length(); i++) {
            if (!Character.isDigit(s.charAt(i))) {
                return false;
            }
        }
        return true;
    }

    /**
     * Creates and saves a (card + zoneChangeCounter) specific exileId.
     *
     * @param game   the current game
     * @param source source ability
     * @return the specific UUID
     */
    public static UUID getCardExileZoneId(Game game, Ability source) {
        return getCardExileZoneId(game, source.getSourceId());
    }

    public static UUID getCardExileZoneId(Game game, UUID sourceId) {
        return getCardExileZoneId(game, sourceId, false);
    }

    public static UUID getCardExileZoneId(Game game, UUID sourceId, boolean previous) {
        return getExileZoneId(getCardZoneString(SOURCE_EXILE_ZONE_TEXT, sourceId, game, previous), game);
    }

    public static UUID getExileZoneId(Game game, UUID objectId, int zoneChangeCounter) {
        return getExileZoneId(getObjectZoneString(SOURCE_EXILE_ZONE_TEXT, objectId, game, zoneChangeCounter, false), game);
    }

    public static UUID getExileZoneId(String key, Game game) {
        UUID exileId = (UUID) game.getState().getValue(key);
        if (exileId == null) {
            exileId = UUID.randomUUID();
            game.getState().setValue(key, exileId);
        }
        return exileId;
    }

    /**
     * Creates a string from text + cardId and the zoneChangeCounter of the card
     * (from cardId). This string can be used to save and get values that must
     * be specific to a permanent instance. So they won't match, if a permanent
     * was e.g. exiled and came back immediately.
     *
     * @param text   short value to describe the value
     * @param cardId id of the card
     * @param game   the game
     * @return
     */
    public static String getCardZoneString(String text, UUID cardId, Game game) {
        return getCardZoneString(text, cardId, game, false);
    }

    public static String getCardZoneString(String text, UUID cardId, Game game, boolean previous) {
        int zoneChangeCounter = 0;
        Card card = game.getCard(cardId); // if called for a token, the id is enough
        if (card != null) {
            zoneChangeCounter = card.getZoneChangeCounter(game);
        }
        return getObjectZoneString(text, cardId, game, zoneChangeCounter, previous);
    }

    public static String getObjectZoneString(String text, MageObject mageObject, Game game) {
        int zoneChangeCounter = 0;
        if (mageObject instanceof Permanent) {
            zoneChangeCounter = ((Permanent) mageObject).getZoneChangeCounter(game);
        } else if (mageObject instanceof Card) {
            zoneChangeCounter = ((Card) mageObject).getZoneChangeCounter(game);
        }
        return getObjectZoneString(text, mageObject.getId(), game, zoneChangeCounter, false);
    }

    public static String getObjectZoneString(String text, UUID objectId, Game game, int zoneChangeCounter, boolean previous) {
        StringBuilder uniqueString = new StringBuilder();
        if (text != null) {
            uniqueString.append(text);
        }
        uniqueString.append(objectId);
        uniqueString.append(previous ? zoneChangeCounter - 1 : zoneChangeCounter);
        return uniqueString.toString();
    }

    /**
     * Returns if the ability is used to check which cards are playable on hand.
     * (Issue #457)
     *
     * @param ability - ability to check
     * @return
     */
    public static boolean isCheckPlayableMode(Ability ability) {
        if (ability instanceof ActivatedAbility) {
            return ((ActivatedAbility) ability).isCheckPlayableMode();
        }
        return false;
    }

    /**
     * Adds tags to mark the additional info of a card (e.g. blue font color)
     *
     * @param text text body
     * @return
     */
    public static String addToolTipMarkTags(String text) {
        return "<font color = 'blue'>" + text + "</font>";
    }



    public static boolean isNonCreatureSubtype(String subtype) {
        return NON_CREATURE_SUBTYPES.contains(subtype);
    }

    public static boolean cardCanBePlayedNow(Card card, UUID playerId, Game game) {
        if (card.isLand()) {
            return game.canPlaySorcery(playerId) && game.getPlayer(playerId).canPlayLand();
        } else {
            return card.getSpellAbility() != null && card.getSpellAbility().spellCanBeActivatedRegularlyNow(playerId, game);
        }
    }

}<|MERGE_RESOLUTION|>--- conflicted
+++ resolved
@@ -57,26 +57,6 @@
     private static final String SOURCE_EXILE_ZONE_TEXT = "SourceExileZone";
 
     static final String[] numberStrings = {"zero", "one", "two", "three", "four", "five", "six", "seven", "eight", "nine",
-<<<<<<< HEAD
-            "ten", "eleven", "twelve", "thirteen", "fourteen", "fifteen", "sixteen", "seventeen", "eighteen", "ninteen", "twenty"};
-
-    public static final String[] NON_CHANGELING_SUBTYPES_VALUES = new String[]{
-            // basic lands subtypes
-            "Mountain", "Forest", "Plains", "Swamp", "Island",
-            // Enchantment subtypes
-            "Aura", "Curse", "Shrine",
-            // Artifact subtypes
-            "Clue", "Equipment", "Fortification", "Contraption", "Vehicle",
-            // Land subtypes
-            "Desert", "Gate", "Lair", "Locus", "Urza's", "Mine", "Power-Plant", "Tower",
-            // Planeswalker subtypes
-            "Ajani", "Arlinn", "Ashiok", "Bolas", "Chandra", "Dack", "Daretti", "Domri", "Dovin", "Elspeth", "Freyalise", "Garruk", "Gideon", "Jace",
-            "Karn", "Kiora", "Koth", "Liliana", "Nahiri", "Nissa", "Narset", "Nixilis", "Ral", "Saheeli", "Sarkhan", "Sorin", "Tamiyo", "Teferi",
-            "Tezzeret", "Tibalt", "Ugin", "Venser", "Vraska", "Xenagos",
-            // Instant sorcery subtypes
-            "Trap", "Arcane"};
-    public static final Set<String> NON_CREATURE_SUBTYPES = new HashSet<>(Arrays.asList(NON_CHANGELING_SUBTYPES_VALUES));
-=======
         "ten", "eleven", "twelve", "thirteen", "fourteen", "fifteen", "sixteen", "seventeen", "eighteen", "nineteen", "twenty"};
 
     private static final String[] NON_CHANGELING_SUBTYPES_VALUES = new String[]{
@@ -95,8 +75,6 @@
         // Instant sorcery subtypes
         "Trap", "Arcane"};
     private static final Set<String> NON_CREATURE_SUBTYPES = new HashSet<>(Arrays.asList(NON_CHANGELING_SUBTYPES_VALUES));
->>>>>>> 26e81ab2
-
 
     /**
      * Increase spell or ability cost to be paid.
