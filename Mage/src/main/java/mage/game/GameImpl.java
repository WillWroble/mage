--- conflicted
+++ resolved
@@ -150,13 +150,9 @@
     // temporary store for income concede commands, don't copy
     private final LinkedList<UUID> concedingPlayers = new LinkedList<>();
 
-<<<<<<< HEAD
     private Map<UUID, FilterCreaturePermanent> usePowerInsteadOfToughnessForDamageLethalityFilters = new HashMap<>();
 
-    public GameImpl(MultiplayerAttackOption attackOption, RangeOfInfluence range, Mulligan mulligan, int startLife) {
-=======
     public GameImpl(MultiplayerAttackOption attackOption, RangeOfInfluence range, Mulligan mulligan, int startLife, int startingSize) {
->>>>>>> 8e8b2567
         this.id = UUID.randomUUID();
         this.range = range;
         this.mulligan = mulligan;
