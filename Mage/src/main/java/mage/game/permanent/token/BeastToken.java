--- conflicted
+++ resolved
@@ -12,15 +12,6 @@
  */
 public final class BeastToken extends TokenImpl {
 
-<<<<<<< HEAD
-    static final private List<String> tokenImageSets = new ArrayList<>();
-
-    static {
-        tokenImageSets.addAll(Arrays.asList("C14", "LRW", "M15", "M14", "DDL", "M13", "M12", "GVL", "NPH", "M11", "M10", "EVE", "MM3", "CMA", "E01", "C19"));
-    }
-
-=======
->>>>>>> 97556c91
     public BeastToken() {
         super("Beast", "3/3 green Beast creature token");
         cardType.add(CardType.CREATURE);
@@ -44,11 +35,7 @@
         if (getOriginalExpansionSetCode() != null && getOriginalExpansionSetCode().equals("CMD")) {
             this.setTokenType(2);
         }
-<<<<<<< HEAD
-        if (getOriginalExpansionSetCode().equals("GVL") || getOriginalExpansionSetCode().equals("C14") || getOriginalExpansionSetCode().equals("DDD") || getOriginalExpansionSetCode().equals("MM3")) {
-            this.setTokenType(1);
-=======
-        if (getOriginalExpansionSetCode() != null && getOriginalExpansionSetCode().equals("DD3GVL")) {
+        if (getOriginalExpansionSetCode() != null && getOriginalExpansionSetCode().equals("GVL")) {
             this.setTokenType(2);
         }
 
@@ -57,7 +44,6 @@
         }
         if (getOriginalExpansionSetCode() != null && getOriginalExpansionSetCode().equals("MM3")) {
             setTokenType(RandomUtil.nextInt(2) + 1);
->>>>>>> 97556c91
         }
     }
 
