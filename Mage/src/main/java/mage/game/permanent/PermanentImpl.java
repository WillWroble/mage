package mage.game.permanent;

import mage.ApprovingObject;
import mage.MageObject;
import mage.MageObjectReference;
import mage.ObjectColor;
import mage.abilities.Abilities;
import mage.abilities.Ability;
import mage.abilities.SpellAbility;
import mage.abilities.effects.ContinuousEffect;
import mage.abilities.effects.Effect;
import mage.abilities.effects.RequirementEffect;
import mage.abilities.effects.RestrictionEffect;
import mage.abilities.effects.common.RegenerateSourceEffect;
import mage.abilities.hint.HintUtils;
import mage.abilities.keyword.*;
import mage.cards.Card;
import mage.cards.CardImpl;
import mage.constants.*;
import mage.counters.Counter;
import mage.counters.CounterType;
import mage.counters.Counters;
import mage.filter.FilterOpponent;
import mage.game.Game;
import mage.game.GameState;
import mage.game.ZoneChangeInfo;
import mage.game.ZonesHandler;
import mage.game.combat.CombatGroup;
import mage.game.command.CommandObject;
import mage.game.events.*;
import mage.game.events.GameEvent.EventType;
import mage.game.permanent.token.SquirrelToken;
import mage.game.stack.Spell;
import mage.game.stack.StackObject;
import mage.players.Player;
import mage.target.TargetPlayer;
import mage.util.CardUtil;
import mage.util.GameLog;
import mage.util.ThreadLocalStringBuilder;
import org.apache.log4j.Logger;

import java.io.Serializable;
import java.util.*;

/**
 * @author BetaSteward_at_googlemail.com
 */
public abstract class PermanentImpl extends CardImpl implements Permanent {

    private static final Logger logger = Logger.getLogger(PermanentImpl.class);

    private static class MarkedDamageInfo implements Serializable {

        private final Counter counter;
        private final MageObject sourceObject;
        private final boolean addCounters;

        private MarkedDamageInfo(Counter counter, MageObject sourceObject, boolean addCounters) {
            this.counter = counter;
            this.sourceObject = sourceObject;
            this.addCounters = addCounters;
        }
    }

    private static final ThreadLocalStringBuilder threadLocalBuilder = new ThreadLocalStringBuilder(300);

    protected boolean tapped;
    protected boolean flipped;
    protected boolean transformed;
    protected boolean monstrous;
    protected boolean renowned;
    protected boolean manifested = false;
    protected boolean morphed = false;
    protected boolean ringBearerFlag = false;
    protected int classLevel = 1;
    protected final Set<UUID> goadingPlayers = new HashSet<>();
    protected UUID originalControllerId;
    protected UUID controllerId;
    protected UUID protectorId = null;
    protected UUID beforeResetControllerId;
    protected int damage;
    protected boolean controlledFromStartOfControllerTurn;
    protected int turnsOnBattlefield;
    protected boolean phasedIn = true;
    protected boolean indirectPhase = false;
    protected boolean faceDown;
    protected boolean attacking;
    protected int blocking;
    // number of creatures the permanent can block
    protected int maxBlocks = 1;
    // minimal number of creatures the creature can be blocked by
    protected int minBlockedBy = 1;
    // maximal number of creatures the creature can be blocked by  0 = no restriction
    protected int maxBlockedBy = 0;
    protected boolean deathtouched;

    protected Map<String, List<UUID>> connectedCards = new HashMap<>();
    protected Set<MageObjectReference> dealtDamageByThisTurn;
    protected UUID attachedTo;
    protected int attachedToZoneChangeCounter;
    protected MageObjectReference pairedPermanent;
    protected List<UUID> bandedCards = new ArrayList<>();
    protected Counters counters;
    protected List<MarkedDamageInfo> markedDamage;
    protected int markedLifelink;
    protected int timesLoyaltyUsed = 0;
    protected int loyaltyActivationsAvailable = 1;
    protected int transformCount = 0;
    protected Map<String, String> info = new LinkedHashMap<>(); // additional info for permanent's rules
    protected int createOrder;
    protected boolean legendRuleApplies = true;

    private static final List<UUID> emptyList = Collections.unmodifiableList(new ArrayList<>());

    protected PermanentImpl(UUID ownerId, UUID controllerId, String name) {
        super(ownerId, name);
        this.originalControllerId = controllerId;
        this.controllerId = controllerId;
        this.counters = new Counters();
    }

    protected PermanentImpl(UUID id, UUID ownerId, UUID controllerId, String name) {
        super(id, ownerId, name);
        this.originalControllerId = controllerId;
        this.controllerId = controllerId;
        this.counters = new Counters();
    }

    protected PermanentImpl(final PermanentImpl permanent) {
        super(permanent);
        this.tapped = permanent.tapped;
        this.flipped = permanent.flipped;
        this.originalControllerId = permanent.originalControllerId;
        this.controllerId = permanent.controllerId;
        this.damage = permanent.damage;
        this.controlledFromStartOfControllerTurn = permanent.controlledFromStartOfControllerTurn;
        this.turnsOnBattlefield = permanent.turnsOnBattlefield;
        this.phasedIn = permanent.phasedIn;
        this.indirectPhase = permanent.indirectPhase;
        this.faceDown = permanent.faceDown;
        this.attacking = permanent.attacking;
        this.blocking = permanent.blocking;
        this.maxBlocks = permanent.maxBlocks;
        this.deathtouched = permanent.deathtouched;
        this.markedLifelink = permanent.markedLifelink;

        for (Map.Entry<String, List<UUID>> entry : permanent.connectedCards.entrySet()) {
            this.connectedCards.put(entry.getKey(), new ArrayList<>(entry.getValue()));
        }
        if (permanent.dealtDamageByThisTurn != null) {
            dealtDamageByThisTurn = new HashSet<>(permanent.dealtDamageByThisTurn);
        }
        if (permanent.markedDamage != null) {
            markedDamage = new ArrayList<>();
            for (MarkedDamageInfo mdi : permanent.markedDamage) {
                markedDamage.add(new MarkedDamageInfo(mdi.counter.copy(), mdi.sourceObject, mdi.addCounters));
            }
        }
        this.info.putAll(permanent.info);
        this.counters = permanent.counters.copy();
        this.attachedTo = permanent.attachedTo;
        this.attachedToZoneChangeCounter = permanent.attachedToZoneChangeCounter;
        this.minBlockedBy = permanent.minBlockedBy;
        this.maxBlockedBy = permanent.maxBlockedBy;
        this.transformed = permanent.transformed;
        this.monstrous = permanent.monstrous;
        this.renowned = permanent.renowned;
        this.ringBearerFlag = permanent.ringBearerFlag;
        this.classLevel = permanent.classLevel;
        this.goadingPlayers.addAll(permanent.goadingPlayers);
        this.pairedPermanent = permanent.pairedPermanent;
        this.bandedCards.addAll(permanent.bandedCards);
        this.timesLoyaltyUsed = permanent.timesLoyaltyUsed;
        this.loyaltyActivationsAvailable = permanent.loyaltyActivationsAvailable;
        this.legendRuleApplies = permanent.legendRuleApplies;
        this.transformCount = permanent.transformCount;
        this.protectorId = permanent.protectorId;

        this.morphed = permanent.morphed;
        this.manifested = permanent.manifested;
        this.createOrder = permanent.createOrder;
    }

    @Override
    public String toString() {
        StringBuilder sb = threadLocalBuilder.get();
        sb.append(this.getName()).append('-').append(this.getExpansionSetCode());
        if (copy) {
            sb.append(" [Copy]");
        }
        return sb.toString();
    }

    @Override
    public void setControllerId(UUID controllerId) {
        this.controllerId = controllerId;
        abilities.setControllerId(controllerId);
    }

    @Override
    public void setOriginalControllerId(UUID originalControllerId) {
        this.originalControllerId = originalControllerId;
    }

    /**
     * Called before each applyEffects or if after a permanent was copied for
     * the copied object
     *
     * @param game
     */
    @Override
    public void reset(Game game) {
        this.resetControl();
        this.maxBlocks = 1;
        this.minBlockedBy = 1;
        this.maxBlockedBy = 0;
        this.copy = false;
        this.goadingPlayers.clear();
        this.loyaltyActivationsAvailable = 1;
        this.legendRuleApplies = true;
    }

    @Override
    public String getName() {
        if (name.isEmpty()) {
            if (faceDown) {
                return EmptyNames.FACE_DOWN_CREATURE.toString();
            } else {
                return "";
            }
        } else {
            return name;
        }
    }

    @Override
    public String getValue(GameState state) {
        StringBuilder sb = threadLocalBuilder.get();
        sb.append(controllerId).append(getName()).append(tapped).append(damage);
        sb.append(subtype).append(supertype).append(power.getValue()).append(toughness.getValue());
        sb.append(abilities.getValue());
        for (Counter counter : getCounters(state).values()) {
            sb.append(counter.getName()).append(counter.getCount());
        }
        return sb.toString();
    }

    @Override
    public void addInfo(String key, String value, Game game) {
        if (info == null) {
            info = new HashMap<>();
        }
        if (value == null || value.isEmpty()) {
            info.remove(key);
        } else {
            info.put(key, value);
        }
    }

    /**
     * @param game can be null, e.g. for cards viewer
     * @return
     */
    @Override
    public List<String> getRules(Game game) {
        try {
            List<String> rules = super.getRules(game);

            // add additional data for GUI

            // info
            if (info != null) {
                rules.addAll(info.values());
            }

            if (game == null || game.getPhase() == null) {
                // dynamic hints for started game only
                return rules;
            }

            // ability hints already collected in super call

            // restrict hints
            List<String> restrictHints = new ArrayList<>();
            if (HintUtils.RESTRICT_HINTS_ENABLE) {
                // restrict
                for (Map.Entry<RestrictionEffect, Set<Ability>> entry : game.getContinuousEffects().getApplicableRestrictionEffects(this, game).entrySet()) {
                    for (Ability ability : entry.getValue()) {
                        if (!entry.getKey().canAttack(game, false) || !entry.getKey().canAttack(this, null, ability, game, false)) {
                            restrictHints.add(HintUtils.prepareText("Can't attack" + addSourceObjectName(game, ability), null, HintUtils.HINT_ICON_RESTRICT));
                        }
                        if (!entry.getKey().canBlock(null, this, ability, game, false)) {
                            restrictHints.add(HintUtils.prepareText("Can't block" + addSourceObjectName(game, ability), null, HintUtils.HINT_ICON_RESTRICT));
                        }
                        if (!entry.getKey().canBeUntapped(this, ability, game, false)) {
                            restrictHints.add(HintUtils.prepareText("Can't untapped" + addSourceObjectName(game, ability), null, HintUtils.HINT_ICON_RESTRICT));
                        }
                        if (!entry.getKey().canUseActivatedAbilities(this, ability, game, false)) {
                            restrictHints.add(HintUtils.prepareText("Can't use activated abilities" + addSourceObjectName(game, ability), null, HintUtils.HINT_ICON_RESTRICT));
                        }
                        if (!entry.getKey().canTransform(game, false)) {
                            restrictHints.add(HintUtils.prepareText("Can't transform" + addSourceObjectName(game, ability), null, HintUtils.HINT_ICON_RESTRICT));
                        }
                    }
                }

                // requirement
                for (Map.Entry<RequirementEffect, Set<Ability>> entry : game.getContinuousEffects().getApplicableRequirementEffects(this, false, game).entrySet()) {
                    for (Ability ability : entry.getValue()) {
                        if (entry.getKey().mustAttack(game)) {
                            restrictHints.add(HintUtils.prepareText("Must attack" + addSourceObjectName(game, ability), null, HintUtils.HINT_ICON_REQUIRE));
                        }
                        if (entry.getKey().mustBlock(game)) {
                            restrictHints.add(HintUtils.prepareText("Must block" + addSourceObjectName(game, ability), null, HintUtils.HINT_ICON_REQUIRE));
                        }
                        if (entry.getKey().mustBlockAny(game)) {
                            restrictHints.add(HintUtils.prepareText("Must block any" + addSourceObjectName(game, ability), null, HintUtils.HINT_ICON_REQUIRE));
                        }
                        if (entry.getKey().mustBlockAllAttackers(game)) {
                            restrictHints.add(HintUtils.prepareText("Must block all attackers" + addSourceObjectName(game, ability), null, HintUtils.HINT_ICON_REQUIRE));
                        }

                        MageObject object = game.getObject(entry.getKey().mustAttackDefender(ability, game));
                        if (object != null) {
                            restrictHints.add(HintUtils.prepareText("Must attack defender " + object.getLogName() + addSourceObjectName(game, ability), null, HintUtils.HINT_ICON_REQUIRE));
                        }
                        Player player = game.getPlayer(entry.getKey().mustAttackDefender(ability, game));
                        if (player != null) {
                            restrictHints.add(HintUtils.prepareText(
                                    "Must attack defender " + player.getLogName() + addSourceObjectName(game, ability),
                                    null, HintUtils.HINT_ICON_REQUIRE));
                        }
                        object = game.getObject(entry.getKey().mustBlockAttacker(ability, game));
                        if (object != null) {
                            restrictHints.add(HintUtils.prepareText("Must block attacker " + object.getLogName() + addSourceObjectName(game, ability), null, HintUtils.HINT_ICON_REQUIRE));
                        }
                        object = game.getObject(entry.getKey().mustBlockAttackerIfElseUnblocked(ability, game));
                        if (object != null) {
                            restrictHints.add(HintUtils.prepareText("Must block attacker if able " + object.getLogName() + addSourceObjectName(game, ability), null, HintUtils.HINT_ICON_REQUIRE));
                        }
                    }
                }

                // Goaded hints.
                for (UUID playerId : getGoadingPlayers()) {
                    Player player = game.getPlayer(playerId);
                    if (player != null) {
                        restrictHints.add(HintUtils.prepareText("Goaded by " + player.getLogName(), null, HintUtils.HINT_ICON_REQUIRE));
                    }
                }

                restrictHints.sort(String::compareTo);
            }

            // total hints
            if (!restrictHints.isEmpty()) {
                if (rules.stream().noneMatch(s -> s.contains(HintUtils.HINT_START_MARK))) {
                    rules.add(HintUtils.HINT_START_MARK);
                }
                HintUtils.appendHints(rules, restrictHints);
            }

            return rules;
        } catch (Exception e) {
            return CardUtil.RULES_ERROR_INFO;
        }
    }

    private String addSourceObjectName(Game game, Ability ability) {
        if (ability != null) {
            MageObject object = game.getObject(ability.getSourceId());
            if (object != null) {
                return " (" + object.getIdName() + ")";
            }
        }
        return "";
    }

    @Override
    public Abilities<Ability> getAbilities() {
        return super.getAbilities();
    }

    @Override
    public Abilities<Ability> getAbilities(Game game) {
        return super.getAbilities(game);
    }

    @Override
    public Ability addAbility(Ability ability, UUID sourceId, Game game) {
        // singleton abilities -- only one instance
        // other abilities -- any amount of instances
        if (!abilities.containsKey(ability.getId())) {
            Ability copyAbility = ability.copy();
            copyAbility.newId(); // needed so that source can get an ability multiple times (e.g. Raging Ravine)
            copyAbility.setControllerId(controllerId);
            copyAbility.setSourceId(objectId);
            // triggered abilities must be added to the state().triggers
            // still as long as the prev. permanent is known to the LKI (e.g. Showstopper) so gained dies triggered ability will trigger
            if (game != null) {
                // game is null in cards viewer window (MageBook)
                game.getState().addAbility(copyAbility, sourceId, this);
            }
            abilities.add(copyAbility);
            abilities.addAll(ability.getSubAbilities());
            return copyAbility;
        }
        return null;
    }

    @Override
    public void removeAllAbilities(UUID sourceId, Game game) {
        // TODO: what about triggered abilities? See addAbility above -- triggers adds to GameState
        abilities.clear();
    }

    @Override
    public void removeAbility(Ability abilityToRemove, UUID sourceId, Game game) {
        if (abilityToRemove == null) {
            return;
        }

        // 112.10b  Effects that remove an ability remove all instances of it.
        List<Ability> toRemove = new ArrayList<>();
        abilities.forEach(a -> {
            if (a.isSameInstance(abilityToRemove)) {
                toRemove.add(a);
            }
        });

        // TODO: what about triggered abilities? See addAbility above -- triggers adds to GameState
        toRemove.forEach(r -> abilities.remove(r));
    }

    @Override
    public void removeAbilities(List<Ability> abilitiesToRemove, UUID sourceId, Game game) {
        if (abilitiesToRemove == null) {
            return;
        }

        abilitiesToRemove.forEach(a -> removeAbility(a, sourceId, game));
    }

    @Override
    public Counters getCounters(Game game) {
        return counters;
    }

    @Override
    public Counters getCounters(GameState state) {
        return counters;
    }

    @Override
    protected UUID getControllerOrOwner() {
        return controllerId;
    }

    @Override
    public int getTurnsOnBattlefield() {
        return turnsOnBattlefield;
    }

    @Override
    public void beginningOfTurn(Game game) {
        if (game.isActivePlayer(this.controllerId)) {
            this.controlledFromStartOfControllerTurn = true;
        }
    }

    @Override
    public void endOfTurn(Game game) {
        this.damage = 0;
        this.timesLoyaltyUsed = 0;
        this.turnsOnBattlefield++;
        this.deathtouched = false;
        dealtDamageByThisTurn = null;
        for (Ability ability : this.abilities) {
            ability.reset(game);
        }
    }

    @Override
    public void incrementLoyaltyActivationsAvailable() {
        this.incrementLoyaltyActivationsAvailable(Integer.MAX_VALUE);
    }

    @Override
    public void incrementLoyaltyActivationsAvailable(int max) {
        if (this.loyaltyActivationsAvailable < max) {
            this.loyaltyActivationsAvailable++;
        }
    }

    @Override
    public void setLoyaltyActivationsAvailable(int setActivations) {
        if (this.loyaltyActivationsAvailable < setActivations) {
            this.loyaltyActivationsAvailable = setActivations;
        }
    }

    @Override
    public void addLoyaltyUsed() {
        this.timesLoyaltyUsed++;
    }

    @Override
    public boolean canLoyaltyBeUsed(Game game) {
        Player controller = game.getPlayer(controllerId);
        if (controller != null) {
            return loyaltyActivationsAvailable > timesLoyaltyUsed;
        }
        return false;
    }

    @Override
    public void setLegendRuleApplies(boolean legendRuleApplies) {
        this.legendRuleApplies = legendRuleApplies;
    }

    @Override
    public boolean legendRuleApplies() {
        return this.legendRuleApplies;
    }

    @Override
    public boolean isTapped() {
        return tapped;
    }

    @Override
    public void setTapped(boolean tapped) {
        this.tapped = tapped;
    }

    @Override
    public boolean canTap(Game game) {
        return !isCreature(game) || !hasSummoningSickness();
    }

    @Override
    public boolean untap(Game game) {
        //20091005 - 701.15b
        if (tapped && !replaceEvent(EventType.UNTAP, game)) {
            this.tapped = false;
            fireEvent(EventType.UNTAPPED, game);
            return true;
        }
        return false;
    }

    @Override
    public boolean tap(Ability source, Game game) {
        return tap(false, source, game);
    }

    @Override
    public boolean tap(boolean forCombat, Ability source, Game game) {
        //20091005 - 701.15a
        if (!tapped && !replaceEvent(EventType.TAP, game)) {
            this.tapped = true;
            game.fireEvent(new GameEvent(GameEvent.EventType.TAPPED, objectId, source, source == null ? null : source.getControllerId(), 0, forCombat));
            return true;
        }
        return false;
    }

    @Override
    public void setFaceDown(boolean value, Game game) {
        this.faceDown = value;
    }

    @Override
    public boolean isFaceDown(Game game) {
        return faceDown;
    }

    @Override
    public boolean isFlipped() {
        return flipped;
    }

    @Override
    public boolean flip(Game game) {
        if (!flipped && !replaceEvent(EventType.FLIP, game)) {
            this.flipped = true;
            fireEvent(EventType.FLIPPED, game);
            return true;
        }
        return false;
    }

    @Override
    public boolean transform(Ability source, Game game) {
        return this.transform(source, game, false);
    }

    private boolean checkDayNightBound() {
        return this.getAbilities().containsClass(DayboundAbility.class)
                || this.getAbilities().containsClass(NightboundAbility.class);
    }

    private boolean checkTransformRestrictionEffects(Game game) {
        for (Map.Entry<RestrictionEffect, Set<Ability>> entry : game.getContinuousEffects().getApplicableRestrictionEffects(this, game).entrySet()) {
            if (!entry.getKey().canTransform(game, true)) {
                return false;
            }
        }
        return true;
    }

    public MageObject getOtherFace() {
        return transformed ? this.getMainCard() : this.getMainCard().getSecondCardFace();
    }

    @Override
    public boolean isTransformable() {
        return this.getMainCard().isTransformable();
    }

    @Override
    public boolean transform(Ability source, Game game, boolean ignoreDayNight) {
        if (!this.isTransformable()
                || (!ignoreDayNight && this.checkDayNightBound())
                || this.getOtherFace().isInstantOrSorcery()
                || !this.checkTransformRestrictionEffects(game)
                || (source != null && !source.checkTransformCount(this, game))) {
            return false;
        }
        game.informPlayers(this.getLogName() + " transforms into " + this.getOtherFace().getLogName()
                + CardUtil.getSourceLogName(game, source, this.getId()));
        this.setTransformed(!this.transformed);
        this.transformCount++;
        game.applyEffects();
        this.replaceEvent(EventType.TRANSFORMING, game);
        game.addSimultaneousEvent(GameEvent.getEvent(EventType.TRANSFORMED, this.getId(), this.getControllerId()));
        return true;
    }

    @Override
    public int getTransformCount() {
        return transformCount;
    }

    @Override
    public boolean isPhasedIn() {
        return phasedIn;
    }

    @Override
    public boolean isPhasedOutIndirectly() {
        return !phasedIn && indirectPhase;
    }

    @Override
    public boolean phaseIn(Game game) {
        return phaseIn(game, true);
    }

    @Override
    public boolean phaseIn(Game game, boolean onlyDirect) {
        if (!phasedIn && !replaceEvent(EventType.PHASE_IN, game) && (!onlyDirect || !indirectPhase)) {
            this.phasedIn = true;
            this.indirectPhase = false;
            game.informPlayers(getLogName() + " phased in");
            for (UUID attachedId : this.getAttachments()) {
                Permanent attachedPerm = game.getPermanent(attachedId);
                if (attachedPerm != null) {
                    attachedPerm.phaseIn(game, false);
                }
            }
            game.addSimultaneousEvent(GameEvent.getEvent(EventType.PHASED_IN, this.objectId, null, this.controllerId));
            return true;
        }
        return false;
    }

    @Override
    public boolean phaseOut(Game game) {
        return phaseOut(game, false);
    }

    @Override
    public boolean phaseOut(Game game, boolean indirectPhase) {
        if (phasedIn && !replaceEvent(EventType.PHASE_OUT, game)) {
            for (UUID attachedId : this.getAttachments()) {
                Permanent attachedPerm = game.getPermanent(attachedId);
                if (attachedPerm != null) {
                    attachedPerm.phaseOut(game, true);
                }
            }
            this.removeFromCombat(game);
            this.phasedIn = false;
            this.indirectPhase = indirectPhase;
            game.informPlayers(getLogName() + " phased out");
            fireEvent(EventType.PHASED_OUT, game);
            return true;
        }
        return false;
    }

    public void removeSummoningSickness() {
        this.controlledFromStartOfControllerTurn = true;
    }

    @Override
    public boolean wasControlledFromStartOfControllerTurn() {
        return this.controlledFromStartOfControllerTurn;
    }

    @Override
    public boolean hasSummoningSickness() {
        return !(this.controlledFromStartOfControllerTurn || this.abilities.containsKey(HasteAbility.getInstance().getId()));
    }

    @Override
    public boolean isAttacking() {
        return attacking;
    }

    @Override
    public boolean isBlocked(Game game) {
        for (CombatGroup combatGroup : game.getCombat().getGroups()) {
            if (combatGroup.getBlocked() && combatGroup.getAttackers().contains(this.getId())) {
                return true;
            }
        }
        return false;
    }

    @Override
    public int getBlocking() {
        return blocking;
    }

    @Override
    public int getMaxBlocks() {
        return maxBlocks;
    }

    @Override
    public int getMinBlockedBy() {
        return minBlockedBy;
    }

    @Override
    public int getMaxBlockedBy() {
        return maxBlockedBy;
    }

    @Override
    public UUID getControllerId() {
        return this.controllerId;
    }

    @Override
    public void resetControl() {
        this.beforeResetControllerId = this.controllerId;
        this.controllerId = this.originalControllerId;
    }

    @Override
    public boolean changeControllerId(UUID newControllerId, Game game, Ability source) {
        Player newController = game.getPlayer(newControllerId);
        if (newController == null || !newController.isInGame()) {
            return false;
        }

        // For each control change compared to last controller send a GAIN_CONTROL replace event to be able to prevent the gain control (e.g. Guardian Beast)
        if (beforeResetControllerId != newControllerId) {
            GameEvent gainControlEvent = GameEvent.getEvent(GameEvent.EventType.GAIN_CONTROL, this.getId(), null, newControllerId);
            if (game.replaceEvent(gainControlEvent)) {
                return false;
            }
        }

        GameEvent loseControlEvent = GameEvent.getEvent(GameEvent.EventType.LOSE_CONTROL, this.getId(), null, newControllerId);
        if (game.replaceEvent(loseControlEvent)) {
            return false;
        }

        // must change abilities controller too
        this.controllerId = newControllerId;
        this.getAbilities().setControllerId(newControllerId);
        return true;
    }

    // Losing control of a ring bearer clear its status.
    public void removeUncontrolledRingBearer(Game game) {
        if (isRingBearer()) {
            Player controller = beforeResetControllerId == null ? null : game.getPlayer(beforeResetControllerId);
            String controllerName = controller == null ? "" : controller.getLogName();
            game.informPlayers(controllerName + " has lost control of " + getLogName() + ". It is no longer a Ring-bearer.");
            this.setRingBearer(game, false);
        }
    }

    @Override
    public boolean checkControlChanged(Game game) {
        if (!controllerId.equals(beforeResetControllerId)) {
            this.removeFromCombat(game);
            this.controlledFromStartOfControllerTurn = false;
            this.removeUncontrolledRingBearer(game);

            this.getAbilities(game).setControllerId(controllerId);
            game.getContinuousEffects().setController(objectId, controllerId);
            // the controller of triggered abilities is always set/checked before the abilities triggers so not needed here
            game.fireEvent(new GameEvent(GameEvent.EventType.LOST_CONTROL, objectId, null, beforeResetControllerId));
            game.fireEvent(new GameEvent(GameEvent.EventType.GAINED_CONTROL, objectId, null, controllerId));

            return true;
        } else if (isCopy()) {// Because the previous copied abilities can be from another controller - change controller in any case for abilities
            this.getAbilities(game).setControllerId(controllerId);
            game.getContinuousEffects().setController(objectId, controllerId);
        }
        return false;
    }

    @Override
    public UUID getAttachedTo() {
        return attachedTo;
    }

    @Override
    public int getAttachedToZoneChangeCounter() {
        return attachedToZoneChangeCounter;
    }

    @Override
    public void addConnectedCard(String key, UUID connectedCard) {
        if (this.connectedCards.containsKey(key)) {
            this.connectedCards.get(key).add(connectedCard);
        } else {
            List<UUID> list = new ArrayList<>();
            list.add(connectedCard);
            this.connectedCards.put(key, list);
        }
    }

    @Override
    public List<UUID> getConnectedCards(String key) {
        return this.connectedCards.getOrDefault(key, emptyList);
    }

    @Override
    public void clearConnectedCards(String key) {
        if (this.connectedCards.containsKey(key)) {
            this.connectedCards.get(key).clear();
        }
    }

    @Override
    public void unattach(Game game) {
        this.attachedTo = null;
        this.addInfo("attachedTo", null, game);
    }

    @Override
    public void attachTo(UUID attachToObjectId, Ability source, Game game) {
        // 701.3a - Permanents can be attached to an object or player
        if (this.attachedTo != null && !Objects.equals(this.attachedTo, attachToObjectId)) {
            Permanent attachedToUntilNowObject = game.getPermanent(this.attachedTo);
            if (attachedToUntilNowObject != null) {
                attachedToUntilNowObject.removeAttachment(this.objectId, source, game);
            } else {
                Card attachedToUntilNowCard = game.getCard(this.attachedTo);
                if (attachedToUntilNowCard != null) {
                    attachedToUntilNowCard.removeAttachment(this.objectId, source, game);
                } else {
                    Player attachedToUntilNowPlayer = game.getPlayer(this.attachedTo);
                    if (attachedToUntilNowPlayer != null) {
                        attachedToUntilNowPlayer.removeAttachment(this, source, game);
                    }
                }
            }

        }
        this.attachedTo = attachToObjectId;
        this.attachedToZoneChangeCounter = game.getState().getZoneChangeCounter(attachToObjectId);
        for (Ability ability : this.getAbilities()) {
            for (Effect value : ability.getEffects(game, EffectType.CONTINUOUS)) {
                ContinuousEffect effect = (ContinuousEffect) value;
                game.getContinuousEffects().setOrder(effect);
                // It's important to update the timestamp of the copied effect in ContinuousEffects because it does the action
                for (ContinuousEffect conEffect : game.getContinuousEffects().getLayeredEffects(game)) {
                    if (conEffect.getId().equals(effect.getId())) {
                        game.getContinuousEffects().setOrder(conEffect);
                    }
                }
            }
        }

        // Reset "attached to" tooltip before potentially adding it
        this.addInfo("attachedTo", null, game);
        if (this.attachedTo != null) {
            Permanent attachedToPerm = game.getPermanent(this.getAttachedTo());
            // If what this permanent is attached to isn't also a permanent, such as a
            // player or card in graveyard, it is important to mention what it is attached
            // to in the tooltip. The rules let you attach a permanent to any kind of object
            // or player, although currently the only objects it's possible to attach a
            // permanent to are another permanent or a card. But to help future-proof this,
            // we'll generalise to objects.
            if (attachedToPerm == null) {
                MageObject attachedToObject = game.getObject(this.getAttachedTo());
                if (attachedToObject != null) {
                    this.addInfo("attachedTo",
                            CardUtil.addToolTipMarkTags("Attached to: " + attachedToObject.getIdName()), game);
                } else {
                    Player attachedToPlayer = game.getPlayer(this.getAttachedTo());
                    if (attachedToPlayer != null) {
                        this.addInfo("attachedTo",
                                CardUtil.addToolTipMarkTags("Attached to: " + attachedToPlayer.getName()), game);
                    }
                }
            }
        }
    }

    @Override
    public boolean isDeathtouched() {
        return deathtouched;
    }

    @Override
    public int getDamage() {
        return this.damage;
    }

    @Override
    public int damage(int damage, Ability source, Game game) {
        return damage(damage, source.getSourceId(), source, game);
    }

    @Override
    public int damage(int damage, UUID attackerId, Ability source, Game game) {
        return doDamage(damage, attackerId, source, game, true, false, false, null);
    }

    @Override
    public int damage(int damage, UUID attackerId, Ability source, Game game, boolean combat, boolean preventable) {
        return doDamage(damage, attackerId, source, game, preventable, combat, false, null);
    }

    @Override
    public int damage(int damage, UUID attackerId, Ability source, Game game, boolean combat, boolean preventable, List<UUID> appliedEffects) {
        return doDamage(damage, attackerId, source, game, preventable, combat, false, appliedEffects);
    }

    /**
     * @param damageAmount
     * @param attackerId   id of the permanent or player who make damage (source.getSourceId() in most cases)
     * @param source
     * @param game
     * @param preventable
     * @param combat
     * @param markDamage   If true, damage will be dealt later in applyDamage
     *                     method, uses only in inner markDamage.
     * @return
     */
    private int doDamage(int damageAmount, UUID attackerId, Ability source, Game game, boolean preventable, boolean combat, boolean markDamage, List<UUID> appliedEffects) {
        if (damageAmount < 1) {
            return 0;
        }
        DamageEvent event = new DamagePermanentEvent(objectId, attackerId, controllerId, damageAmount, preventable, combat);
        event.setAppliedEffects(appliedEffects);
        if (game.replaceEvent(event)) {
            return 0;
        }
        int actualDamageDone = checkProtectionAbilities(event, attackerId, source, game);
        if (actualDamageDone < 1) {
            return 0;
        }
        int lethal = getLethalDamage(attackerId, game);
        MageObject attacker = game.getObject(attackerId);
        if (this.isCreature(game)) {
            if (checkWither(event, attacker, game)) {
                if (markDamage) {
                    // mark damage only
                    markDamage(CounterType.M1M1.createInstance(actualDamageDone), attacker, true);
                } else {
                    Ability damageSourceAbility = null;
                    if (attacker instanceof Permanent) {
                        damageSourceAbility = ((Permanent) attacker).getSpellAbility();
                    }
                    // deal damage immediately
                    addCounters(CounterType.M1M1.createInstance(actualDamageDone), game.getControllerId(attackerId), damageSourceAbility, game);
                }
            } else {
                this.damage = CardUtil.overflowInc(this.damage, actualDamageDone);
            }
        }
        if (this.isPlaneswalker(game)) {
            int loyalty = getCounters(game).getCount(CounterType.LOYALTY);
            int countersToRemove = Math.min(actualDamageDone, loyalty);
            if (attacker != null && markDamage) {
                markDamage(CounterType.LOYALTY.createInstance(countersToRemove), attacker, false);
            } else {
                removeCounters(CounterType.LOYALTY.getName(), countersToRemove, source, game);
            }
        }
        if (this.isBattle(game)) {
            int defense = getCounters(game).getCount(CounterType.DEFENSE);
            int countersToRemove = Math.min(actualDamageDone, defense);
            if (attacker != null && markDamage) {
                markDamage(CounterType.DEFENSE.createInstance(countersToRemove), attacker, false);
            } else {
                removeCounters(CounterType.DEFENSE.getName(), countersToRemove, source, game);
            }
        }
        DamagedEvent damagedEvent = new DamagedPermanentEvent(this.getId(), attackerId, this.getControllerId(), actualDamageDone, combat);
        damagedEvent.setExcess(actualDamageDone - lethal);
        game.fireEvent(damagedEvent);
        game.getState().addSimultaneousDamage(damagedEvent, game);
        UUID sourceControllerId = null;
        Abilities sourceAbilities = null;
        attacker = game.getPermanentOrLKIBattlefield(attackerId);
        if (attacker == null) {
            StackObject stackObject = game.getStack().getStackObject(attackerId);
            if (stackObject != null) {
                attacker = stackObject.getStackAbility().getSourceObject(game);
            } else {
                attacker = game.getObject(attackerId);
            }
            if (attacker instanceof Spell) {
                sourceAbilities = ((Spell) attacker).getAbilities(game);
                sourceControllerId = ((Spell) attacker).getControllerId();
            } else if (attacker instanceof Card) {
                sourceAbilities = ((Card) attacker).getAbilities(game);
                sourceControllerId = ((Card) attacker).getOwnerId();
            } else if (attacker instanceof CommandObject) {
                sourceControllerId = ((CommandObject) attacker).getControllerId();
                sourceAbilities = attacker.getAbilities();
            } else {
                attacker = null;
            }
        } else {
            sourceAbilities = ((Permanent) attacker).getAbilities(game);
            sourceControllerId = ((Permanent) attacker).getControllerId();
        }
        if (attacker != null && sourceAbilities != null) {
            if (sourceAbilities.containsKey(LifelinkAbility.getInstance().getId())) {
                if (markDamage) {
                    game.getPermanent(attackerId).markLifelink(actualDamageDone);
                } else {
                    Player player = game.getPlayer(sourceControllerId);
                    player.gainLife(actualDamageDone, game, source);
                }
            }
            if (sourceAbilities.containsKey(DeathtouchAbility.getInstance().getId())) {
                deathtouched = true;
            }
            if (dealtDamageByThisTurn == null) {
                dealtDamageByThisTurn = new HashSet<>();
            }
            // Unstable ability - Earl of Squirrel
            if (sourceAbilities.containsKey(SquirrellinkAbility.getInstance().getId())) {
                Player player = game.getPlayer(sourceControllerId);
                new SquirrelToken().putOntoBattlefield(actualDamageDone, game, source, player.getId());
            }
            dealtDamageByThisTurn.add(new MageObjectReference(attacker, game));
        }
        if (attacker == null) {
            game.informPlayers(getLogName() + " gets " + actualDamageDone + " damage");
        } else {
            game.informPlayers(attacker.getLogName() + " deals " + actualDamageDone + " damage to " + getLogName());
        }
        return actualDamageDone;
    }

    private static boolean checkWither(DamageEvent event, MageObject attacker, Game game) {
        if (event.isAsThoughWither() || event.isAsThoughInfect()) {
            return true;
        }
        if (attacker == null) {
            return false;
        }
        Abilities abilities;
        if (attacker instanceof Card) {
            abilities = ((Card) attacker).getAbilities(game);
        } else {
            abilities = attacker.getAbilities();
        }
        return abilities.containsKey(InfectAbility.getInstance().getId())
                || abilities.containsKey(WitherAbility.getInstance().getId());
    }

    @Override
    public void markLifelink(int damage) {
        markedLifelink += damage;
    }

    @Override
    public int markDamage(int damageAmount, UUID attackerId, Ability source, Game game, boolean preventable, boolean combat) {
        return doDamage(damageAmount, attackerId, source, game, preventable, combat, true, null);
    }

    @Override
    public int applyDamage(Game game) {
        if (markedLifelink > 0) {
            Player player = game.getPlayer(this.getControllerId());
            player.gainLife(markedLifelink, game, null);
            markedLifelink = 0;
        }
        if (markedDamage == null) {
            return 0;
        }
        for (MarkedDamageInfo mdi : markedDamage) {
            Ability source = null;
            if (mdi.sourceObject instanceof PermanentToken) {
                /* Tokens don't have a spellAbility. We must make a phony one as the source so the events in addCounters
                 * can trace the source back to an object/controller.
                 */
                source = new SpellAbility(null, ((PermanentToken) mdi.sourceObject).name);
                source.setSourceId(((PermanentToken) mdi.sourceObject).objectId);
            } else if (mdi.sourceObject instanceof Permanent) {
                source = ((Permanent) mdi.sourceObject).getSpellAbility();
            }
            if (mdi.addCounters) {
                addCounters(mdi.counter, game.getControllerId(mdi.sourceObject.getId()), source, game);
            } else {
                removeCounters(mdi.counter, source, game);
            }
        }
        markedDamage.clear();
        return 0;
    }

    @Override
    public int getLethalDamage(UUID attackerId, Game game) {
        int lethal = Integer.MAX_VALUE;
        if (this.isCreature(game)) {
            if (game.getState().getActivePowerInsteadOfToughnessForDamageLethalityFilters().stream().anyMatch(f -> f.match(this, game))) {
                lethal = power.getValue();
            } else {
                lethal = toughness.getValue();
            }
            lethal = Math.max(lethal - this.damage, 0);
            Card attacker = game.getPermanent(attackerId);
            if (attacker == null) {
                attacker = game.getCard(attackerId);
            }
            if (attacker != null && attacker.getAbilities(game).containsKey(DeathtouchAbility.getInstance().getId())) {
                lethal = Math.min(1, lethal);
            }
        }
        if (this.isPlaneswalker(game)) {
            lethal = Math.min(lethal, this.getCounters(game).getCount(CounterType.LOYALTY));
        }
        if (this.isBattle(game)) {
            lethal = Math.min(lethal, this.getCounters(game).getCount(CounterType.DEFENSE));
        }
        return lethal;
    }

    @Override
    public void removeAllDamage(Game game) {
        damage = 0;
        deathtouched = false;
    }

    private int checkProtectionAbilities(GameEvent event, UUID attackerId, Ability source, Game game) {
        MageObject attacker = game.getObject(attackerId);
        if (attacker != null && hasProtectionFrom(attacker, game)) {
            GameEvent preventEvent = new PreventDamageEvent(this.getId(), attackerId, source, this.getControllerId(), event.getAmount(), ((DamageEvent) event).isCombatDamage());
            if (!game.replaceEvent(preventEvent)) {
                int preventedDamage = event.getAmount();
                event.setAmount(0);
                game.fireEvent(new PreventedDamageEvent(this.getId(), attackerId, source, this.getControllerId(), preventedDamage));
                return 0;
            }
        }
        return event.getAmount();
    }

    private void markDamage(Counter counter, MageObject source, boolean addCounters) {
        if (markedDamage == null) {
            markedDamage = new ArrayList<>();
        }
        markedDamage.add(new MarkedDamageInfo(counter, source, addCounters));
    }

    @Override
    public boolean entersBattlefield(Ability source, Game game, Zone fromZone, boolean fireEvent) {
        controlledFromStartOfControllerTurn = false;
        if (this.isFaceDown(game)) { // ?? add morphed/manifested here ???
            // remove some attributes here, because first apply effects comes later otherwise abilities (e.g. color related) will unintended trigger
            MorphAbility.setPermanentToFaceDownCreature(this, this, game);
        }

        if (game.replaceEvent(new EntersTheBattlefieldEvent(this, source, getControllerId(), fromZone, EnterEventType.SELF))) {
            return false;
        }
        EntersTheBattlefieldEvent event = new EntersTheBattlefieldEvent(this, source, getControllerId(), fromZone);
        if (game.replaceEvent(event)) {
            return false;
        }
        if (this.isPlaneswalker(game)) {
            int loyalty;
            if (this.getStartingLoyalty() == -2) {
                loyalty = source.getManaCostsToPay().getX();
            } else {
                loyalty = this.getStartingLoyalty();
            }
            int countersToAdd;
            if (this.hasAbility(CompleatedAbility.getInstance(), game)) {
                countersToAdd = loyalty - 2 * source.getManaCostsToPay().getPhyrexianPaid();
            } else {
                countersToAdd = loyalty;
            }
            if (countersToAdd > 0) {
                this.addCounters(CounterType.LOYALTY.createInstance(countersToAdd), source, game);
            }
        }
        if (this.isBattle(game)) {
            int defense;
            if (this.getStartingDefense() == -2) {
                defense = source.getManaCostsToPay().getX();
            } else {
                defense = this.getStartingDefense();
            }
            if (defense > 0) {
                this.addCounters(CounterType.DEFENSE.createInstance(defense), source, game);
            }
            this.chooseProtector(game, source);
        }
        if (!fireEvent) {
            return false;
        }
        game.addSimultaneousEvent(event);
        return true;
    }

    @Override
    public boolean canBeTargetedBy(MageObject source, UUID sourceControllerId, Game game) {
        if (source != null) {
            if (abilities.containsKey(ShroudAbility.getInstance().getId())) {
                if (null == game.getContinuousEffects().asThough(this.getId(), AsThoughEffectType.SHROUD, null, sourceControllerId, game)) {
                    return false;
                }
            }

            if (game.getPlayer(this.getControllerId()).hasOpponent(sourceControllerId, game)
                    && null == game.getContinuousEffects().asThough(this.getId(), AsThoughEffectType.HEXPROOF, null, sourceControllerId, game)
                    && abilities.stream()
                    .filter(HexproofBaseAbility.class::isInstance)
                    .map(HexproofBaseAbility.class::cast)
                    .anyMatch(ability -> ability.checkObject(source, game))) {
                return false;
            }

            if (hasProtectionFrom(source, game)) {
                return false;
            }

            // example: Fiendslayer Paladin tried to target with Ultimate Price
            return !game.getContinuousEffects().preventedByRuleModification(
                    new TargetEvent(this, source.getId(), sourceControllerId),
                    null,
                    game,
                    true
            );
        }

        return true;
    }

    @Override
    public boolean hasProtectionFrom(MageObject source, Game game) {
        for (ProtectionAbility ability : this.getAbilities(game).getProtectionAbilities()) {
            if (!ability.canTarget(source, game)) {
                return true;
            }
        }
        return false;
    }

    @Override
    public boolean cantBeAttachedBy(MageObject attachment, Ability source, Game game, boolean silentMode) {
        for (ProtectionAbility ability : this.getAbilities(game).getProtectionAbilities()) {
            if ((!attachment.hasSubtype(SubType.AURA, game) || ability.removesAuras())
                    && (!attachment.hasSubtype(SubType.EQUIPMENT, game) || ability.removesEquipment())
                    && !attachment.getId().equals(ability.getAuraIdNotToBeRemoved())
                    && !ability.canTarget(attachment, game)) {
                return !ability.getDoesntRemoveControlled() || isControlledBy(game.getControllerId(attachment.getId()));
            }
        }
        return game.getContinuousEffects().preventedByRuleModification(new StayAttachedEvent(this.getId(), attachment.getId(), source), null, game, silentMode);
    }

    @Override
    public boolean destroy(Ability source, Game game) {
        return destroy(source, game, false);
    }

    @Override
    public boolean destroy(Ability source, Game game, boolean noRegen) {
        // Only permanents on the battlefield can be destroyed
        if (!game.getState().getZone(getId()).equals(Zone.BATTLEFIELD)) {
            return false;
        }
        //20091005 - 701.6
        if (abilities.containsKey(IndestructibleAbility.getInstance().getId())) {
            return false;
        }

        if (!game.replaceEvent(GameEvent.getEvent(GameEvent.EventType.DESTROY_PERMANENT, objectId, source, controllerId, noRegen ? 1 : 0))) {
            // this means destroy was successful, if object movement to graveyard will be replaced (e.g. commander to command zone) it's still
            // handled as successful destroying (but not as successful "dies this way" for destroying).
            if (moveToZone(Zone.GRAVEYARD, source, game, false)) {
                String logName;
                Card card = game.getCard(this.getId());
                if (card != null) {
                    logName = card.getLogName();
                } else {
                    logName = this.getLogName();
                }
                if (this.isCreature(game)) {
                    game.informPlayers(logName + " died" + CardUtil.getSourceLogName(game, " by ", source, "", ""));
                } else {
                    game.informPlayers(logName + " was destroyed" + CardUtil.getSourceLogName(game, " by ", source, "", ""));
                }
                game.fireEvent(GameEvent.getEvent(GameEvent.EventType.DESTROYED_PERMANENT, objectId, source, controllerId));
            }
            return true;
        }
        return false;
    }

    @Override
    public boolean sacrifice(Ability source, Game game) {
        //20091005 - 701.13
        if (isPhasedIn() && !game.replaceEvent(GameEvent.getEvent(GameEvent.EventType.SACRIFICE_PERMANENT, objectId, source, controllerId))) {
            // Commander replacement effect or Rest in Peace (exile instead of graveyard) in play does not prevent successful sacrifice
            // so the return value of the moveToZone is not taken into account here
            moveToZone(Zone.GRAVEYARD, source, game, false);
            Player player = game.getPlayer(getControllerId());
            if (player != null) {
                game.informPlayers(player.getLogName() + " sacrificed " + this.getLogName() + CardUtil.getSourceLogName(game, source));
            }
            game.fireEvent(GameEvent.getEvent(GameEvent.EventType.SACRIFICED_PERMANENT, objectId, source, controllerId));
            return true;
        }
        return false;
    }

    @Override
    public boolean regenerate(Ability source, Game game) {
        //20110930 - 701.12
        if (!game.replaceEvent(GameEvent.getEvent(GameEvent.EventType.REGENERATE, objectId, source, controllerId))) {
            this.tap(source, game);
            this.removeFromCombat(game);
            this.removeAllDamage(game);

            // remove one regen shield
            RegenerateSourceEffect.decRegenerationShieldsAmount(game, this.getId());

            game.fireEvent(GameEvent.getEvent(GameEvent.EventType.REGENERATED, objectId, source, controllerId));
            return true;
        }
        return false;
    }

    @Override
    public void addPower(int power) {
        this.power.increaseBoostedValue(power);
    }

    @Override
    public void addToughness(int toughness) {
        this.toughness.increaseBoostedValue(toughness);
    }

    /**
     * Simple event without source
     *
     * @param eventType
     * @param game
     */
    protected void fireEvent(EventType eventType, Game game) {
        game.fireEvent(GameEvent.getEvent(eventType, this.objectId, null, this.controllerId));
    }

    /**
     * Simple event without source
     *
     * @param eventType
     * @param game
     * @return
     */
    protected boolean replaceEvent(EventType eventType, Game game) {
        return game.replaceEvent(GameEvent.getEvent(eventType, this.objectId, null, this.controllerId));
    }

    @Override
    public boolean canAttack(UUID defenderId, Game game) {
        if (tapped) {
            return false;
        }
        return canAttackInPrinciple(defenderId, game);
    }

    @Override
    public boolean canBeAttacked(UUID attackerId, UUID playerToAttack, Game game) {
        if (isPlaneswalker(game)) {
            return isControlledBy(playerToAttack);
        }
        if (isBattle(game)) {
            return isProtectedBy(playerToAttack);
        }
        return false;
    }

    @Override
    public boolean canAttackInPrinciple(UUID defenderId, Game game) {
        if (isBattle(game)) {
            // battles can never attack
            return false;
        }
        ApprovingObject approvingObject = game.getContinuousEffects().asThough(
                this.objectId, AsThoughEffectType.ATTACK_AS_HASTE, null, defenderId, game
        );
        if (hasSummoningSickness() && approvingObject == null) {
            return false;
        }
        //20101001 - 508.1c
        if (defenderId == null) {
            if (game.getCombat()
                    .getDefenders()
                    .stream()
                    .noneMatch(defenderToCheckId -> canAttackCheckRestrictionEffects(defenderToCheckId, game))) {
                return false;
            }
        } else if (!canAttackCheckRestrictionEffects(defenderId, game)) {
            return false;
        }

        return !abilities.containsKey(DefenderAbility.getInstance().getId())
                || null != game.getContinuousEffects().asThough(this.objectId, AsThoughEffectType.ATTACK, null, this.getControllerId(), game);
    }

    private boolean canAttackCheckRestrictionEffects(UUID defenderId, Game game) {
        //20101001 - 508.1c
        for (Map.Entry<RestrictionEffect, Set<Ability>> effectEntry : game.getContinuousEffects().getApplicableRestrictionEffects(this, game).entrySet()) {
            if (!effectEntry.getKey().canAttack(game, true)) {
                return false;
            }
            for (Ability ability : effectEntry.getValue()) {
                if (!effectEntry.getKey().canAttack(this, defenderId, ability, game, true)) {
                    return false;
                }
            }
        }
        return true;
    }

    @Override
    public boolean canBlock(UUID attackerId, Game game) {
        if (tapped && game.getState().getContinuousEffects().asThough(this.getId(), AsThoughEffectType.BLOCK_TAPPED, null, this.getControllerId(), game) == null || isBattle(game)) {
            return false;
        }
        Permanent attacker = game.getPermanent(attackerId);
        if (attacker == null) {
            return false;
        }
        // controller of attacking permanent must be an opponent
        if (!game.getPlayer(this.getControllerId()).hasOpponent(attacker.getControllerId(), game)) {
            return false;
        }
        //20101001 - 509.1b
        // check blocker restrictions
        for (Map.Entry<RestrictionEffect, Set<Ability>> entry : game.getContinuousEffects().getApplicableRestrictionEffects(this, game).entrySet()) {
            for (Ability ability : entry.getValue()) {
                if (!entry.getKey().canBlock(attacker, this, ability, game, true)) {
                    return false;
                }
            }
        }
        // check also attacker's restriction effects
        for (Map.Entry<RestrictionEffect, Set<Ability>> restrictionEntry : game.getContinuousEffects().getApplicableRestrictionEffects(attacker, game).entrySet()) {
            for (Ability ability : restrictionEntry.getValue()) {
                if (!restrictionEntry.getKey().canBeBlocked(attacker, this, ability, game, true)) {
                    return false;
                }
            }
        }
        return !attacker.hasProtectionFrom(this, game);
    }

    @Override
    public boolean canBlockAny(Game game) {
        if (tapped && null == game.getState().getContinuousEffects().asThough(this.getId(), AsThoughEffectType.BLOCK_TAPPED, null, this.getControllerId(), game)) {
            return false;
        }

        //20101001 - 509.1b
        for (Map.Entry<RestrictionEffect, Set<Ability>> entry : game.getContinuousEffects().getApplicableRestrictionEffects(this, game).entrySet()) {
            RestrictionEffect effect = entry.getKey();
            for (Ability ability : entry.getValue()) {
                if (!effect.canBlock(null, this, ability, game, true)) {
                    return false;
                }
            }
        }

        return true;
    }

    /**
     * Checks by restriction effects if the permanent can use activated
     * abilities
     *
     * @param game
     * @return true - permanent can use activated abilities
     */
    @Override
    public boolean canUseActivatedAbilities(Game game) {
        for (Map.Entry<RestrictionEffect, Set<Ability>> entry : game.getContinuousEffects().getApplicableRestrictionEffects(this, game).entrySet()) {
            RestrictionEffect effect = entry.getKey();
            for (Ability ability : entry.getValue()) {
                if (!effect.canUseActivatedAbilities(this, ability, game, true)) {
                    return false;
                }
            }
        }
        return true;
    }

    @Override
    public void setAttacking(boolean attacking) {
        this.attacking = attacking;
    }

    @Override
    public void setBlocking(int blocking) {
        this.blocking = blocking;
    }

    @Override
    public void setMaxBlocks(int maxBlocks) {
        this.maxBlocks = maxBlocks;
    }

    @Override
    public void setMinBlockedBy(int minBlockedBy) {
        this.minBlockedBy = minBlockedBy;
    }

    @Override
    public void setMaxBlockedBy(int maxBlockedBy) {
        this.maxBlockedBy = maxBlockedBy;
    }

    @Override
    public boolean removeFromCombat(Game game) {
        return removeFromCombat(game, true);
    }

    @Override
    public boolean removeFromCombat(Game game, boolean withEvent) {
        if (this.isAttacking() || this.blocking > 0) {
            return game.getCombat().removeFromCombat(objectId, game, withEvent);
        } else if (this.isPlaneswalker(game) && game.getCombat().getDefenders().contains(getId())) {
            game.getCombat().removeDefendingPermanentFromCombat(objectId, game);
        }
        return false;
    }

    @Override
    public boolean imprint(UUID imprintedCard, Game game) {
        if (!game.getExile().containsId(imprintedCard, game)) {
            return false;
        }
        if (connectedCards.containsKey("imprint")) {
            if (!this.connectedCards.get("imprint").contains(imprintedCard)) {
                this.connectedCards.get("imprint").add(imprintedCard);
            }
        } else {
            List<UUID> imprinted = new ArrayList<>();
            imprinted.add(imprintedCard);
            this.connectedCards.put("imprint", imprinted);
        }
        return true;
    }

    @Override
    public boolean clearImprinted(Game game) {
        this.connectedCards.put("imprint", new ArrayList<>());
        return true;
    }

    @Override
    public List<UUID> getImprinted() {
        return this.connectedCards.getOrDefault("imprint", emptyList);
    }

    @Override
    public Set<MageObjectReference> getDealtDamageByThisTurn() {
        if (dealtDamageByThisTurn == null) {
            return new HashSet<>();
        }
        return dealtDamageByThisTurn;
    }

    @Override
    public boolean isTransformed() {
        return this.transformed;
    }

    @Override
    public void setTransformed(boolean value) {
        this.transformed = value;
    }

    @Override
    public boolean isMonstrous() {
        return this.monstrous;
    }

    @Override
    public void setMonstrous(boolean value) {
        this.monstrous = value;
    }

    @Override
    public boolean isRenowned() {
        return this.renowned;
    }

    @Override
    public void setRenowned(boolean value) {
        this.renowned = value;
    }

    // Used as key for the ring bearer info.
    private static final String ringbearerInfoKey = "IS_RINGBEARER";

    @Override
    public void setRingBearer(Game game, boolean value) {
        if (value == this.ringBearerFlag) {
            return;
        }

        if (value) {
            // The player may have another Ringbearer. We need to clear it if so.
            //
            // 701.52a Certain spells and abilities have the text “the Ring tempts you.”
            // Each time the Ring tempts you, choose a creature you control.
            // That creature becomes your Ring-bearer until another creature
            // becomes your Ring-bearer or another player gains control of it.
            Player player = game.getPlayer(getControllerId());
            String playername = "";
            if (player != null) {
                playername = player.getLogName();
                Permanent existingRingbearer = player.getRingBearer(game);
                if (existingRingbearer != null && existingRingbearer.getId() != this.getId()) {
                    existingRingbearer.setRingBearer(game, false);
                }
            }

            addInfo(ringbearerInfoKey, CardUtil.addToolTipMarkTags("Is " + playername + "'s Ring-bearer"), game);
        } else {
            addInfo(ringbearerInfoKey, null, game);
        }

        this.ringBearerFlag = value;
    }

    @Override
    public int getClassLevel() {
        return classLevel;
    }

    @Override
    public boolean setClassLevel(int classLevel) {
        // can level up to next (+1) level only
        if (this.classLevel == classLevel - 1) {
            this.classLevel = classLevel;
            return true;
        }
        return false;
    }

    @Override
    public void addGoadingPlayer(UUID playerId) {
        this.goadingPlayers.add(playerId);
    }

    @Override
    public Set<UUID> getGoadingPlayers() {
        return goadingPlayers;
    }

    @Override
    public void chooseProtector(Game game, Ability source) {
        Set<UUID> opponents = game.getOpponents(this.getControllerId());
        Player controller = game.getPlayer(this.getControllerId());
        if (controller == null) {
            return;
        }

        Player newProtector;
        if (opponents.size() > 1) {
            TargetPlayer target = new TargetPlayer(new FilterOpponent("protector for " + getName()));
            target.setNotTarget(true);
            target.setRequired(true);
            controller.choose(Outcome.Neutral, target, source, game);
            newProtector = game.getPlayer(target.getFirstTarget());
        } else if (opponents.size() == 1) {
            newProtector = game.getPlayer(opponents.iterator().next());
        } else {
            newProtector = null;
        }

        if (newProtector != null) {
            String protectorName = newProtector.getLogName();
            game.informPlayers(protectorName + " has been chosen to protect " + this.getLogName());
            this.addInfo("protector", "Protected by " + protectorName, game);
            this.setProtectorId(newProtector.getId());
        } else {
            game.informPlayers(controller.getLogName() + " remains in protect of " + this.getLogName() + " as there are no opponents for new protector");
        }
    }

    @Override
    public void setProtectorId(UUID protectorId) {
        this.protectorId = protectorId;
    }

    @Override
    public UUID getProtectorId() {
        return protectorId;
    }

    @Override
    public boolean isProtectedBy(UUID playerId) {
        return protectorId != null && protectorId.equals(playerId);
    }

    @Override
    public void setPairedCard(MageObjectReference pairedCard) {
        this.pairedPermanent = pairedCard;
        if (pairedCard == null) {
            // remove existing soulbond info text
            this.addInfo("soulbond", null, null);
        }
    }

    @Override
    public MageObjectReference getPairedCard() {
        return pairedPermanent;
    }

    @Override
    public void clearPairedCard() {
        this.pairedPermanent = null;
    }

    @Override
    public void addBandedCard(UUID bandedCard) {
        if (!this.bandedCards.contains(bandedCard)) {
            this.bandedCards.add(bandedCard);
        }
    }

    @Override
    public void removeBandedCard(UUID bandedCard) {
        this.bandedCards.remove(bandedCard);
    }

    @Override
    public List<UUID> getBandedCards() {
        return bandedCards;
    }

    @Override
    public void clearBandedCards() {
        this.bandedCards.clear();
    }

    @Override
    public String getLogName() {
        if (name.isEmpty()) {
            if (faceDown) {
                return GameLog.getNeutralColoredText("face down creature");
            } else {
                return GameLog.getNeutralColoredText("a creature without name");
            }
        }
        return GameLog.getColoredObjectIdName(this);
    }

    @Override
    public boolean isManifested() {
        return manifested;
    }

    @Override
    public void setManifested(boolean value) {
        manifested = value;
    }

    @Override
    public boolean isMorphed() {
        return morphed;
    }

    @Override
    public void setMorphed(boolean value) {
        morphed = value;
    }

    @Override
    public void setRarity(Rarity rarity) {
        this.rarity = rarity;
    }

    @Override
    public void setFlipCard(boolean flipCard) {
        this.flipCard = flipCard;
    }

    @Override
    public void setFlipCardName(String flipCardName) {
        this.flipCardName = flipCardName;
    }

    @Override
<<<<<<< HEAD
    public boolean isRingBearer(Game game) {
        Player player = game.getPlayer(getControllerId());
        return player != null && this.equals(player.getRingBearer(game));
=======
    public void setSecondCardFace(Card card) {
        this.secondSideCard = card;
    }

    @Override
    public boolean isRingBearer() {
        return ringBearerFlag;
>>>>>>> 9a37b26f
    }

    @Override
    public boolean fight(Permanent fightTarget, Ability source, Game game) {
        return this.fight(fightTarget, source, game, true);
    }

    @Override
    public boolean fight(Permanent fightTarget, Ability source, Game game, boolean batchTrigger) {
        // double fight events for each creature
        game.fireEvent(GameEvent.getEvent(GameEvent.EventType.FIGHTED_PERMANENT, fightTarget.getId(), source, source.getControllerId()));
        game.fireEvent(GameEvent.getEvent(GameEvent.EventType.FIGHTED_PERMANENT, getId(), source, source.getControllerId()));
        damage(fightTarget.getPower().getValue(), fightTarget.getId(), source, game);
        fightTarget.damage(getPower().getValue(), getId(), source, game);

        if (batchTrigger) {
            Set<MageObjectReference> morSet = new HashSet<>();
            morSet.add(new MageObjectReference(this, game));
            morSet.add(new MageObjectReference(fightTarget, game));
            String data = UUID.randomUUID().toString();
            game.getState().setValue("batchFight_" + data, morSet);
            game.fireEvent(GameEvent.getEvent(GameEvent.EventType.BATCH_FIGHT, getId(), source, source.getControllerId(), data, 0));
        }

        return true;
    }

    @Override
    public int getCreateOrder() {
        return createOrder;
    }

    @Override
    public void setCreateOrder(int createOrder) {
        this.createOrder = createOrder;
    }

    @Override
    public ObjectColor getColor() {
        return color;
    }

    @Override
    public ObjectColor getColor(Game game) {
        return color;
    }

    //20180810 - 701.3d
    //If an object leaves the zone it's in, all attached permanents become unattached
    //note that this code doesn't actually detach anything, and is a bit of a bandaid
    public void detachAllAttachments(Game game) {
        for (UUID attachmentId : getAttachments()) {
            Permanent attachment = game.getPermanent(attachmentId);
            Card attachmentCard = game.getCard(attachmentId);
            if (attachment != null && attachmentCard != null) {
                //make bestow cards and licids into creatures
                //aura test to stop bludgeon brawl shenanigans from using this code
                //consider adding code to handle that case?
                if (attachment.hasSubtype(SubType.AURA, game) && attachmentCard.isCreature(game)) {
                    BestowAbility.becomeCreature(attachment, game);
                }
            }
        }
    }

    @Override
    public boolean moveToZone(Zone toZone, Ability source, Game game, boolean flag, List<UUID> appliedEffects) {
        Zone fromZone = game.getState().getZone(objectId);
        Player controller = game.getPlayer(controllerId);
        if (controller != null) {
            ZoneChangeEvent event = new ZoneChangeEvent(this, source, controllerId, fromZone, toZone, appliedEffects);
            ZoneChangeInfo zoneChangeInfo;
            if (toZone == Zone.LIBRARY) {
                zoneChangeInfo = new ZoneChangeInfo.Library(event, flag /* put on top */);
            } else {
                zoneChangeInfo = new ZoneChangeInfo(event);
            }
            boolean successfullyMoved = ZonesHandler.moveCard(zoneChangeInfo, game, source);
            //20180810 - 701.3d
            detachAllAttachments(game);
            return successfullyMoved;
        }
        return false;
    }

    @Override
    public boolean moveToExile(UUID exileId, String name, Ability source, Game game, List<UUID> appliedEffects) {
        Zone fromZone = game.getState().getZone(objectId);
        ZoneChangeEvent event = new ZoneChangeEvent(this, source, ownerId, fromZone, Zone.EXILED, appliedEffects);
        ZoneChangeInfo.Exile zcInfo = new ZoneChangeInfo.Exile(event, exileId, name);

        boolean successfullyMoved = ZonesHandler.moveCard(zcInfo, game, source);
        //20180810 - 701.3d
        detachAllAttachments(game);
        return successfullyMoved;
    }
}<|MERGE_RESOLUTION|>--- conflicted
+++ resolved
@@ -1825,19 +1825,8 @@
     }
 
     @Override
-<<<<<<< HEAD
-    public boolean isRingBearer(Game game) {
-        Player player = game.getPlayer(getControllerId());
-        return player != null && this.equals(player.getRingBearer(game));
-=======
-    public void setSecondCardFace(Card card) {
-        this.secondSideCard = card;
-    }
-
-    @Override
     public boolean isRingBearer() {
         return ringBearerFlag;
->>>>>>> 9a37b26f
     }
 
     @Override
