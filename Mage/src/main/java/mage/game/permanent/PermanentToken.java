--- conflicted
+++ resolved
@@ -85,12 +85,8 @@
         this.power.modifyBaseValue(token.getPower().getBaseValueModified());
         this.toughness.modifyBaseValue(token.getToughness().getBaseValueModified());
         this.supertype = token.getSupertype();
-<<<<<<< HEAD
         this.subtype = token.getSubtype(game);
-=======
-        this.subtype = token.getSubtype();
         this.tokenDescriptor = token.getTokenDescriptor();
->>>>>>> 0c89b81d
     }
 
     @Override
