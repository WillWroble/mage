package mage.game.stack;

import mage.MageInt;
import mage.MageObject;
import mage.Mana;
import mage.ObjectColor;
import mage.abilities.*;
import mage.abilities.costs.AlternativeSourceCosts;
import mage.abilities.costs.mana.ActivationManaAbilityStep;
import mage.abilities.costs.mana.ManaCost;
import mage.abilities.costs.mana.ManaCosts;
import mage.abilities.keyword.BestowAbility;
import mage.abilities.keyword.MorphAbility;
import mage.cards.*;
import mage.constants.*;
import mage.counters.Counter;
import mage.counters.Counters;
import mage.filter.FilterMana;
import mage.filter.predicate.mageobject.MageObjectReferencePredicate;
import mage.game.Game;
import mage.game.GameState;
import mage.game.MageObjectAttribute;
import mage.game.events.CopiedStackObjectEvent;
import mage.game.events.ZoneChangeEvent;
import mage.game.permanent.Permanent;
import mage.game.permanent.PermanentCard;
import mage.game.permanent.token.Token;
import mage.players.Player;
import mage.util.CardUtil;
import mage.util.GameLog;
import mage.util.ManaUtil;
import mage.util.SubTypes;
import mage.util.functions.CopyTokenFunction;
import mage.util.functions.StackObjectCopyApplier;
import org.apache.log4j.Logger;

import java.util.*;

/**
 * @author BetaSteward_at_googlemail.com
 */
public class Spell extends StackObjectImpl implements Card {

    private static final Logger logger = Logger.getLogger(Spell.class);

    private final List<SpellAbility> spellAbilities = new ArrayList<>();

    private final Card card;
    private final ObjectColor color;
    private final ObjectColor frameColor;
    private final FrameStyle frameStyle;
    private final SpellAbility ability;
    private final Zone fromZone;
    private final UUID id;
    protected int zoneChangeCounter; // spell's ZCC must be synced with card's on stack or another copied spell

    private UUID controllerId;
    private boolean copy;
    private MageObject copyFrom; // copied card INFO (used to call original adjusters)
    private boolean faceDown;
    private boolean countered;
    private boolean resolving = false;
    private UUID commandedByPlayerId = null; // controller of the spell resolve, example: Word of Command
    private String commandedByInfo; // info about spell commanded, e.g. source
    private int startingLoyalty;
    private int startingDefense;

    private ActivationManaAbilityStep currentActivatingManaAbilitiesStep = ActivationManaAbilityStep.BEFORE;

    public Spell(Card card, SpellAbility ability, UUID controllerId, Zone fromZone, Game game) {
        this(card, ability, controllerId, fromZone, game, false);
    }

    private Spell(Card card, SpellAbility ability, UUID controllerId, Zone fromZone, Game game, boolean isCopy) {
        Card affectedCard = card;
<<<<<<< HEAD
=======

        // TODO: must be removed after transform cards (one side) migrated to MDF engine (multiple sides)
        if (ability.getSpellAbilityCastMode().isTransformed() && affectedCard.getSecondCardFace() != null) {
            // simulate another side as new card (another code part in continues effect from disturb ability)
            affectedCard = TransformAbility.transformCardSpellStatic(card, card.getSecondCardFace(), game);
        }

>>>>>>> 9a37b26f
        this.card = affectedCard;
        this.color = affectedCard.getColor(null).copy();
        this.frameColor = affectedCard.getFrameColor(null).copy();
        this.frameStyle = affectedCard.getFrameStyle();
        this.startingLoyalty = affectedCard.getStartingLoyalty();
        this.startingDefense = affectedCard.getStartingDefense();
        this.id = ability.getId();
        this.zoneChangeCounter = affectedCard.getZoneChangeCounter(game); // sync card's ZCC with spell (copy spell settings)
        this.ability = ability;
        this.ability.setControllerId(controllerId);
        if (ability.getSpellAbilityType() == SpellAbilityType.SPLIT_FUSED) {
            // if this spell is going to be a copy, these abilities will be copied in copySpell
            if (!isCopy) {
                SpellAbility left = ((SplitCard) affectedCard).getLeftHalfCard().getSpellAbility().copy();
                SpellAbility right = ((SplitCard) affectedCard).getRightHalfCard().getSpellAbility().copy();
                left.setSourceId(ability.getSourceId());
                right.setSourceId(ability.getSourceId());
                spellAbilities.add(left);
                spellAbilities.add(right);
            }
        } else {
            spellAbilities.add(ability);
        }
        this.controllerId = controllerId;
        this.fromZone = fromZone;
        this.countered = false;
    }

    protected Spell(final Spell spell) {
        this.id = spell.id;
        this.zoneChangeCounter = spell.zoneChangeCounter;
        for (SpellAbility spellAbility : spell.spellAbilities) {
            this.spellAbilities.add(spellAbility.copy());
        }
        if (spell.spellAbilities.get(0).equals(spell.ability)) {
            this.ability = this.spellAbilities.get(0);
        } else {
            this.ability = spell.ability.copy();
        }
        this.card = spell.card.copy();

        this.fromZone = spell.fromZone;
        this.color = spell.color.copy();
        this.frameColor = spell.color.copy();
        this.frameStyle = spell.frameStyle;

        this.controllerId = spell.controllerId;
        this.copy = spell.copy;
        this.copyFrom = (spell.copyFrom != null ? spell.copyFrom.copy() : null);
        this.faceDown = spell.faceDown;
        this.countered = spell.countered;
        this.resolving = spell.resolving;
        this.commandedByPlayerId = spell.commandedByPlayerId;
        this.commandedByInfo = spell.commandedByInfo;

        this.currentActivatingManaAbilitiesStep = spell.currentActivatingManaAbilitiesStep;
        this.targetChanged = spell.targetChanged;
        this.startingLoyalty = spell.startingLoyalty;
        this.startingDefense = spell.startingDefense;
    }

    public boolean activate(Game game, boolean noMana) {
        setCurrentActivatingManaAbilitiesStep(ActivationManaAbilityStep.BEFORE); // mana payment step started, can use any mana abilities, see AlternateManaPaymentAbility

        if (!ability.activate(game, noMana)) {
            return false;
        }

        // spell can contains multiple abilities to activate (fused split, splice)
        for (SpellAbility spellAbility : spellAbilities) {
            if (ability.equals(spellAbility)) {
                // activated first
                continue;
            }

            boolean payNoMana = noMana;
            // costs for spliced abilities were added to main spellAbility, so pay no mana for spliced abilities
            payNoMana |= spellAbility.getSpellAbilityType() == SpellAbilityType.SPLICE;
            // costs for fused ability pay on first spell activate, so all parts must be without mana
            // see https://github.com/magefree/mage/issues/6603
            payNoMana |= ability.getSpellAbilityType() == SpellAbilityType.SPLIT_FUSED;

            if (!spellAbility.activate(game, payNoMana)) {
                return false;
            }
        }
        setCurrentActivatingManaAbilitiesStep(ActivationManaAbilityStep.NORMAL);
        return true;
    }

    public String getActivatedMessage(Game game) {
        StringBuilder sb = new StringBuilder();
        if (isCopy()) {
            sb.append(" copies ");
        } else {
            sb.append(" casts ");
        }
        return sb.append(ability.getGameLogMessage(game)).toString();
    }

    public String getSpellCastText(Game game) {
        for (Ability spellAbility : getAbilities()) {
            if (spellAbility instanceof MorphAbility
                    && ((AlternativeSourceCosts) spellAbility).isActivated(getSpellAbility(), game)) {
                return "a card face down";
            }
        }

        if (card instanceof AdventureCardSpell) {
            AdventureCard adventureCard = ((AdventureCardSpell) card).getParentCard();
            return GameLog.replaceNameByColoredName(card, getSpellAbility().toString(), adventureCard)
                    + " as Adventure spell of " + GameLog.getColoredObjectIdName(adventureCard);
        }

        if (card instanceof DoubleFacedCardHalf) {
            DoubleFacedCard mdfCard = (DoubleFacedCard) card.getMainCard();
            return GameLog.replaceNameByColoredName(card, getSpellAbility().toString(), mdfCard)
                    + " as side of " + GameLog.getColoredObjectIdName(mdfCard);
        }

        return GameLog.replaceNameByColoredName(card, getSpellAbility().toString());
    }

    @Override
    public String getExpansionSetCode() {
        return card.getExpansionSetCode();
    }

    @Override
    public void setExpansionSetCode(String expansionSetCode) {
        throw new IllegalStateException("Wrong code usage: you can't change set code for the spell");
    }

    @Override
    public String getCardNumber() {
        return card.getCardNumber();
    }

    @Override
    public void setCardNumber(String cardNumber) {
        throw new IllegalStateException("Wrong code usage: you can't change card number for the spell");
    }

    @Override
    public Integer getImageNumber() {
        return card.getImageNumber();
    }

    @Override
    public void setImageNumber(Integer imageNumber) {
        throw new IllegalStateException("Wrong code usage: you can't change image number for the spell");
    }

    @Override
    public boolean resolve(Game game) {
        boolean result;
        Player controller = game.getPlayer(getControllerId());
        if (controller == null) {
            return false;
        }
        this.resolving = true;

        // setup new turn controller for spell's resolve, example: Word of Command
        // original controller will be reset after spell's resolve
        if (commandedByPlayerId != null && !commandedByPlayerId.equals(getControllerId())) {
            Player newTurnController = game.getPlayer(commandedByPlayerId);
            if (newTurnController != null) {
                newTurnController.controlPlayersTurn(game, controller.getId(), commandedByInfo);
            }
        }

        if (this.isInstantOrSorcery(game)) {
            int index = 0;
            result = false;
            boolean legalParts = false;
            boolean notTargeted = true;
            // check for legal parts
            for (SpellAbility spellAbility : this.spellAbilities) {
                // if muliple modes are selected, and there are modes with targets, then at least one mode has to have a legal target or
                // When resolving a fused split spell with multiple targets, treat it as you would any spell with multiple targets.
                // If all targets are illegal when the spell tries to resolve, the spell is countered and none of its effects happen.
                // If at least one target is still legal at that time, the spell resolves, but an illegal target can't perform any actions
                // or have any actions performed on it.
                // if only a spliced spell has targets and all targets ar illegal, the complete spell is countered
                if (hasTargets(spellAbility, game)) {
                    notTargeted = false;
                    legalParts |= spellAbilityHasLegalParts(spellAbility, game);
                }

            }
            // resolve if legal parts
            if (notTargeted || legalParts) {
                for (SpellAbility spellAbility : this.spellAbilities) {
                    // legality of targets is checked only as the spell begins to resolve, not in between modes (spliced spells handeled correctly?)
                    if (spellAbilityCheckTargetsAndDeactivateModes(spellAbility, game)) {
                        for (UUID modeId : spellAbility.getModes().getSelectedModes()) {
                            spellAbility.getModes().setActiveMode(modeId);
                            result |= spellAbility.resolve(game);
                        }
                        index++;
                    }
                }
                if (game.getState().getZone(card.getMainCard().getId()) == Zone.STACK) {
                    if (isCopy()) {
                        // copied spell, only remove from stack
                        game.getStack().remove(this, game);
                    } else {
                        controller.moveCards(card, Zone.GRAVEYARD, ability, game);
                    }
                }
                return result;
            }
            //20091005 - 608.2b
            if (!game.isSimulation()) {
                game.informPlayers(getName() + " has been fizzled.");
            }
            counter(null, /*this.getSpellAbility()*/ game);
            return false;
        } else if (this.isEnchantment(game) && this.hasSubtype(SubType.AURA, game)) {
            if (ability.getTargets().stillLegal(ability, game)) {
                boolean bestow = SpellAbilityCastMode.BESTOW.equals(ability.getSpellAbilityCastMode());
                if (bestow) {
                    // before put to play:
                    // Must be removed first time, after that will be removed by continous effect
                    // Otherwise effects like evolve trigger from creature comes into play event
                    card.removeCardType(CardType.CREATURE);
                    card.addSubType(game, SubType.AURA);
                }
                UUID permId;
                boolean flag;
                if (isCopy()) {
                    Token token = CopyTokenFunction.createTokenCopy(card, game, this);
                    // The token that a resolving copy of a spell becomes isn’t said to have been “created.” (2020-09-25)
                    if (token.putOntoBattlefield(1, game, ability, getControllerId(), false, false, null, null, false)) {
                        permId = token.getLastAddedTokenIds().stream().findFirst().orElse(null);
                        flag = true;
                    } else {
                        permId = null;
                        flag = false;
                    }
                } else {
                    permId = card.getId();
                    flag = controller.moveCards(card, Zone.BATTLEFIELD, ability, game, false, faceDown, false, null);
                }
                if (flag) {
                    if (bestow) {
                        // card will be copied during putOntoBattlefield, so the card of CardPermanent has to be changed
                        // TODO: Find a better way to prevent bestow creatures from being effected by creature affecting abilities
                        Permanent permanent = game.getPermanent(permId);
                        if (permanent instanceof PermanentCard) {
                            // after put to play:
                            // restore removed stats (see "before put to play" above)
                            permanent.setSpellAbility(ability); // otherwise spell ability without bestow will be set
                            card.addCardType(CardType.CREATURE);
                            card.getSubtype().remove(SubType.AURA);
                        }
                    }
                    if (isCopy()) {
                        Permanent token = game.getPermanent(permId);
                        if (token == null) {
                            return false;
                        }
                        for (Ability ability2 : token.getAbilities()) {
                            if (!bestow || ability2 instanceof BestowAbility) {
                                ability2.getTargets().get(0).add(ability.getFirstTarget(), game);
                                ability2.getEffects().get(0).apply(game, ability2);
                                return ability2.resolve(game);
                            }
                        }
                        return false;
                    }
                    return ability.resolve(game);
                }
                if (bestow) {
                    card.addCardType(game, CardType.CREATURE);
                }
                return false;
            }
            // Aura has no legal target and its a bestow enchantment -> Add it to battlefield as creature
            if (SpellAbilityCastMode.BESTOW.equals(this.getSpellAbility().getSpellAbilityCastMode())) {
                if (controller.moveCards(card, Zone.BATTLEFIELD, ability, game, false, faceDown, false, null)) {
                    Permanent permanent = game.getPermanent(card.getId());
                    if (permanent instanceof PermanentCard) {
                        ((PermanentCard) permanent).getCard().addCardType(game, CardType.CREATURE);
                        ((PermanentCard) permanent).getCard().removeSubType(game, SubType.AURA);
                        return true;
                    }
                }
                return false;
            } else {
                //20091005 - 608.2b
                if (!game.isSimulation()) {
                    game.informPlayers(getName() + " has been fizzled.");
                }
                counter(null, /*this.getSpellAbility()*/ game);
                return false;
            }
        } else if (isCopy()) {
            Token token = CopyTokenFunction.createTokenCopy(card, game, this);
            // The token that a resolving copy of a spell becomes isn’t said to have been “created.” (2020-09-25)
            token.putOntoBattlefield(1, game, ability, getControllerId(), false, false, null, null, false);
            return true;
        } else {
            return controller.moveCards(card, Zone.BATTLEFIELD, ability, game, false, faceDown, false, null);
        }
    }

    private boolean hasTargets(SpellAbility spellAbility, Game game) {
        if (spellAbility.getModes().getSelectedModes().size() < 2) {
            return !spellAbility.getTargets().isEmpty();
        }
        for (UUID modeId : spellAbility.getModes().getSelectedModes()) {
            if (!spellAbility.getModes().get(modeId).getTargets().isEmpty()) {
                return true;
            }
        }
        return false;
    }

    /**
     * Legality of the targets of all modes are only checked as the spell begins
     * to resolve A mode without any legal target (if it has targets at all)
     * won't resolve. So modes with targets without legal targets are
     * unselected.
     *
     * @param spellAbility
     * @param game
     * @return
     */
    private boolean spellAbilityCheckTargetsAndDeactivateModes(SpellAbility spellAbility, Game game) {
        boolean legalModes = false;
        for (Iterator<UUID> iterator = spellAbility.getModes().getSelectedModes().iterator(); iterator.hasNext(); ) {
            UUID nextSelectedModeId = iterator.next();
            Mode mode = spellAbility.getModes().get(nextSelectedModeId);
            if (!mode.getTargets().isEmpty()) {
                if (!mode.getTargets().stillLegal(spellAbility, game)) {
                    spellAbility.getModes().removeSelectedMode(mode.getId());
                    iterator.remove();
                    continue;
                }
            }
            legalModes = true;
        }
        return legalModes;
    }

    private boolean spellAbilityHasLegalParts(SpellAbility spellAbility, Game game) {
        if (spellAbility.getModes().getSelectedModes().size() > 1) {
            boolean targetedMode = false;
            boolean legalTargetedMode = false;
            for (UUID modeId : spellAbility.getModes().getSelectedModes()) {
                Mode mode = spellAbility.getModes().get(modeId);
                if (!mode.getTargets().isEmpty()) {
                    targetedMode = true;
                    if (mode.getTargets().stillLegal(spellAbility, game)) {
                        legalTargetedMode = true;
                    }
                }
            }
            if (targetedMode) {
                return legalTargetedMode;
            }
            return true;
        } else {
            return spellAbility.getTargets().stillLegal(spellAbility, game);
        }
    }

    @Override
    public void counter(Ability source, Game game) {
        this.counter(source, game, PutCards.GRAVEYARD);
    }

    @Override
    public void counter(Ability source, Game game, PutCards putCard) {
        // source can be null for fizzled spells, don't use that code in your ZONE_CHANGE watchers/triggers:
        // event.getSourceId().equals
        // TODO: fizzled spells are no longer considered "countered" as of current rules; may need refactor
        this.countered = true;
        if (isCopy()) {
            // copied spell, only remove from stack
            game.getStack().remove(this, game);
            return;
        }
        Player player = game.getPlayer(source == null ? getControllerId() : source.getControllerId());
        if (player != null) {
            putCard.moveCard(player, card, source, game, "countered spell");
        }
    }

    public ActivationManaAbilityStep getCurrentActivatingManaAbilitiesStep() {
        return this.currentActivatingManaAbilitiesStep;
    }

    public void setCurrentActivatingManaAbilitiesStep(ActivationManaAbilityStep currentActivatingManaAbilitiesStep) {
        this.currentActivatingManaAbilitiesStep = currentActivatingManaAbilitiesStep;
    }

    @Override
    public UUID getSourceId() {
        return card.getId();
    }

    @Override
    public UUID getControllerId() {
        return this.controllerId;
    }

    @Override
    public String getName() {
        return card.getName();
    }

    @Override
    public String getIdName() {
        String idName;
        if (card != null) {
            if (card instanceof AdventureCardSpell) {
                idName = ((AdventureCardSpell) card).getParentCard().getId().toString().substring(0, 3);
            } else {
                idName = card.getId().toString().substring(0, 3);
            }
        } else {
            idName = getId().toString().substring(0, 3);
        }
        return getName() + " [" + idName + ']';
    }

    @Override
    public String getLogName() {
        if (faceDown) {
            return "face down spell";
        }
        return GameLog.getColoredObjectIdName(card);
    }

    @Override
    public void setName(String name) {
    }

    @Override
    public Rarity getRarity() {
        return card.getRarity();
    }

    @Override
    public List<CardType> getCardType(Game game) {
        if (faceDown) {
            List<CardType> cardTypes = new ArrayList<>();
            cardTypes.add(CardType.CREATURE);
            return cardTypes;
        }
        if (SpellAbilityCastMode.BESTOW.equals(this.getSpellAbility().getSpellAbilityCastMode())) {
            List<CardType> cardTypes = new ArrayList<>();
            cardTypes.addAll(card.getCardType(game));
            cardTypes.remove(CardType.CREATURE);
            return cardTypes;
        }
        return card.getCardType(game);
    }

    @Override
    public SubTypes getSubtype() {
        return card.getSubtype();
    }

    @Override
    public SubTypes getSubtype(Game game) {
        if (SpellAbilityCastMode.BESTOW.equals(this.getSpellAbility().getSpellAbilityCastMode())) {
            SubTypes subtypes = card.getSubtype(game);
            if (!subtypes.contains(SubType.AURA)) { // do it only once
                subtypes.add(SubType.AURA);
            }
            return subtypes;
        }
        return card.getSubtype(game);
    }

    @Override
    public boolean hasSubtype(SubType subtype, Game game) {
        if (SpellAbilityCastMode.BESTOW.equals(this.getSpellAbility().getSpellAbilityCastMode())) { // workaround for Bestow (don't like it)
            SubTypes subtypes = card.getSubtype(game);
            if (!subtypes.contains(SubType.AURA)) { // do it only once
                subtypes.add(SubType.AURA);
            }
            if (subtypes.contains(subtype)) {
                return true;
            }
        }
        return card.hasSubtype(subtype, game);
    }

    @Override
    public List<SuperType> getSuperType(Game game) {
        return card.getSuperType(game);
    }

    public List<SpellAbility> getSpellAbilities() {
        return spellAbilities;
    }

    @Override
    public Abilities<Ability> getAbilities() {
        return card.getAbilities();
    }

    @Override
    public Abilities<Ability> getInitAbilities() {
        return new AbilitiesImpl<>();
    }

    @Override
    public Abilities<Ability> getAbilities(Game game) {
        return card.getAbilities(game);
    }

    @Override
    public boolean hasAbility(Ability ability, Game game) {
        return card.hasAbility(ability, game);
    }

    @Override
    public ObjectColor getColor() {
        return color;
    }

    @Override
    public ObjectColor getColor(Game game) {
        if (game != null) {
            MageObjectAttribute mageObjectAttribute = game.getState().getMageObjectAttribute(getId());
            if (mageObjectAttribute != null) {
                return mageObjectAttribute.getColor();
            }
        }
        return color;
    }

    @Override
    public ObjectColor getFrameColor(Game game) {
        return frameColor;
    }

    @Override
    public FrameStyle getFrameStyle() {
        return frameStyle;
    }

    @Override
    public ManaCosts<ManaCost> getManaCost() {
        return card.getManaCost();
    }

    /**
     * 202.3b When calculating the converted mana cost of an object with an {X}
     * in its mana cost, X is treated as 0 while the object is not on the stack,
     * and X is treated as the number chosen for it while the object is on the
     * stack.
     *
     * @return
     */
    @Override
    public int getManaValue() {
        int cmc = 0;
        if (faceDown) {
            return 0;
        }
        for (SpellAbility spellAbility : spellAbilities) {
            cmc += spellAbility.getConvertedXManaCost(getCard());
        }
        cmc += getCard().getManaCost().manaValue();
        return cmc;
    }

    @Override
    public MageInt getPower() {
        return card.getPower();
    }

    @Override
    public MageInt getToughness() {
        return card.getToughness();
    }

    @Override
    public int getStartingLoyalty() {
        return this.startingLoyalty;
    }

    @Override
    public void setStartingLoyalty(int startingLoyalty) {
        this.startingLoyalty = startingLoyalty;
    }

    @Override
    public int getStartingDefense() {
        return startingDefense;
    }

    @Override
    public void setStartingDefense(int startingDefense) {
        this.startingDefense = startingDefense;
    }

    @Override
    public UUID getId() {
        return id;
    }

    @Override
    public UUID getOwnerId() {
        return card.getOwnerId();
    }

    public void addSpellAbility(SpellAbility spellAbility) {
        spellAbilities.add(spellAbility);
    }

    @Override
    public void addAbility(Ability ability) {
        throw new UnsupportedOperationException("Not supported.");
    }

    // To add abilities to permanent spell copies in a StackObjectCopyApplier which will persist into the resulting token.
    public void addAbilityForCopy(Ability ability) {
        card.addAbility(ability);
    }

    @Override
    public SpellAbility getSpellAbility() {
        return ability;
    }

    public void setControllerId(UUID controllerId) {
        this.ability.setControllerId(controllerId);
        for (SpellAbility spellAbility : spellAbilities) {
            spellAbility.setControllerId(controllerId);
        }
        this.controllerId = controllerId;
    }

    @Override
    public void setOwnerId(UUID controllerId) {
    }

    @Override
    public List<String> getRules() {
        return card.getRules();
    }

    @Override
    public List<String> getRules(Game game) {
        return card.getRules(game);
    }

    @Override
    public void setFaceDown(boolean value, Game game) {
        faceDown = value;
    }

    @Override
    public boolean turnFaceUp(Ability source, Game game, UUID playerId) {
        setFaceDown(false, game);
        return true;
    }

    @Override
    public boolean turnFaceDown(Ability source, Game game, UUID playerId) {
        setFaceDown(true, game);
        return true;
    }

    @Override
    public boolean isFaceDown(Game game) {
        return faceDown;
    }

    @Override
    public boolean isFlipCard() {
        return false;
    }

    @Override
    public String getFlipCardName() {
        return null;
    }

    @Override
    public boolean isTransformable() {
        return false;
    }

    @Override
    public Card getSecondCardFace() {
        return null;
    }

    @Override
    public SpellAbility getSecondFaceSpellAbility() {
        return null;
    }

    @Override
    public Spell copy() {
        return new Spell(this);
    }

    /**
     * Copy current spell on stack, but do not put copy back to stack (you can modify and put it later)
     * <p>
     * Warning, don't forget to call CopyStackObjectEvent and CopiedStackObjectEvent before and after copy
     * CopyStackObjectEvent can change new copies amount, see Twinning Staff
     * <p>
     * Warning, don't forget to call spell.setZone before push to stack
     *
     * @param game
     * @param newController controller of the copied spell
     * @return
     */
    public Spell copySpell(Game game, Ability source, UUID newController) {
        // copied spells must use copied cards
        // spell can be from card's part (mdf/adventure), but you must copy FULL card
        Card copiedMainCard = game.copyCard(this.card.getMainCard(), source, newController);
        // find copied part
        Map<UUID, MageObject> mapOldToNew = CardUtil.getOriginalToCopiedPartsMap(this.card.getMainCard(), copiedMainCard);
        if (!mapOldToNew.containsKey(this.card.getId())) {
            throw new IllegalStateException("Can't find card id after main card copy: " + copiedMainCard.getName());
        }
        Card copiedPart = (Card) mapOldToNew.get(this.card.getId());

        // copy spell
        Spell spellCopy = new Spell(copiedPart, this.ability.copySpell(this.card, copiedPart), this.controllerId, this.fromZone, game, true);
        UUID copiedSourceId = spellCopy.ability.getSourceId();

        // non-fused spell:
        //    this.spellAbilities.get(0) is alias (NOT copy) of this.ability
        //    this.spellAbilities.get(1) is first spliced card (if any)
        // fused spell:
        //    this.spellAbilities.get(0) is left half
        //    this.spellAbilities.get(1) is right half
        //    this.spellAbilities.get(2) is first spliced card (if any)
        // for non-fused spell, ability was already added to spellAbilities in constructor and must not be copied again
        // for fused spell, all of spellAbilities must be copied here
        boolean skipFirst = (this.ability.getSpellAbilityType() != SpellAbilityType.SPLIT_FUSED);
        for (SpellAbility spellAbility : this.getSpellAbilities()) {
            if (skipFirst) {
                skipFirst = false;
                continue;
            }
            SpellAbility newAbility = spellAbility.copy(); // e.g. spliced spell
            newAbility.newId();
            newAbility.setSourceId(copiedSourceId);
            spellCopy.addSpellAbility(newAbility);
        }
        spellCopy.setCopy(true, this);
        spellCopy.setControllerId(newController);
        spellCopy.syncZoneChangeCounterOnStack(this, game);
        return spellCopy;
    }

    @Override
    public boolean removeFromZone(Game game, Zone fromZone, Ability source) {
        return card.removeFromZone(game, fromZone, source);
    }

    @Override
    public boolean moveToZone(Zone zone, Ability source, Game game, boolean flag) {
        return moveToZone(zone, source, game, flag, null);
    }

    @Override
    public boolean moveToZone(Zone zone, Ability source, Game game, boolean flag, List<UUID> appliedEffects) {
        // 706.10a If a copy of a spell is in a zone other than the stack, it ceases to exist.
        // If a copy of a card is in any zone other than the stack or the battlefield, it ceases to exist.
        // These are state-based actions. See rule 704.
        if (this.isCopy() && zone != Zone.STACK) {
            return true;
        }
        return card.moveToZone(zone, source, game, flag, appliedEffects);
    }

    @Override
    public boolean moveToExile(UUID exileId, String name, Ability source, Game game) {
        return moveToExile(exileId, name, source, game, null);
    }

    @Override
    public boolean moveToExile(UUID exileId, String name, Ability source, Game game, List<UUID> appliedEffects) {
        if (this.isCopy()) {
            // copied spell, only remove from stack
            game.getStack().remove(this, game);
            return true;
        }
        return this.card.moveToExile(exileId, name, source, game, appliedEffects);
    }

    @Override
    public boolean putOntoBattlefield(Game game, Zone fromZone, Ability source, UUID controllerId) {
        throw new UnsupportedOperationException("Unsupported operation");
    }

    @Override
    public boolean putOntoBattlefield(Game game, Zone fromZone, Ability source, UUID controllerId, boolean tapped) {
        throw new UnsupportedOperationException("Not supported yet.");
    }

    @Override
    public boolean putOntoBattlefield(Game game, Zone fromZone, Ability source, UUID controllerId, boolean tapped, boolean facedown) {
        throw new UnsupportedOperationException("Not supported yet.");
    }

    @Override
    public boolean putOntoBattlefield(Game game, Zone fromZone, Ability source, UUID controllerId, boolean tapped, boolean facedown, List<UUID> appliedEffects) {
        throw new UnsupportedOperationException("Not supported yet.");
    }

    @Override
    public boolean getUsesVariousArt() {
        return card.getUsesVariousArt();
    }

    @Override
    public List<Mana> getMana() {
        return card.getMana();
    }

    @Override
    public boolean cast(Game game, Zone fromZone, SpellAbility ability, UUID controllerId) {
        throw new UnsupportedOperationException("Unsupported operation");
    }

    @Override
    public Ability getStackAbility() {
        return this.ability;
    }

    @Override
    public void assignNewId() {
        throw new UnsupportedOperationException("Unsupported operation");
    }

    @Override
    public int getZoneChangeCounter(Game game) {
        // spell's zcc can't be changed after put to stack
        return zoneChangeCounter;
    }

    @Override
    public void updateZoneChangeCounter(Game game, ZoneChangeEvent event) {
        throw new UnsupportedOperationException("Unsupported operation");
    }

    @Override
    public void setZoneChangeCounter(int value, Game game) {
        throw new UnsupportedOperationException("Unsupported operation");
    }

    /**
     * Sync ZCC with card on stack
     *
     * @param card
     * @param game
     */
    public void syncZoneChangeCounterOnStack(Card card, Game game) {
        this.zoneChangeCounter = card.getZoneChangeCounter(game);
    }

    /**
     * Sync ZCC with copy spell on stack
     *
     * @param spell
     * @param game
     */
    public void syncZoneChangeCounterOnStack(Spell spell, Game game) {
        this.zoneChangeCounter = spell.getZoneChangeCounter(game);
    }

    @Override
    public void addInfo(String key, String value, Game game) {
        // do nothing
    }

    public Zone getFromZone() {
        return this.fromZone;
    }

    @Override
    public void setCopy(boolean isCopy, MageObject copyFrom) {
        this.copy = isCopy;
        this.copyFrom = (copyFrom != null ? copyFrom.copy() : null);
    }

    /**
     * Game processing a copies as normal cards, so you don't need to check spell's copy for move/exile.
     * Use this only in exceptional situations or to skip unaffected code/choices.
     *
     * @return
     */
    @Override
    public boolean isCopy() {
        return this.copy;
    }

    @Override
    public MageObject getCopyFrom() {
        return this.copyFrom;
    }

    @Override
    public Counters getCounters(Game game) {
        return card.getCounters(game);
    }

    @Override
    public Counters getCounters(GameState state) {
        return card.getCounters(state);
    }

    @Override
    public boolean addCounters(Counter counter, Ability source, Game game) {
        return card.addCounters(counter, source, game);
    }

    @Override
    public boolean addCounters(Counter counter, UUID playerAddingCounters, Ability source, Game game) {
        return card.addCounters(counter, playerAddingCounters, source, game);
    }

    @Override
    public boolean addCounters(Counter counter, UUID playerAddingCounters, Ability source, Game game, boolean isEffect) {
        return card.addCounters(counter, playerAddingCounters, source, game, isEffect);
    }

    @Override
    public boolean addCounters(Counter counter, UUID playerAddingCounters, Ability source, Game game, List<UUID> appliedEffects) {
        return card.addCounters(counter, playerAddingCounters, source, game, appliedEffects);
    }

    @Override
    public boolean addCounters(Counter counter, UUID playerAddingCounters, Ability source, Game game, List<UUID> appliedEffects, boolean isEffect) {
        return card.addCounters(counter, playerAddingCounters, source, game, appliedEffects, isEffect);
    }

    @Override
    public boolean addCounters(Counter counter, UUID playerAddingCounters, Ability source, Game game, List<UUID> appliedEffects, boolean isEffect, int maxCounters) {
        return card.addCounters(counter, playerAddingCounters, source, game, appliedEffects, isEffect, maxCounters);
    }

    @Override
    public void removeCounters(String name, int amount, Ability source, Game game) {
        card.removeCounters(name, amount, source, game);
    }

    @Override
    public void removeCounters(Counter counter, Ability source, Game game) {
        card.removeCounters(counter, source, game);
    }

    public Card getCard() {
        return card;
    }

    @Override
    public Card getMainCard() {
        return card.getMainCard();
    }

    @Override
    public FilterMana getColorIdentity() {
        return ManaUtil.getColorIdentity(this);
    }

    @Override
    public void setZone(Zone zone, Game game) {
        card.setZone(zone, game);
        game.getState().setZone(this.getId(), zone);
    }

    @Override
    public void setSpellAbility(SpellAbility ability) {
        throw new UnsupportedOperationException("Not supported.");
    }

    public boolean isCountered() {
        return countered;
    }

    public boolean isResolving() {
        return resolving;
    }

    @Override
    public void checkForCountersToAdd(Permanent permanent, Ability source, Game game) {
        card.checkForCountersToAdd(permanent, source, game);
    }

    @Override
    public void createSingleCopy(UUID newControllerId, StackObjectCopyApplier applier, MageObjectReferencePredicate newTargetFilterPredicate, Game game, Ability source, boolean chooseNewTargets) {
        Spell spellCopy = this.copySpell(game, source, newControllerId);
        if (applier != null) {
            applier.modifySpell(spellCopy, game);
        }
        spellCopy.setZone(Zone.STACK, game);  // required for targeting ex: Nivmagus Elemental
        game.getStack().push(spellCopy);

        // new targets
        if (newTargetFilterPredicate != null) {
            spellCopy.chooseNewTargets(game, newControllerId, true, false, newTargetFilterPredicate);
        } else if (chooseNewTargets || applier != null) { // if applier is non-null but predicate is null then it's extra
            spellCopy.chooseNewTargets(game, newControllerId);
        }

        game.fireEvent(new CopiedStackObjectEvent(this, spellCopy, newControllerId));
    }

    @Override
    public boolean isAllCreatureTypes(Game game) {
        return false;
    }

    @Override
    public void setIsAllCreatureTypes(boolean value) {
    }

    @Override
    public void setIsAllCreatureTypes(Game game, boolean value) {
    }

    @Override
    public List<UUID> getAttachments() {
        throw new UnsupportedOperationException("Not supported."); //To change body of generated methods, choose Tools | Templates.
    }

    @Override
    public boolean addAttachment(UUID permanentId, Ability source, Game game) {
        throw new UnsupportedOperationException("Not supported."); //To change body of generated methods, choose Tools | Templates.
    }

    @Override
    public boolean removeAttachment(UUID permanentId, Ability source, Game game) {
        throw new UnsupportedOperationException("Not supported."); //To change body of generated methods, choose Tools | Templates.
    }

    /**
     * Add temporary turn controller while resolving (e.g. all choices will be made by another player)
     * Example: Word of Command
     *
     * @param newTurnControllerId
     * @param info                additional info for game logs
     */
    public void setCommandedBy(UUID newTurnControllerId, String info) {
        this.commandedByPlayerId = newTurnControllerId;
        this.commandedByInfo = info;
    }

    public UUID getCommandedByPlayerId() {
        return commandedByPlayerId;
    }

    public String getCommandedByInfo() {
        return commandedByInfo == null ? "" : commandedByInfo;
    }

    @Override
    public void looseAllAbilities(Game game) {
        throw new UnsupportedOperationException("Spells should not loose all abilities. Check if this operation is correct.");
    }

    @Override
    public String toString() {
        return ability.toString();
    }

    @Override
    public List<CardType> getCardTypeForDeckbuilding() {
        throw new UnsupportedOperationException("Must call for cards only.");
    }

    @Override
    public boolean hasCardTypeForDeckbuilding(CardType cardType) {
        return false;
    }

    @Override
    public boolean hasSubTypeForDeckbuilding(SubType subType) {
        return false;
    }
}<|MERGE_RESOLUTION|>--- conflicted
+++ resolved
@@ -73,16 +73,6 @@
 
     private Spell(Card card, SpellAbility ability, UUID controllerId, Zone fromZone, Game game, boolean isCopy) {
         Card affectedCard = card;
-<<<<<<< HEAD
-=======
-
-        // TODO: must be removed after transform cards (one side) migrated to MDF engine (multiple sides)
-        if (ability.getSpellAbilityCastMode().isTransformed() && affectedCard.getSecondCardFace() != null) {
-            // simulate another side as new card (another code part in continues effect from disturb ability)
-            affectedCard = TransformAbility.transformCardSpellStatic(card, card.getSecondCardFace(), game);
-        }
-
->>>>>>> 9a37b26f
         this.card = affectedCard;
         this.color = affectedCard.getColor(null).copy();
         this.frameColor = affectedCard.getFrameColor(null).copy();
