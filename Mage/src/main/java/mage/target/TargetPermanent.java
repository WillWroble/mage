--- conflicted
+++ resolved
@@ -51,12 +51,7 @@
 
     @Override
     public boolean canTarget(UUID id, Ability source, Game game) {
-<<<<<<< HEAD
-        if(source == null) System.out.println("Source is null");
-        return canTarget(source==null ? id : source.getControllerId(), id, source, game);
-=======
         return canTarget(source == null ? null : source.getControllerId(), id, source, game);
->>>>>>> 09a423ae
     }
 
     @Override
