/*
 * To change this license header, choose License Headers in Project Properties.
 * To change this template file, choose Tools | Templates
 * and open the template in the editor.
 */
package mage.target.common;

<<<<<<< HEAD
import java.util.HashSet;
import java.util.Set;
import java.util.UUID;
import mage.MageObject;
import mage.abilities.Ability;
import mage.constants.Zone;
import mage.filter.Filter;
import mage.filter.common.FilterPlaneswalkerPermanent;
=======
>>>>>>> d290c7f2
import mage.filter.common.FilterPlayerOrPlaneswalker;

/**
 *
 * @author LevelX2
 */
public class TargetPlayerOrPlaneswalker extends TargetPermanentOrPlayer {

    public TargetPlayerOrPlaneswalker() {
        this(1, 1, new FilterPlayerOrPlaneswalker(), false);
    }

    public TargetPlayerOrPlaneswalker(int numTargets) {
        this(numTargets, numTargets, new FilterPlayerOrPlaneswalker(), false);
    }

    public TargetPlayerOrPlaneswalker(FilterPlayerOrPlaneswalker filter) {
        this(1, 1, filter, false);
    }

    public TargetPlayerOrPlaneswalker(int minNumTargets, int maxNumTargets, FilterPlayerOrPlaneswalker filter, boolean notTarget) {
        super(minNumTargets, maxNumTargets, filter, notTarget);
    }

    public TargetPlayerOrPlaneswalker(final TargetPlayerOrPlaneswalker target) {
        super(target);
    }
<<<<<<< HEAD

    public FilterPlaneswalkerPermanent getPlaneswalkerFilter() {
        return filter.getPlaneswalkerFilter();
    }

    @Override
    public TargetPlayerOrPlaneswalker copy() {
        return new TargetPlayerOrPlaneswalker(this);
    }

=======
>>>>>>> d290c7f2
}<|MERGE_RESOLUTION|>--- conflicted
+++ resolved
@@ -5,7 +5,6 @@
  */
 package mage.target.common;
 
-<<<<<<< HEAD
 import java.util.HashSet;
 import java.util.Set;
 import java.util.UUID;
@@ -14,8 +13,6 @@
 import mage.constants.Zone;
 import mage.filter.Filter;
 import mage.filter.common.FilterPlaneswalkerPermanent;
-=======
->>>>>>> d290c7f2
 import mage.filter.common.FilterPlayerOrPlaneswalker;
 
 /**
@@ -43,7 +40,6 @@
     public TargetPlayerOrPlaneswalker(final TargetPlayerOrPlaneswalker target) {
         super(target);
     }
-<<<<<<< HEAD
 
     public FilterPlaneswalkerPermanent getPlaneswalkerFilter() {
         return filter.getPlaneswalkerFilter();
@@ -53,7 +49,4 @@
     public TargetPlayerOrPlaneswalker copy() {
         return new TargetPlayerOrPlaneswalker(this);
     }
-
-=======
->>>>>>> d290c7f2
 }