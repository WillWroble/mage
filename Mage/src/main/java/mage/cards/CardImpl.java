package mage.cards;

import mage.MageObject;
import mage.MageObjectImpl;
import mage.Mana;
import mage.abilities.*;
import mage.abilities.common.SimpleStaticAbility;
import mage.abilities.effects.common.continuous.HasSubtypesSourceEffect;
import mage.abilities.keyword.ChangelingAbility;
import mage.abilities.keyword.FlashbackAbility;
import mage.abilities.keyword.ReconfigureAbility;
import mage.abilities.keyword.SunburstAbility;
import mage.abilities.mana.ActivatedManaAbilityImpl;
import mage.cards.repository.PluginClassloaderRegistery;
import mage.constants.*;
import mage.counters.Counter;
import mage.counters.Counters;
import mage.filter.FilterMana;
import mage.game.*;
import mage.game.command.CommandObject;
import mage.game.events.*;
import mage.game.permanent.Permanent;
import mage.game.permanent.PermanentCard;
import mage.game.stack.Spell;
import mage.game.stack.StackObject;
import mage.util.CardUtil;
import mage.util.GameLog;
import mage.util.ManaUtil;
import org.apache.log4j.Logger;

import java.lang.reflect.Constructor;
import java.lang.reflect.InvocationTargetException;
import java.util.*;

public abstract class CardImpl extends MageObjectImpl implements Card {

    private static final long serialVersionUID = 1L;

    private static final Logger logger = Logger.getLogger(CardImpl.class);

    protected UUID ownerId;
    protected Rarity rarity;
    protected Class<? extends Card> meldsWithClazz;
    protected Class<? extends Card> meldsToClazz;
    protected Card meldsToCard;
    protected SpellAbility spellAbility;
    protected boolean flipCard;
    protected String flipCardName;
    protected boolean usesVariousArt = false;
    protected boolean morphCard;
    protected List<UUID> attachments = new ArrayList<>();
    protected boolean extraDeckCard = false;

    protected CardImpl(UUID ownerId, CardSetInfo setInfo, CardType[] cardTypes, String costs) {
        this(ownerId, setInfo, cardTypes, costs, SpellAbilityType.BASE);
    }
<<<<<<< HEAD

    public CardImpl(UUID ownerId, CardSetInfo setInfo, CardType[] cardTypes, String costs, SpellAbilityType spellAbilityType) {
=======
    protected CardImpl(UUID ownerId, CardSetInfo setInfo, CardType[] cardTypes, String costs, SpellAbilityType spellAbilityType) {
>>>>>>> 9a37b26f
        this(ownerId, setInfo.getName());

        this.rarity = setInfo.getRarity();
        this.setExpansionSetCode(setInfo.getExpansionSetCode());
        this.setCardNumber(setInfo.getCardNumber());
        this.cardType.addAll(Arrays.asList(cardTypes));
        this.manaCost.load(costs);
        setDefaultColor();
        if (this.isLand()) {
            Ability ability = new PlayLandAbility(name);
            ability.setSourceId(this.getId());
            abilities.add(ability);
        } else {
            SpellAbility ability = new SpellAbility(manaCost, name, Zone.HAND, spellAbilityType);
            if (!this.isInstant()) {
                ability.setTiming(TimingRule.SORCERY);
            }
            ability.setSourceId(this.getId());
            abilities.add(ability);
        }

        CardGraphicInfo graphicInfo = setInfo.getGraphicInfo();
        if (graphicInfo != null) {
            this.usesVariousArt = graphicInfo.getUsesVariousArt();
            if (graphicInfo.getFrameColor() != null) {
                this.frameColor = graphicInfo.getFrameColor().copy();
            }
            if (graphicInfo.getFrameStyle() != null) {
                this.frameStyle = graphicInfo.getFrameStyle();
            }
        }

        this.morphCard = false;
    }

    private void setDefaultColor() {
        this.color.setWhite(this.manaCost.containsColor(ColoredManaSymbol.W));
        this.color.setBlue(this.manaCost.containsColor(ColoredManaSymbol.U));
        this.color.setBlack(this.manaCost.containsColor(ColoredManaSymbol.B));
        this.color.setRed(this.manaCost.containsColor(ColoredManaSymbol.R));
        this.color.setGreen(this.manaCost.containsColor(ColoredManaSymbol.G));
    }

    protected CardImpl(UUID ownerId, String name) {
        super();
        this.ownerId = ownerId;
        this.name = name;
    }

    protected CardImpl(UUID id, UUID ownerId, String name) {
        super(id);
        this.ownerId = ownerId;
        this.name = name;
    }

    protected CardImpl(final CardImpl card) {
        super(card);
        ownerId = card.ownerId;
        rarity = card.rarity;

        meldsWithClazz = card.meldsWithClazz;
        meldsToClazz = card.meldsToClazz;
        meldsToCard = null; // will be set on first getMeldsToCard call if card has one

        spellAbility = null; // will be set on first getSpellAbility call if card has one
        flipCard = card.flipCard;
        flipCardName = card.flipCardName;
        usesVariousArt = card.usesVariousArt;
        morphCard = card.morphCard;
        extraDeckCard = card.extraDeckCard;

        this.attachments.addAll(card.attachments);
    }

    @Override
    public void assignNewId() {
        this.objectId = UUID.randomUUID();
        this.abilities.newOriginalId();
        this.abilities.setSourceId(objectId);
        if (this.spellAbility != null) {
            this.spellAbility.setSourceId(objectId);
        }
    }

    public static Card createCard(String name, CardSetInfo setInfo) {
        try {
            return createCard(Class.forName(name), setInfo);
        } catch (ClassNotFoundException ex) {
            try {
                return createCard(PluginClassloaderRegistery.forName(name), setInfo);
            } catch (ClassNotFoundException ex2) {
                // ignored
            }
            logger.fatal("Error loading card: " + name, ex);
            return null;
        }
    }

    public static Card createCard(Class<?> clazz, CardSetInfo setInfo) {
        return createCard(clazz, setInfo, null);
    }

    public static Card createCard(Class<?> clazz, CardSetInfo setInfo, List<String> errorList) {
        String setCode = null;
        try {
            Card card;
            if (setInfo == null) {
                Constructor<?> con = clazz.getConstructor(UUID.class);
                card = (Card) con.newInstance(new Object[]{null});
            } else {
                setCode = setInfo.getExpansionSetCode();
                Constructor<?> con = clazz.getConstructor(UUID.class, CardSetInfo.class);
                card = (Card) con.newInstance(null, setInfo);
            }
            return card;
        } catch (Exception e) {
            String err = "Error loading card: " + clazz.getCanonicalName() + " (" + setCode + ")";
            if (errorList != null) {
                errorList.add(err);
            }

            if (e instanceof InvocationTargetException) {
                logger.fatal(err, ((InvocationTargetException) e).getTargetException());
            } else {
                logger.fatal(err, e);
            }

            return null;
        }
    }

    @Override
    public UUID getOwnerId() {
        return ownerId;
    }

    @Override
    public Rarity getRarity() {
        return rarity;
    }

    @Override
    public void addInfo(String key, String value, Game game) {
        game.getState().getCardState(objectId).addInfo(key, value);
    }

    @Override
    public List<String> getRules() {
        Abilities<Ability> sourceAbilities = this.getAbilities();
        return CardUtil.getCardRulesWithAdditionalInfo(this.getId(), this.getName(), sourceAbilities, sourceAbilities);
    }

    @Override
    public List<String> getRules(Game game) {
        Abilities<Ability> sourceAbilities = this.getAbilities(game);
        return CardUtil.getCardRulesWithAdditionalInfo(game, this.getId(), this.getName(), sourceAbilities, sourceAbilities);
    }

    /**
     * Gets all base abilities - does not include additional abilities added by
     * other cards or effects
     *
     * @return A list of {@link Ability} - this collection is modifiable
     */
    @Override
    public Abilities<Ability> getAbilities() {
        return super.getAbilities();
    }

    /**
     * Gets all current abilities - includes additional abilities added by other
     * cards or effects. Warning, you can't modify that list.
     *
     * @param game
     * @return A list of {@link Ability} - this collection is not modifiable
     */
    @Override
    public Abilities<Ability> getAbilities(Game game) {
        if (game == null) {
            return abilities; // deck editor with empty game
        }

        CardState cardState = game.getState().getCardState(this.getId());
        if (cardState == null) {
            return abilities;
        }

        // collects all abilities
        Abilities<Ability> all = new AbilitiesImpl<>();

        // basic
        if (!cardState.hasLostAllAbilities()) {
            all.addAll(abilities);
        }

        // dynamic
        all.addAll(cardState.getAbilities());

        // workaround to add dynamic flashback ability from main card to all parts (example: Snapcaster Mage gives flashback to split card)
        if (!this.getId().equals(this.getMainCard().getId())) {
            CardState mainCardState = game.getState().getCardState(this.getMainCard().getId());
            if (this.getSpellAbility() != null // lands can't be casted (haven't spell ability), so ignore it
                    && mainCardState != null
                    && !mainCardState.hasLostAllAbilities()
                    && mainCardState.getAbilities().containsClass(FlashbackAbility.class)) {
                FlashbackAbility flash = new FlashbackAbility(this, this.getManaCost());
                flash.setSourceId(this.getId());
                flash.setControllerId(this.getOwnerId());
                flash.setSpellAbilityType(this.getSpellAbility().getSpellAbilityType());
                flash.setAbilityName(this.getName());
                all.add(flash);
            }
        }

        return all;
    }

    @Override
    public void looseAllAbilities(Game game) {
        CardState cardState = game.getState().getCardState(this.getId());
        cardState.setLostAllAbilities(true);
        cardState.getAbilities().clear();
    }

    @Override
    public boolean hasAbility(Ability ability, Game game) {
        // getAbilities(game) searches all abilities from base and dynamic lists (other)
        return this.getAbilities(game).contains(ability);
    }

    /**
     * Public in order to support adding abilities to SplitCardHalf's
     *
     * @param ability
     */
    @Override
    public void addAbility(Ability ability) {
        ability.setSourceId(this.getId());
        abilities.add(ability);
        abilities.addAll(ability.getSubAbilities());

        // dynamic check: you can't add ability to the PermanentCard, use permanent.addAbility(a, source, game) instead
        // reason: triggered abilities are not processing here
        if (this instanceof PermanentCard) {
            throw new IllegalArgumentException("Wrong code usage. Don't use that method for permanents, use permanent.addAbility(a, source, game) instead.");
        }

        // verify check: draw effect can't be rollback after mana usage (example: Chromatic Sphere)
        // (player can cheat with cancel button to see next card)
        // verify test will catch that errors
        if (ability instanceof ActivatedManaAbilityImpl) {
            ActivatedManaAbilityImpl manaAbility = (ActivatedManaAbilityImpl) ability;
            String rule = manaAbility.getRule().toLowerCase(Locale.ENGLISH);
            if (manaAbility.getEffects().stream().anyMatch(e -> e.getOutcome().equals(Outcome.DrawCard))
                    || rule.contains("reveal ")
                    || rule.contains("draw ")) {
                if (manaAbility.isUndoPossible()) {
                    throw new IllegalArgumentException("Ability contains draw/reveal effect, but isUndoPossible is true. Ability: "
                            + ability.getClass().getSimpleName() + "; " + ability.getRule());
                }
            }
        }
    }

    public void replaceSpellAbility(SpellAbility newAbility) {
        SpellAbility oldAbility = this.getSpellAbility();
        while (oldAbility != null) {
            abilities.remove(oldAbility);
            spellAbility = null;
            oldAbility = this.getSpellAbility();
        }

        if (newAbility != null) {
            addAbility(newAbility);
        }
    }

    @Override
    public SpellAbility getSpellAbility() {
        if (spellAbility == null) {
            for (Ability ability : abilities.getActivatedAbilities(Zone.HAND)) {
                if (ability instanceof SpellAbility
                        && ((SpellAbility) ability).getSpellAbilityType() != SpellAbilityType.BASE_ALTERNATE) {
                    return spellAbility = (SpellAbility) ability;
                }
            }
        }
        return spellAbility;
    }

    @Override
    public void setOwnerId(UUID ownerId) {
        this.ownerId = ownerId;
        abilities.setControllerId(ownerId);
    }

    @Override
    public List<Mana> getMana() {
        List<Mana> mana = new ArrayList<>();
        for (ActivatedManaAbilityImpl ability : this.abilities.getActivatedManaAbilities(Zone.BATTLEFIELD)) {
            mana.addAll(ability.getNetMana(null));
        }
        return mana;
    }

    @Override
    public boolean moveToZone(Zone toZone, Ability source, Game game, boolean flag) {
        return this.moveToZone(toZone, source, game, flag, null);
    }

    @Override
    public boolean moveToZone(Zone toZone, Ability source, Game game, boolean flag, List<UUID> appliedEffects) {
        Zone fromZone = game.getState().getZone(objectId);
        ZoneChangeEvent event = new ZoneChangeEvent(this.objectId, source, ownerId, fromZone, toZone, appliedEffects);
        ZoneChangeInfo zoneChangeInfo;
        if (null != toZone) {
            switch (toZone) {
                case LIBRARY:
                    zoneChangeInfo = new ZoneChangeInfo.Library(event, flag /* put on top */);
                    break;
                case BATTLEFIELD:
                    zoneChangeInfo = new ZoneChangeInfo.Battlefield(event, flag /* comes into play tapped */, source);
                    break;
                default:
                    zoneChangeInfo = new ZoneChangeInfo(event);
                    break;
            }
            return ZonesHandler.moveCard(zoneChangeInfo, game, source);
        }
        return false;
    }

    @Override
    public boolean cast(Game game, Zone fromZone, SpellAbility ability, UUID controllerId) {
        Card mainCard = getMainCard();
        ZoneChangeEvent event = new ZoneChangeEvent(mainCard.getId(), ability, controllerId, fromZone, Zone.STACK);
        Spell spell = new Spell(this, ability.getSpellAbilityToResolve(game), controllerId, event.getFromZone(), game);
        ZoneChangeInfo.Stack info = new ZoneChangeInfo.Stack(event, spell);
        return ZonesHandler.cast(info, ability, game);
    }

    @Override
    public boolean moveToExile(UUID exileId, String name, Ability source, Game game) {
        return moveToExile(exileId, name, source, game, null);
    }

    @Override
    public boolean moveToExile(UUID exileId, String name, Ability source, Game game, List<UUID> appliedEffects) {
        Zone fromZone = game.getState().getZone(objectId);
        ZoneChangeEvent event = new ZoneChangeEvent(this.objectId, source, ownerId, fromZone, Zone.EXILED, appliedEffects);
        ZoneChangeInfo.Exile info = new ZoneChangeInfo.Exile(event, exileId, name);
        return ZonesHandler.moveCard(info, game, source);
    }

    @Override
    public boolean putOntoBattlefield(Game game, Zone fromZone, Ability source, UUID controllerId) {
        return this.putOntoBattlefield(game, fromZone, source, controllerId, false, false, null);
    }

    @Override
    public boolean putOntoBattlefield(Game game, Zone fromZone, Ability source, UUID controllerId, boolean tapped) {
        return this.putOntoBattlefield(game, fromZone, source, controllerId, tapped, false, null);
    }

    @Override
    public boolean putOntoBattlefield(Game game, Zone fromZone, Ability source, UUID controllerId, boolean tapped, boolean faceDown) {
        return this.putOntoBattlefield(game, fromZone, source, controllerId, tapped, faceDown, null);
    }

    @Override
    public boolean putOntoBattlefield(Game game, Zone fromZone, Ability source, UUID controllerId, boolean tapped, boolean faceDown, List<UUID> appliedEffects) {
        ZoneChangeEvent event = new ZoneChangeEvent(this.objectId, source, controllerId, fromZone, Zone.BATTLEFIELD, appliedEffects);
        ZoneChangeInfo.Battlefield info = new ZoneChangeInfo.Battlefield(event, faceDown, tapped, source);
        return ZonesHandler.moveCard(info, game, source);
    }

    @Override
    public boolean removeFromZone(Game game, Zone fromZone, Ability source) {
        boolean removed = false;
        MageObject lkiObject = null;
        if (isCopy()) { // copied cards have no need to be removed from a previous zone
            removed = true;
        } else {
            switch (fromZone) {
                case GRAVEYARD:
                    removed = game.getPlayer(ownerId).removeFromGraveyard(this, game);
                    break;
                case HAND:
                    removed = game.getPlayer(ownerId).removeFromHand(this, game);
                    break;
                case LIBRARY:
                    removed = game.getPlayer(ownerId).removeFromLibrary(this, game);
                    break;
                case EXILED:
                    if (game.getExile().getCard(getId(), game) != null) {
                        removed = game.getExile().removeCard(this, game);
                    }
                    break;
                case STACK:
                    StackObject stackObject;
                    if (getSpellAbility() != null) {
                        stackObject = game.getStack().getSpell(getSpellAbility().getId(), false);
                    } else {
                        stackObject = game.getStack().getSpell(this.getId(), false);
                    }

                    // handle half of Split Cards on stack
                    if (stackObject == null && (this instanceof SplitCard)) {
                        stackObject = game.getStack().getSpell(((SplitCard) this).getLeftHalfCard().getId(), false);
                        if (stackObject == null) {
                            stackObject = game.getStack().getSpell(((SplitCard) this).getRightHalfCard().getId(),
                                    false);
                        }
                    }

<<<<<<< HEAD
                // handle half of Modal Double Faces Cards on stack
                if (stackObject == null && (this instanceof DoubleFacedCard)) {
                    stackObject = game.getStack().getSpell(((DoubleFacedCard) this).getLeftHalfCard().getId(), false);
                    if (stackObject == null) {
                        stackObject = game.getStack().getSpell(((DoubleFacedCard) this).getRightHalfCard().getId(), false);
=======
                    // handle half of Modal Double Faces Cards on stack
                    if (stackObject == null && (this instanceof ModalDoubleFacedCard)) {
                        stackObject = game.getStack().getSpell(((ModalDoubleFacedCard) this).getLeftHalfCard().getId(),
                                false);
                        if (stackObject == null) {
                            stackObject = game.getStack()
                                    .getSpell(((ModalDoubleFacedCard) this).getRightHalfCard().getId(), false);
                        }
>>>>>>> 9a37b26f
                    }

                    if (stackObject == null && (this instanceof AdventureCard)) {
                        stackObject = game.getStack().getSpell(((AdventureCard) this).getSpellCard().getId(), false);
                    }

                    if (stackObject == null) {
                        stackObject = game.getStack().getSpell(getId(), false);
                    }
                    if (stackObject != null) {
                        removed = game.getStack().remove(stackObject, game);
                        lkiObject = stackObject;
                    }
                    break;
                case COMMAND:
                    for (CommandObject commandObject : game.getState().getCommand()) {
                        if (commandObject.getId().equals(objectId)) {
                            lkiObject = commandObject;
                        }
                    }
                    if (lkiObject != null) {
                        removed = game.getState().getCommand().remove(lkiObject);
                    }
                    break;
                case OUTSIDE:
                    if (game.getPlayer(ownerId).getSideboard().contains(this.getId())) {
                        game.getPlayer(ownerId).getSideboard().remove(this.getId());
                        removed = true;
                    } else if (game.getPhase() == null) {
                        // E.g. Commander of commander game
                        removed = true;
                    } else {
                        // Unstable - Summon the Pack
                        removed = true;
                    }
                    break;
                case BATTLEFIELD: // for sacrificing permanents or putting to library
                    removed = true;
                    break;
                default:
                    MageObject sourceObject = game.getObject(source);
                    logger.fatal("Invalid from zone [" + fromZone + "] for card [" + this.getIdName()
                            + "] source [" + (sourceObject != null ? sourceObject.getName() : "null") + ']');
                    break;
            }
        }
        if (removed) {
            if (fromZone != Zone.OUTSIDE) {
                game.rememberLKI(lkiObject != null ? lkiObject.getId() : objectId, fromZone, lkiObject != null ? lkiObject : this);
            }
        } else {
            logger.warn("Couldn't find card in fromZone, card=" + getIdName() + ", fromZone=" + fromZone);
            // possible reason: you to remove card from wrong zone or card already removed,
            // e.g. you added copy card to wrong graveyard (see owner) or removed card from graveyard before moveToZone call
        }
        return removed;
    }

    @Override
    public void checkForCountersToAdd(Permanent permanent, Ability source, Game game) {
        Counters countersToAdd = game.getEnterWithCounters(permanent.getId());
        if (countersToAdd != null) {
            for (Counter counter : countersToAdd.values()) {
                permanent.addCounters(counter, source.getControllerId(), source, game);
            }
            game.setEnterWithCounters(permanent.getId(), null);
        }
    }

    @Override
    public void setFaceDown(boolean value, Game game) {
        game.getState().getCardState(objectId).setFaceDown(value);
    }

    @Override
    public boolean isFaceDown(Game game) {
        return game.getState().getCardState(objectId).isFaceDown();
    }

    @Override
    public boolean turnFaceUp(Ability source, Game game, UUID playerId) {
        GameEvent event = GameEvent.getEvent(GameEvent.EventType.TURNFACEUP, getId(), source, playerId);
        if (!game.replaceEvent(event)) {
            setFaceDown(false, game);
            for (Ability ability : abilities) { // abilities that were set to not visible face down must be set to visible again
                if (ability.getWorksFaceDown() && !ability.getRuleVisible()) {
                    ability.setRuleVisible(true);
                }
            }
            game.fireEvent(GameEvent.getEvent(GameEvent.EventType.TURNEDFACEUP, getId(), source, playerId));
            return true;
        }
        return false;
    }

    @Override
    public boolean turnFaceDown(Ability source, Game game, UUID playerId) {
        GameEvent event = GameEvent.getEvent(GameEvent.EventType.TURNFACEDOWN, getId(), source, playerId);
        if (!game.replaceEvent(event)) {
            setFaceDown(true, game);
            game.fireEvent(GameEvent.getEvent(GameEvent.EventType.TURNEDFACEDOWN, getId(), source, playerId));
            return true;
        }
        return false;
    }

    @Override
    public boolean isTransformable() {
        return false;
    }

    @Override
    public Card getSecondCardFace() {
        return this;
    }

    private Card initSecondSideCard(Class<? extends Card> cardClazz) {
        // must be non strict search in any sets, not one set
        // example: if set contains only one card side
        // method used in cards database creating, so can't use repository here
        ExpansionSet.SetCardInfo info = Sets.findCardByClass(cardClazz, this.getExpansionSetCode(), this.getCardNumber());
        if (info == null) {
            return null;
        }
        return createCard(cardClazz, new CardSetInfo(info.getName(), this.getExpansionSetCode(), info.getCardNumber(), info.getRarity(), info.getGraphicInfo()));
    }

    @Override
    public SpellAbility getSecondFaceSpellAbility() {
        Card secondFace = getSecondCardFace();
        if (secondFace == null || secondFace.getClass().equals(getClass())) {
            throw new IllegalArgumentException("Wrong code usage: getSecondFaceSpellAbility can only be used for double faced card (main side), broken card: " + this.getName());
        }
        return secondFace.getSpellAbility();
    }

    @Override
    public boolean meldsWith(Card card) {
        return this.meldsWithClazz != null && this.meldsWithClazz.isInstance(card.getMainCard());
    }

    @Override
    public Class<? extends Card> getMeldsToClazz() {
        return this.meldsToClazz;
    }

    @Override
    public Card getMeldsToCard() {
        // init card on first call
        if (meldsToClazz == null && meldsToCard == null) {
            return null;
        }

        if (meldsToCard == null) {
            meldsToCard = initSecondSideCard(meldsToClazz);
        }

        return meldsToCard;
    }

    @Override
    public boolean isFlipCard() {
        return flipCard;
    }

    @Override
    public String getFlipCardName() {
        return flipCardName;
    }

    @Override
    public boolean getUsesVariousArt() {
        return usesVariousArt;
    }

    @Override
    public Counters getCounters(Game game) {
        return getCounters(game.getState());
    }

    @Override
    public Counters getCounters(GameState state) {
        return state.getCardState(this.objectId).getCounters();
    }

    /**
     * @return The controller if available otherwise the owner.
     */
    protected UUID getControllerOrOwner() {
        return ownerId;
    }

    @Override
    public boolean addCounters(Counter counter, Ability source, Game game) {
        return addCounters(counter, source.getControllerId(), source, game);
    }

    @Override
    public boolean addCounters(Counter counter, UUID playerAddingCounters, Ability source, Game game) {
        return addCounters(counter, playerAddingCounters, source, game, null, true);
    }

    @Override
    public boolean addCounters(Counter counter, UUID playerAddingCounters, Ability source, Game game, boolean isEffect) {
        return addCounters(counter, playerAddingCounters, source, game, null, isEffect);
    }

    @Override
    public boolean addCounters(Counter counter, UUID playerAddingCounters, Ability source, Game game, List<UUID> appliedEffects) {
        return addCounters(counter, playerAddingCounters, source, game, appliedEffects, true);
    }

    @Override
    public boolean addCounters(Counter counter, UUID playerAddingCounters, Ability source, Game game, List<UUID> appliedEffects, boolean isEffect) {
        return addCounters(counter, playerAddingCounters, source, game, appliedEffects, isEffect, Integer.MAX_VALUE);
    }

    public boolean addCounters(Counter counter, UUID playerAddingCounters, Ability source, Game game, List<UUID> appliedEffects, boolean isEffect, int maxCounters) {
        if (this instanceof Permanent && !((Permanent) this).isPhasedIn()) {
            return false;
        }

        boolean returnCode = true;
        GameEvent addingAllEvent = GameEvent.getEvent(GameEvent.EventType.ADD_COUNTERS, objectId, source, playerAddingCounters, counter.getName(), counter.getCount());
        addingAllEvent.setAppliedEffects(appliedEffects);
        addingAllEvent.setFlag(isEffect);
        if (!game.replaceEvent(addingAllEvent)) {
            int amount;
            if (maxCounters < Integer.MAX_VALUE) {
                amount = Integer.min(addingAllEvent.getAmount(), maxCounters - this.getCounters(game).getCount(counter.getName()));
            } else {
                amount = addingAllEvent.getAmount();
            }
            boolean isEffectFlag = addingAllEvent.getFlag();
            int finalAmount = amount;
            for (int i = 0; i < amount; i++) {
                Counter eventCounter = counter.copy();
                eventCounter.remove(eventCounter.getCount() - 1);
                GameEvent addingOneEvent = GameEvent.getEvent(GameEvent.EventType.ADD_COUNTER, objectId, source, playerAddingCounters, counter.getName(), 1);
                addingOneEvent.setAppliedEffects(appliedEffects);
                addingOneEvent.setFlag(isEffectFlag);
                if (!game.replaceEvent(addingOneEvent)) {
                    getCounters(game).addCounter(eventCounter);
                    GameEvent addedOneEvent = GameEvent.getEvent(GameEvent.EventType.COUNTER_ADDED, objectId, source, playerAddingCounters, counter.getName(), 1);
                    addedOneEvent.setFlag(addingOneEvent.getFlag());
                    game.fireEvent(addedOneEvent);
                } else {
                    finalAmount--;
                    returnCode = false;
                }
            }
            if (finalAmount > 0) {
                GameEvent addedAllEvent = GameEvent.getEvent(GameEvent.EventType.COUNTERS_ADDED, objectId, source, playerAddingCounters, counter.getName(), amount);
                addedAllEvent.setFlag(isEffectFlag);
                game.fireEvent(addedAllEvent);
            }
        } else {
            returnCode = false;
        }
        return returnCode;
    }

    @Override
    public void removeCounters(String name, int amount, Ability source, Game game) {
        int finalAmount = 0;
        for (int i = 0; i < amount; i++) {
            if (!getCounters(game).removeCounter(name, 1)) {
                break;
            }
            GameEvent event = GameEvent.getEvent(GameEvent.EventType.COUNTER_REMOVED, objectId, source, getControllerOrOwner());
            if (source != null
                    && source.getControllerId() != null) {
                event.setPlayerId(source.getControllerId()); // player who controls the source ability that removed the counter
            }
            event.setData(name);
            game.fireEvent(event);
            finalAmount++;
        }
        GameEvent event = GameEvent.getEvent(GameEvent.EventType.COUNTERS_REMOVED, objectId, source, getControllerOrOwner());
        if (source != null
                && source.getControllerId() != null) {
            event.setPlayerId(source.getControllerId()); // player who controls the source ability that removed the counter
        }
        event.setData(name);
        event.setAmount(finalAmount);
        game.fireEvent(event);
    }

    @Override
    public void removeCounters(Counter counter, Ability source, Game game) {
        if (counter != null) {
            removeCounters(counter.getName(), counter.getCount(), source, game);
        }
    }

    @Override
    public String getLogName() {
        if (name.isEmpty()) {
            return GameLog.getNeutralColoredText(EmptyNames.FACE_DOWN_CREATURE.toString());
        } else {
            return GameLog.getColoredObjectIdName(this);
        }
    }

    @Override
    public Card getMainCard() {
        return this;
    }

    @Override
    public FilterMana getColorIdentity() {
        return ManaUtil.getColorIdentity(this);
    }

    @Override
    public void setZone(Zone zone, Game game) {
        game.setZone(getId(), zone);
    }

    @Override
    public void setSpellAbility(SpellAbility ability) {
        spellAbility = ability;
    }

    @Override
    public List<UUID> getAttachments() {
        return attachments;
    }

    @Override
    public boolean addAttachment(UUID permanentId, Ability source, Game game) {
        if (permanentId == null
                || this.attachments.contains(permanentId)
                || permanentId.equals(this.getId())) {
            return false;
        }
        Permanent attachment = game.getPermanent(permanentId);
        if (attachment == null) {
            attachment = game.getPermanentEntering(permanentId);
        }
        if (attachment == null) {
            return false;
        }
        if (attachment.hasSubtype(SubType.EQUIPMENT, game)
                && (attachment.isCreature(game)  // seems strange and perhaps someone knows why this is checked.
                && !attachment.getAbilities(game).containsClass(ReconfigureAbility.class))) {
            return false;
        }
        if (attachment.hasSubtype(SubType.FORTIFICATION, game)
                && (attachment.isCreature(game) || !this.isLand(game))) {
            return false;
        }
        if (game.replaceEvent(new AttachEvent(objectId, attachment, source))) {
            return false;
        }
        this.attachments.add(permanentId);
        attachment.attachTo(objectId, source, game);
        game.fireEvent(new AttachedEvent(objectId, attachment, source));
        return true;
    }

    @Override
    public boolean removeAttachment(UUID permanentId, Ability source, Game game) {
        if (this.attachments.contains(permanentId)) {
            Permanent attachment = game.getPermanent(permanentId);
            if (attachment != null) {
                attachment.unattach(game);
            }
            if (!game.replaceEvent(new UnattachEvent(objectId, permanentId, attachment, source))) {
                this.attachments.remove(permanentId);
                game.fireEvent(new UnattachedEvent(objectId, permanentId, attachment, source));
                return true;
            }
        }
        return false;
    }

    @Override
    public List<CardType> getCardTypeForDeckbuilding() {
        return getCardType();
    }

    @Override
    public boolean hasCardTypeForDeckbuilding(CardType cardType) {
        return getCardTypeForDeckbuilding().contains(cardType);
    }

    @Override
    public boolean hasSubTypeForDeckbuilding(SubType subType) {
        // own subtype
        if (this.hasSubtype(subType, null)) {
            return true;
        }

        // gained subtypes from source ability
        if (this.getAbilities()
                .stream()
                .filter(SimpleStaticAbility.class::isInstance)
                .map(Ability::getAllEffects)
                .flatMap(Collection::stream)
                .filter(HasSubtypesSourceEffect.class::isInstance)
                .map(HasSubtypesSourceEffect.class::cast)
                .anyMatch(effect -> effect.hasSubtype(subType))) {
            return true;
        }

        // changeling (any subtype)
        return subType.getSubTypeSet() == SubTypeSet.CreatureType
                && this.getAbilities().containsClass(ChangelingAbility.class);
    }

    /**
     * This is used for disabling auto-payments for any any cards which care about the color
     * of the mana used to cast it beyond color requirements. E.g. Sunburst, Adamant, Flamespout.
     * <p>
     * This is <b>not</b> about which colors are in the mana costs.
     * <p>
     * E.g. "Pentad Prism" {2} will return true since it has Sunburst, but "Abbey Griffin" {3}{W} will
     * return false since the mana spent on the generic cost has no impact on the card.
     *
     * @return Whether the given spell cares about the mana color used to pay for it.
     */
    public boolean caresAboutManaColor(Game game) {
        // SunburstAbility
        if (abilities.containsClass(SunburstAbility.class)) {
            return true;
        }

        // Look at each individual ability
        //      ConditionalInterveningIfTriggeredAbility (e.g. Ogre Savant)
        //      Spellability with ManaWasSpentCondition (e.g. Firespout)
        //      Modular (only Arcbound Wanderer)
        for (Ability ability : getAbilities(game)) {
            if (((AbilityImpl) ability).caresAboutManaColor()) {
                return true;
            }
        }

        // Only way to get here is if none of the effects on the card care about mana color.
        return false;
    }

    @Override
    public boolean isExtraDeckCard() {
        return extraDeckCard;
    }
}<|MERGE_RESOLUTION|>--- conflicted
+++ resolved
@@ -54,12 +54,8 @@
     protected CardImpl(UUID ownerId, CardSetInfo setInfo, CardType[] cardTypes, String costs) {
         this(ownerId, setInfo, cardTypes, costs, SpellAbilityType.BASE);
     }
-<<<<<<< HEAD
-
-    public CardImpl(UUID ownerId, CardSetInfo setInfo, CardType[] cardTypes, String costs, SpellAbilityType spellAbilityType) {
-=======
+
     protected CardImpl(UUID ownerId, CardSetInfo setInfo, CardType[] cardTypes, String costs, SpellAbilityType spellAbilityType) {
->>>>>>> 9a37b26f
         this(ownerId, setInfo.getName());
 
         this.rarity = setInfo.getRarity();
@@ -475,13 +471,6 @@
                         }
                     }
 
-<<<<<<< HEAD
-                // handle half of Modal Double Faces Cards on stack
-                if (stackObject == null && (this instanceof DoubleFacedCard)) {
-                    stackObject = game.getStack().getSpell(((DoubleFacedCard) this).getLeftHalfCard().getId(), false);
-                    if (stackObject == null) {
-                        stackObject = game.getStack().getSpell(((DoubleFacedCard) this).getRightHalfCard().getId(), false);
-=======
                     // handle half of Modal Double Faces Cards on stack
                     if (stackObject == null && (this instanceof ModalDoubleFacedCard)) {
                         stackObject = game.getStack().getSpell(((ModalDoubleFacedCard) this).getLeftHalfCard().getId(),
@@ -490,7 +479,6 @@
                             stackObject = game.getStack()
                                     .getSpell(((ModalDoubleFacedCard) this).getRightHalfCard().getId(), false);
                         }
->>>>>>> 9a37b26f
                     }
 
                     if (stackObject == null && (this instanceof AdventureCard)) {
