--- conflicted
+++ resolved
@@ -7,18 +7,10 @@
 import mage.abilities.condition.common.SourceIsSpellCondition;
 import mage.abilities.costs.AlternativeCostSourceAbility;
 import mage.abilities.effects.ContinuousEffectImpl;
-<<<<<<< HEAD
-import mage.cards.AdventureCardSpell;
-import mage.cards.Card;
-import mage.cards.DoubleFacedCardHalf;
-import mage.cards.SplitCardHalf;
-import mage.constants.*;
-=======
 import mage.constants.Duration;
 import mage.constants.Layer;
 import mage.constants.Outcome;
 import mage.constants.SubLayer;
->>>>>>> 9a37b26f
 import mage.filter.FilterCard;
 import mage.filter.StaticFilters;
 import mage.game.Game;
@@ -87,29 +79,4 @@
     public boolean hasLayer(Layer layer) {
         return layer == Layer.RulesEffects;
     }
-<<<<<<< HEAD
-}
-
-enum IsBeingCastFromHandCondition implements Condition {
-    instance;
-
-    @Override
-    public boolean apply(Game game, Ability source) {
-        MageObject object = game.getObject(source);
-        if (object instanceof SplitCardHalf || object instanceof AdventureCardSpell || object instanceof DoubleFacedCardHalf) {
-            UUID mainCardId = ((Card) object).getMainCard().getId();
-            object = game.getObject(mainCardId);
-        }
-        if (object instanceof Spell) { // needed to check if it can be cast by alternate cost
-            Spell spell = (Spell) object;
-            return Zone.HAND.equals(spell.getFromZone());
-        }
-        if (object instanceof Card) { // needed for the check what's playable
-            Card card = (Card) object;
-            return game.getPlayer(card.getOwnerId()).getHand().get(card.getId(), game) != null;
-        }
-        return false;
-    }
-=======
->>>>>>> 9a37b26f
 }