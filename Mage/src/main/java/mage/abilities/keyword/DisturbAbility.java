--- conflicted
+++ resolved
@@ -41,12 +41,8 @@
         this.newId();
 
         // getSecondFaceSpellAbility() already verified that second face exists
-<<<<<<< HEAD
         this.setCardName(card.getRightHalfCard().getName() + " with Disturb");
-=======
-        this.setCardName(card.getSecondCardFace().getName());
 
->>>>>>> 9a37b26f
         this.zone = Zone.GRAVEYARD;
         this.spellAbilityType = SpellAbilityType.BASE_ALTERNATE;
         this.setSpellAbilityCastMode(SpellAbilityCastMode.DISTURB);
