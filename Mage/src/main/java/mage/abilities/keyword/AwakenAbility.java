<<<<<<< HEAD
/*
 *  Copyright 2010 BetaSteward_at_googlemail.com. All rights reserved.
 *
 *  Redistribution and use in source and binary forms, with or without modification, are
 *  permitted provided that the following conditions are met:
 *
 *     1. Redistributions of source code must retain the above copyright notice, this list of
 *        conditions and the following disclaimer.
 *
 *     2. Redistributions in binary form must reproduce the above copyright notice, this list
 *        of conditions and the following disclaimer in the documentation and/or other materials
 *        provided with the distribution.
 *
 *  THIS SOFTWARE IS PROVIDED BY BetaSteward_at_googlemail.com ``AS IS'' AND ANY EXPRESS OR IMPLIED
 *  WARRANTIES, INCLUDING, BUT NOT LIMITED TO, THE IMPLIED WARRANTIES OF MERCHANTABILITY AND
 *  FITNESS FOR A PARTICULAR PURPOSE ARE DISCLAIMED. IN NO EVENT SHALL BetaSteward_at_googlemail.com OR
 *  CONTRIBUTORS BE LIABLE FOR ANY DIRECT, INDIRECT, INCIDENTAL, SPECIAL, EXEMPLARY, OR
 *  CONSEQUENTIAL DAMAGES (INCLUDING, BUT NOT LIMITED TO, PROCUREMENT OF SUBSTITUTE GOODS OR
 *  SERVICES; LOSS OF USE, DATA, OR PROFITS; OR BUSINESS INTERRUPTION) HOWEVER CAUSED AND ON
 *  ANY THEORY OF LIABILITY, WHETHER IN CONTRACT, STRICT LIABILITY, OR TORT (INCLUDING
 *  NEGLIGENCE OR OTHERWISE) ARISING IN ANY WAY OUT OF THE USE OF THIS SOFTWARE, EVEN IF
 *  ADVISED OF THE POSSIBILITY OF SUCH DAMAGE.
 *
 *  The views and conclusions contained in the software and documentation are those of the
 *  authors and should not be interpreted as representing official policies, either expressed
 *  or implied, of BetaSteward_at_googlemail.com.
 */
package mage.abilities.keyword;

import java.util.UUID;
import mage.MageInt;
import mage.MageObject;
import mage.abilities.Ability;
import mage.abilities.SpellAbility;
import mage.abilities.costs.mana.ManaCostsImpl;
import mage.abilities.effects.ContinuousEffect;
import mage.abilities.effects.Effect;
import mage.abilities.effects.OneShotEffect;
import mage.abilities.effects.common.continuous.BecomesCreatureTargetEffect;
import mage.abilities.effects.common.counter.AddCountersTargetEffect;
import mage.cards.Card;
import mage.constants.CardType;
import mage.constants.Duration;
import mage.constants.Outcome;
import mage.constants.SpellAbilityType;
import mage.constants.Zone;
import mage.counters.CounterType;
import mage.filter.common.FilterControlledLandPermanent;
import mage.game.Game;
import mage.game.permanent.token.Token;
import mage.target.Target;
import mage.target.common.TargetControlledPermanent;
import mage.target.targetpointer.FixedTarget;
import mage.util.CardUtil;
import org.apache.log4j.Logger;

/**
 *
 * @author LevelX2
 */
public class AwakenAbility extends SpellAbility {
    
    private static final Logger logger = Logger.getLogger(AwakenAbility.class);

    static private String filterMessage = "a land you control to awake";

    private String rule;
    private int awakenValue;

    public AwakenAbility(Card card, int awakenValue, String awakenCosts) {
        super(new ManaCostsImpl<>(awakenCosts), card.getName() + " with awaken", Zone.HAND, SpellAbilityType.BASE_ALTERNATE);
        this.getCosts().addAll(card.getSpellAbility().getCosts().copy());
        this.getEffects().addAll(card.getSpellAbility().getEffects().copy());
        this.getTargets().addAll(card.getSpellAbility().getTargets().copy());
        this.getChoices().addAll(card.getSpellAbility().getChoices().copy());
        this.spellAbilityType = SpellAbilityType.BASE_ALTERNATE;
        this.timing = card.getSpellAbility().getTiming();
        this.addTarget(new TargetControlledPermanent(new FilterControlledLandPermanent(filterMessage)));
        this.addEffect(new AwakenEffect());
        this.awakenValue = awakenValue;
        rule = "Awaken " + awakenValue + "&mdash;" + awakenCosts
                + " <i>(If you cast this spell for " + awakenCosts + ", also put "
                + CardUtil.numberToText(awakenValue, "a")
                + " +1/+1 counters on target land you control and it becomes a 0/0 Elemental creature with haste. It's still a land.)</i>";

    }

    public AwakenAbility(final AwakenAbility ability) {
        super(ability);
        this.awakenValue = ability.awakenValue;
    }

    @Override
    public AwakenAbility copy() {
        return new AwakenAbility(this);
    }

    @Override
    public String getRule(boolean all) {
        return getRule();
    }

    @Override
    public String getRule() {
        return rule;
    }

    class AwakenEffect extends OneShotEffect {

        private AwakenEffect() {
            super(Outcome.BoostCreature);
            this.staticText = "put " + CardUtil.numberToText(awakenValue, "a") + " +1/+1 counters on target land you control";
        }

        public AwakenEffect(final AwakenEffect effect) {
            super(effect);
        }

        @Override
        public AwakenEffect copy() {
            return new AwakenEffect(this);
        }

        @Override
        public boolean apply(Game game, Ability source) {
            UUID targetId = null;
            if (source != null && source.getTargets() != null) {
                for (Target target : source.getTargets()) {
                    if (target.getFilter() != null && target.getFilter().getMessage().equals(filterMessage)) {
                        targetId = target.getFirstTarget();
                    }
                }
                if (targetId != null) {
                    FixedTarget fixedTarget = new FixedTarget(targetId);
                    ContinuousEffect continuousEffect = new BecomesCreatureTargetEffect(new AwakenElementalToken(), false, true, Duration.Custom);
                    continuousEffect.setTargetPointer(fixedTarget);
                    game.addEffect(continuousEffect, source);
                    Effect effect = new AddCountersTargetEffect(CounterType.P1P1.createInstance(awakenValue));
                    effect.setTargetPointer(fixedTarget);
                    return effect.apply(game, source);
                }
            } else { // source should never be null, but we are seeing a lot of NPEs from this section
                if (source == null) {
                    logger.fatal("Source was null in AwakenAbility: Create a bug report or fix the source code");
                } else if (source.getTargets() == null) {
                    MageObject sourceObj = source.getSourceObject(game);
                    if (sourceObj != null) {                        
                        Class<? extends MageObject> sourceClass = sourceObj.getClass();
                        if (sourceClass != null) {                            
                            logger.fatal("getTargets was null in AwakenAbility for " + sourceClass.toString() + " : Create a bug report or fix the source code");
                        }                        
                    }
                }
            }
            return true;
        }
    }

}

class AwakenElementalToken extends Token {

    public AwakenElementalToken() {
        super("", "0/0 Elemental creature with haste");
        this.cardType.add(CardType.CREATURE);

        this.subtype.add("Elemental");
        this.power = new MageInt(0);
        this.toughness = new MageInt(0);

        this.addAbility(HasteAbility.getInstance());
    }
}
=======
/*
 *  Copyright 2010 BetaSteward_at_googlemail.com. All rights reserved.
 *
 *  Redistribution and use in source and binary forms, with or without modification, are
 *  permitted provided that the following conditions are met:
 *
 *     1. Redistributions of source code must retain the above copyright notice, this list of
 *        conditions and the following disclaimer.
 *
 *     2. Redistributions in binary form must reproduce the above copyright notice, this list
 *        of conditions and the following disclaimer in the documentation and/or other materials
 *        provided with the distribution.
 *
 *  THIS SOFTWARE IS PROVIDED BY BetaSteward_at_googlemail.com ``AS IS'' AND ANY EXPRESS OR IMPLIED
 *  WARRANTIES, INCLUDING, BUT NOT LIMITED TO, THE IMPLIED WARRANTIES OF MERCHANTABILITY AND
 *  FITNESS FOR A PARTICULAR PURPOSE ARE DISCLAIMED. IN NO EVENT SHALL BetaSteward_at_googlemail.com OR
 *  CONTRIBUTORS BE LIABLE FOR ANY DIRECT, INDIRECT, INCIDENTAL, SPECIAL, EXEMPLARY, OR
 *  CONSEQUENTIAL DAMAGES (INCLUDING, BUT NOT LIMITED TO, PROCUREMENT OF SUBSTITUTE GOODS OR
 *  SERVICES; LOSS OF USE, DATA, OR PROFITS; OR BUSINESS INTERRUPTION) HOWEVER CAUSED AND ON
 *  ANY THEORY OF LIABILITY, WHETHER IN CONTRACT, STRICT LIABILITY, OR TORT (INCLUDING
 *  NEGLIGENCE OR OTHERWISE) ARISING IN ANY WAY OUT OF THE USE OF THIS SOFTWARE, EVEN IF
 *  ADVISED OF THE POSSIBILITY OF SUCH DAMAGE.
 *
 *  The views and conclusions contained in the software and documentation are those of the
 *  authors and should not be interpreted as representing official policies, either expressed
 *  or implied, of BetaSteward_at_googlemail.com.
 */
package mage.abilities.keyword;

import java.util.UUID;
import mage.MageInt;
import mage.abilities.Ability;
import mage.abilities.SpellAbility;
import mage.abilities.costs.mana.ManaCostsImpl;
import mage.abilities.effects.ContinuousEffect;
import mage.abilities.effects.Effect;
import mage.abilities.effects.OneShotEffect;
import mage.abilities.effects.common.continuous.BecomesCreatureTargetEffect;
import mage.abilities.effects.common.counter.AddCountersTargetEffect;
import mage.cards.Card;
import mage.constants.CardType;
import mage.constants.Duration;
import mage.constants.Outcome;
import mage.constants.SpellAbilityType;
import mage.constants.Zone;
import mage.counters.CounterType;
import mage.filter.common.FilterControlledLandPermanent;
import mage.game.Game;
import mage.game.permanent.token.Token;
import mage.target.Target;
import mage.target.common.TargetControlledPermanent;
import mage.target.targetpointer.FixedTarget;
import mage.util.CardUtil;

/**
 *
 * @author LevelX2
 */
public class AwakenAbility extends SpellAbility {

    static private String filterMessage = "a land you control to awake";

    private String rule;
    private int awakenValue;

    public AwakenAbility(Card card, int awakenValue, String awakenCosts) {
        super(new ManaCostsImpl<>(awakenCosts), card.getName() + " with awaken", Zone.HAND, SpellAbilityType.BASE_ALTERNATE);
        this.getCosts().addAll(card.getSpellAbility().getCosts().copy());
        this.getEffects().addAll(card.getSpellAbility().getEffects().copy());
        this.getTargets().addAll(card.getSpellAbility().getTargets().copy());
        this.getChoices().addAll(card.getSpellAbility().getChoices().copy());
        this.spellAbilityType = SpellAbilityType.BASE_ALTERNATE;
        this.timing = card.getSpellAbility().getTiming();
        this.addTarget(new TargetControlledPermanent(new FilterControlledLandPermanent(filterMessage)));
        this.addEffect(new AwakenEffect());
        this.awakenValue = awakenValue;
        rule = "Awaken " + awakenValue + "&mdash;" + awakenCosts
                + " <i>(If you cast this spell for " + awakenCosts + ", also put "
                + CardUtil.numberToText(awakenValue, "a")
                + " +1/+1 counters on target land you control and it becomes a 0/0 Elemental creature with haste. It's still a land.)</i>";

    }

    public AwakenAbility(final AwakenAbility ability) {
        super(ability);
        this.awakenValue = ability.awakenValue;
    }

    @Override
    public AwakenAbility copy() {
        return new AwakenAbility(this);
    }

    @Override
    public String getRule(boolean all) {
        return getRule();
    }

    @Override
    public String getRule() {
        return rule;
    }

    class AwakenEffect extends OneShotEffect {

        private AwakenEffect() {
            super(Outcome.BoostCreature);
            this.staticText = "put " + CardUtil.numberToText(awakenValue, "a") + " +1/+1 counters on target land you control";
        }

        public AwakenEffect(final AwakenEffect effect) {
            super(effect);
        }

        @Override
        public AwakenEffect copy() {
            return new AwakenEffect(this);
        }

        @Override
        public boolean apply(Game game, Ability source) {
            UUID targetId = null;
            for (Target target : source.getTargets()) {
                if (target.getFilter().getMessage().equals(filterMessage)) {
                    targetId = target.getFirstTarget();
                }
            }
            if (targetId != null) {
                FixedTarget fixedTarget = new FixedTarget(targetId);
                ContinuousEffect continuousEffect = new BecomesCreatureTargetEffect(new AwakenElementalToken(), false, true, Duration.Custom);
                continuousEffect.setTargetPointer(fixedTarget);
                game.addEffect(continuousEffect, source);
                Effect effect = new AddCountersTargetEffect(CounterType.P1P1.createInstance(awakenValue));
                effect.setTargetPointer(fixedTarget);
                return effect.apply(game, source);
            }
            return true;
        }
    }

}

class AwakenElementalToken extends Token {

    public AwakenElementalToken() {
        super("", "0/0 Elemental creature with haste");
        this.cardType.add(CardType.CREATURE);

        this.subtype.add("Elemental");
        this.power = new MageInt(0);
        this.toughness = new MageInt(0);

        this.addAbility(HasteAbility.getInstance());
    }
}
>>>>>>> 18b98edb
<|MERGE_RESOLUTION|>--- conflicted
+++ resolved
@@ -1,4 +1,3 @@
-<<<<<<< HEAD
 /*
  *  Copyright 2010 BetaSteward_at_googlemail.com. All rights reserved.
  *
@@ -171,161 +170,4 @@
 
         this.addAbility(HasteAbility.getInstance());
     }
-}
-=======
-/*
- *  Copyright 2010 BetaSteward_at_googlemail.com. All rights reserved.
- *
- *  Redistribution and use in source and binary forms, with or without modification, are
- *  permitted provided that the following conditions are met:
- *
- *     1. Redistributions of source code must retain the above copyright notice, this list of
- *        conditions and the following disclaimer.
- *
- *     2. Redistributions in binary form must reproduce the above copyright notice, this list
- *        of conditions and the following disclaimer in the documentation and/or other materials
- *        provided with the distribution.
- *
- *  THIS SOFTWARE IS PROVIDED BY BetaSteward_at_googlemail.com ``AS IS'' AND ANY EXPRESS OR IMPLIED
- *  WARRANTIES, INCLUDING, BUT NOT LIMITED TO, THE IMPLIED WARRANTIES OF MERCHANTABILITY AND
- *  FITNESS FOR A PARTICULAR PURPOSE ARE DISCLAIMED. IN NO EVENT SHALL BetaSteward_at_googlemail.com OR
- *  CONTRIBUTORS BE LIABLE FOR ANY DIRECT, INDIRECT, INCIDENTAL, SPECIAL, EXEMPLARY, OR
- *  CONSEQUENTIAL DAMAGES (INCLUDING, BUT NOT LIMITED TO, PROCUREMENT OF SUBSTITUTE GOODS OR
- *  SERVICES; LOSS OF USE, DATA, OR PROFITS; OR BUSINESS INTERRUPTION) HOWEVER CAUSED AND ON
- *  ANY THEORY OF LIABILITY, WHETHER IN CONTRACT, STRICT LIABILITY, OR TORT (INCLUDING
- *  NEGLIGENCE OR OTHERWISE) ARISING IN ANY WAY OUT OF THE USE OF THIS SOFTWARE, EVEN IF
- *  ADVISED OF THE POSSIBILITY OF SUCH DAMAGE.
- *
- *  The views and conclusions contained in the software and documentation are those of the
- *  authors and should not be interpreted as representing official policies, either expressed
- *  or implied, of BetaSteward_at_googlemail.com.
- */
-package mage.abilities.keyword;
-
-import java.util.UUID;
-import mage.MageInt;
-import mage.abilities.Ability;
-import mage.abilities.SpellAbility;
-import mage.abilities.costs.mana.ManaCostsImpl;
-import mage.abilities.effects.ContinuousEffect;
-import mage.abilities.effects.Effect;
-import mage.abilities.effects.OneShotEffect;
-import mage.abilities.effects.common.continuous.BecomesCreatureTargetEffect;
-import mage.abilities.effects.common.counter.AddCountersTargetEffect;
-import mage.cards.Card;
-import mage.constants.CardType;
-import mage.constants.Duration;
-import mage.constants.Outcome;
-import mage.constants.SpellAbilityType;
-import mage.constants.Zone;
-import mage.counters.CounterType;
-import mage.filter.common.FilterControlledLandPermanent;
-import mage.game.Game;
-import mage.game.permanent.token.Token;
-import mage.target.Target;
-import mage.target.common.TargetControlledPermanent;
-import mage.target.targetpointer.FixedTarget;
-import mage.util.CardUtil;
-
-/**
- *
- * @author LevelX2
- */
-public class AwakenAbility extends SpellAbility {
-
-    static private String filterMessage = "a land you control to awake";
-
-    private String rule;
-    private int awakenValue;
-
-    public AwakenAbility(Card card, int awakenValue, String awakenCosts) {
-        super(new ManaCostsImpl<>(awakenCosts), card.getName() + " with awaken", Zone.HAND, SpellAbilityType.BASE_ALTERNATE);
-        this.getCosts().addAll(card.getSpellAbility().getCosts().copy());
-        this.getEffects().addAll(card.getSpellAbility().getEffects().copy());
-        this.getTargets().addAll(card.getSpellAbility().getTargets().copy());
-        this.getChoices().addAll(card.getSpellAbility().getChoices().copy());
-        this.spellAbilityType = SpellAbilityType.BASE_ALTERNATE;
-        this.timing = card.getSpellAbility().getTiming();
-        this.addTarget(new TargetControlledPermanent(new FilterControlledLandPermanent(filterMessage)));
-        this.addEffect(new AwakenEffect());
-        this.awakenValue = awakenValue;
-        rule = "Awaken " + awakenValue + "&mdash;" + awakenCosts
-                + " <i>(If you cast this spell for " + awakenCosts + ", also put "
-                + CardUtil.numberToText(awakenValue, "a")
-                + " +1/+1 counters on target land you control and it becomes a 0/0 Elemental creature with haste. It's still a land.)</i>";
-
-    }
-
-    public AwakenAbility(final AwakenAbility ability) {
-        super(ability);
-        this.awakenValue = ability.awakenValue;
-    }
-
-    @Override
-    public AwakenAbility copy() {
-        return new AwakenAbility(this);
-    }
-
-    @Override
-    public String getRule(boolean all) {
-        return getRule();
-    }
-
-    @Override
-    public String getRule() {
-        return rule;
-    }
-
-    class AwakenEffect extends OneShotEffect {
-
-        private AwakenEffect() {
-            super(Outcome.BoostCreature);
-            this.staticText = "put " + CardUtil.numberToText(awakenValue, "a") + " +1/+1 counters on target land you control";
-        }
-
-        public AwakenEffect(final AwakenEffect effect) {
-            super(effect);
-        }
-
-        @Override
-        public AwakenEffect copy() {
-            return new AwakenEffect(this);
-        }
-
-        @Override
-        public boolean apply(Game game, Ability source) {
-            UUID targetId = null;
-            for (Target target : source.getTargets()) {
-                if (target.getFilter().getMessage().equals(filterMessage)) {
-                    targetId = target.getFirstTarget();
-                }
-            }
-            if (targetId != null) {
-                FixedTarget fixedTarget = new FixedTarget(targetId);
-                ContinuousEffect continuousEffect = new BecomesCreatureTargetEffect(new AwakenElementalToken(), false, true, Duration.Custom);
-                continuousEffect.setTargetPointer(fixedTarget);
-                game.addEffect(continuousEffect, source);
-                Effect effect = new AddCountersTargetEffect(CounterType.P1P1.createInstance(awakenValue));
-                effect.setTargetPointer(fixedTarget);
-                return effect.apply(game, source);
-            }
-            return true;
-        }
-    }
-
-}
-
-class AwakenElementalToken extends Token {
-
-    public AwakenElementalToken() {
-        super("", "0/0 Elemental creature with haste");
-        this.cardType.add(CardType.CREATURE);
-
-        this.subtype.add("Elemental");
-        this.power = new MageInt(0);
-        this.toughness = new MageInt(0);
-
-        this.addAbility(HasteAbility.getInstance());
-    }
-}
->>>>>>> 18b98edb
+}