--- conflicted
+++ resolved
@@ -126,16 +126,8 @@
         controller.getLibrary().reset(); // set back empty draw state if that caused an empty draw
 
         if (card != null) {
-<<<<<<< HEAD
-            if (controller.chooseUse(outcome, "Use cascade effect on " + card.getLogName() + '?', source, game)) {
-                if (controller.cast(card.getSpellAbility(), game, true)) {
-                    exile.remove(card.getId());
-                }
-=======
             if (controller.chooseUse(outcome, "Use cascade effect on " + card.getLogName() + "?", source, game)) {
                 controller.cast(card.getSpellAbility(), game, true);
->>>>>>> 0595d8a5
-            }
         }
         // Move the remaining cards to the buttom of the library in a random order
         Cards cardsFromExile = new CardsImpl();
