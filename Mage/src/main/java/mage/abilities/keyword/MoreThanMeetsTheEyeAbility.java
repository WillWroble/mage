--- conflicted
+++ resolved
@@ -21,15 +21,9 @@
         super(card.getRightHalfCard().getSpellAbility());
         this.newId();
 
-<<<<<<< HEAD
         this.setCardName(card.getRightHalfCard().getName() + " with More Than Meets the Eye");
-=======
-        // getSecondFaceSpellAbility() already verified that second face exists
-        this.setCardName(card.getSecondCardFace().getName());
-
->>>>>>> 9a37b26f
         this.spellAbilityType = SpellAbilityType.BASE_ALTERNATE;
-        this.setSpellAbilityCastMode(SpellAbilityCastMode.MORE_THAN_MEETS_THE_EYE);
+        this.spellAbilityCastMode = SpellAbilityCastMode.TRANSFORMED;
 
         this.manaCost = manaCost;
         this.clearManaCosts();
@@ -67,11 +61,7 @@
     @Override
     public String getRule() {
         return "More Than Meets the Eye " + this.manaCost
-<<<<<<< HEAD
-                + " <i>(You may cast this card converted for" + this.manaCost + ".)</i>";
-=======
             + " <i>(You may cast this card converted for " + this.manaCost + ".)</i>";
->>>>>>> 9a37b26f
     }
 }
 
