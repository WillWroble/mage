package mage.abilities.common;

import mage.abilities.TriggeredAbilityImpl;
import mage.abilities.effects.Effect;
import mage.constants.Zone;
import mage.filter.FilterSpell;
import mage.filter.StaticFilters;
import mage.game.Game;
import mage.game.events.GameEvent;
import mage.game.stack.Spell;
import mage.target.targetpointer.FixedTarget;

/**
 * @author North
 */
public class SpellCastControllerTriggeredAbility extends TriggeredAbilityImpl {

<<<<<<< HEAD
    private static final FilterSpell spellCard = new FilterSpell("a spell");

=======
>>>>>>> ed1133c3
    protected FilterSpell filter;
    protected String rule;

    // The source SPELL that triggered the ability will be set as target to effect
    protected boolean rememberSource = false;
    // Use it if you want remember CARD instead spell
    protected boolean rememberSourceAsCard = false;

    public SpellCastControllerTriggeredAbility(Effect effect, boolean optional) {
        this(Zone.BATTLEFIELD, effect, StaticFilters.FILTER_SPELL_A, optional, false);
    }

    public SpellCastControllerTriggeredAbility(Effect effect, FilterSpell filter, boolean optional) {
        this(effect, filter, optional, false);
    }

    public SpellCastControllerTriggeredAbility(Effect effect, FilterSpell filter, boolean optional, String rule) {
        this(effect, filter, optional, false);
        this.rule = rule;
    }

    public SpellCastControllerTriggeredAbility(Effect effect, FilterSpell filter, boolean optional, boolean rememberSource) {
        this(Zone.BATTLEFIELD, effect, filter, optional, rememberSource);
    }

    public SpellCastControllerTriggeredAbility(Zone zone, Effect effect, FilterSpell filter, boolean optional, boolean rememberSource) {
        this(zone, effect, filter, optional, rememberSource, false);
    }

    public SpellCastControllerTriggeredAbility(Zone zone, Effect effect, FilterSpell filter, boolean optional, boolean rememberSource, boolean rememberSourceAsCard) {
        super(zone, effect, optional);
        this.filter = filter;
        this.rememberSource = rememberSource;
        this.rememberSourceAsCard = rememberSourceAsCard;
    }

    public SpellCastControllerTriggeredAbility(final SpellCastControllerTriggeredAbility ability) {
        super(ability);
        this.filter = ability.filter;
        this.rule = ability.rule;
        this.rememberSource = ability.rememberSource;
        this.rememberSourceAsCard = ability.rememberSourceAsCard;
    }

    @Override
    public boolean checkEventType(GameEvent event, Game game) {
        return event.getType() == GameEvent.EventType.SPELL_CAST;
    }

    @Override
    public boolean checkTrigger(GameEvent event, Game game) {
        if (event.getPlayerId().equals(this.getControllerId())) {
            Spell spell = game.getStack().getSpell(event.getTargetId());
            if (spell != null && filter.match(spell, getSourceId(), getControllerId(), game)) {
                if (rememberSource) {
                    if (rememberSourceAsCard) {
                        this.getEffects().get(0).setTargetPointer(new FixedTarget(spell.getCard().getId(), game));
                    } else {
                        this.getEffects().get(0).setTargetPointer(new FixedTarget(spell.getId(), game));
                    }

                }
                return true;
            }
        }
        return false;
    }

    @Override
    public String getRule() {
        if (rule != null && !rule.isEmpty()) {
            return rule;
        }
        return "Whenever you cast " + filter.getMessage() + ", " + super.getRule();
    }

    @Override
    public SpellCastControllerTriggeredAbility copy() {
        return new SpellCastControllerTriggeredAbility(this);
    }
}<|MERGE_RESOLUTION|>--- conflicted
+++ resolved
@@ -15,11 +15,6 @@
  */
 public class SpellCastControllerTriggeredAbility extends TriggeredAbilityImpl {
 
-<<<<<<< HEAD
-    private static final FilterSpell spellCard = new FilterSpell("a spell");
-
-=======
->>>>>>> ed1133c3
     protected FilterSpell filter;
     protected String rule;
 
