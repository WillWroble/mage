--- conflicted
+++ resolved
@@ -1,861 +1,769 @@
-/*
-* Copyright 2010 BetaSteward_at_googlemail.com. All rights reserved.
-*
-* Redistribution and use in source and binary forms, with or without modification, are
-* permitted provided that the following conditions are met:
-*
-*    1. Redistributions of source code must retain the above copyright notice, this list of
-*       conditions and the following disclaimer.
-*
-*    2. Redistributions in binary form must reproduce the above copyright notice, this list
-*       of conditions and the following disclaimer in the documentation and/or other materials
-*       provided with the distribution.
-*
-* THIS SOFTWARE IS PROVIDED BY BetaSteward_at_googlemail.com ``AS IS'' AND ANY EXPRESS OR IMPLIED
-* WARRANTIES, INCLUDING, BUT NOT LIMITED TO, THE IMPLIED WARRANTIES OF MERCHANTABILITY AND
-* FITNESS FOR A PARTICULAR PURPOSE ARE DISCLAIMED. IN NO EVENT SHALL BetaSteward_at_googlemail.com OR
-* CONTRIBUTORS BE LIABLE FOR ANY DIRECT, INDIRECT, INCIDENTAL, SPECIAL, EXEMPLARY, OR
-* CONSEQUENTIAL DAMAGES (INCLUDING, BUT NOT LIMITED TO, PROCUREMENT OF SUBSTITUTE GOODS OR
-* SERVICES; LOSS OF USE, DATA, OR PROFITS; OR BUSINESS INTERRUPTION) HOWEVER CAUSED AND ON
-* ANY THEORY OF LIABILITY, WHETHER IN CONTRACT, STRICT LIABILITY, OR TORT (INCLUDING
-* NEGLIGENCE OR OTHERWISE) ARISING IN ANY WAY OUT OF THE USE OF THIS SOFTWARE, EVEN IF
-* ADVISED OF THE POSSIBILITY OF SUCH DAMAGE.
-*
-* The views and conclusions contained in the software and documentation are those of the
-* authors and should not be interpreted as representing official policies, either expressed
-* or implied, of BetaSteward_at_googlemail.com.
-*/
-
-package mage.cards;
-
-import java.lang.reflect.Constructor;
-import java.util.ArrayList;
-import java.util.Arrays;
-import java.util.HashMap;
-import java.util.List;
-import java.util.Map;
-import java.util.UUID;
-import mage.MageObject;
-import mage.MageObjectImpl;
-import mage.Mana;
-import mage.abilities.Ability;
-import mage.abilities.PlayLandAbility;
-import mage.abilities.SpellAbility;
-import mage.abilities.keyword.MorphAbility;
-import mage.abilities.mana.ManaAbility;
-import mage.constants.CardType;
-import mage.constants.ColoredManaSymbol;
-import mage.constants.Rarity;
-import mage.constants.SpellAbilityType;
-import mage.constants.TimingRule;
-import mage.constants.Zone;
-import static mage.constants.Zone.BATTLEFIELD;
-import static mage.constants.Zone.COMMAND;
-import static mage.constants.Zone.EXILED;
-import static mage.constants.Zone.GRAVEYARD;
-import static mage.constants.Zone.HAND;
-import static mage.constants.Zone.LIBRARY;
-import static mage.constants.Zone.OUTSIDE;
-import static mage.constants.Zone.PICK;
-import static mage.constants.Zone.STACK;
-import mage.counters.Counter;
-import mage.counters.Counters;
-import mage.game.Game;
-import mage.game.CardState;
-import mage.game.command.Commander;
-import mage.game.events.GameEvent;
-import mage.game.events.ZoneChangeEvent;
-import mage.game.permanent.PermanentCard;
-import mage.game.stack.Spell;
-import mage.game.stack.StackObject;
-import mage.watchers.Watcher;
-import org.apache.log4j.Logger;
-
-public abstract class CardImpl extends MageObjectImpl implements Card {
-    private static final long serialVersionUID = 1L;
-
-    private static final Logger logger = Logger.getLogger(CardImpl.class);
-    private static final Map<String, String> emptyInfo = new HashMap<>();
-    
-    protected UUID ownerId;
-    protected int cardNumber;
-<<<<<<< HEAD
-    protected String expansionSetCode;
-    protected String tokenSetCode;
-    protected Rarity rarity;
-=======
-//    protected List<Watcher> watchers;
-    protected String expansionSetCode;
-    protected String tokenSetCode;
-    protected Rarity rarity;
-    //protected boolean faceDown;
->>>>>>> 9f1526f0
-    protected boolean canTransform;
-    protected Card secondSideCard;
-    protected boolean nightCard;
-    protected SpellAbility spellAbility;
-    protected boolean flipCard;
-    protected String flipCardName;
-    protected Map<String, String> info;
-    protected boolean usesVariousArt = false;
-<<<<<<< HEAD
-=======
-    //protected Counters counters;
->>>>>>> 9f1526f0
-    protected boolean splitCard;
-    protected boolean morphCard;
-
-    public CardImpl(UUID ownerId, int cardNumber, String name, Rarity rarity, CardType[] cardTypes, String costs) {
-        this(ownerId, cardNumber, name, rarity, cardTypes, costs, SpellAbilityType.BASE);
-    }
-
-    public CardImpl(UUID ownerId, int cardNumber, String name, Rarity rarity, CardType[] cardTypes, String costs, SpellAbilityType spellAbilityType) {
-        this(ownerId, name);
-        this.rarity = rarity;
-        this.cardNumber = cardNumber;
-        this.cardType.addAll(Arrays.asList(cardTypes));
-        this.manaCost.load(costs);
-        setDefaultColor();
-        if (cardType.contains(CardType.LAND)) {
-            Ability ability = new PlayLandAbility(name);
-            ability.setSourceId(this.getId());
-            abilities.add(ability);
-        }
-        else {            
-            SpellAbility ability = new SpellAbility(manaCost, name, Zone.HAND, spellAbilityType);
-            if (!cardType.contains(CardType.INSTANT)) {
-                ability.setTiming(TimingRule.SORCERY);
-            }
-            ability.setSourceId(this.getId());
-            abilities.add(ability);            
-        }
-        this.usesVariousArt = Character.isDigit(this.getClass().getName().charAt(this.getClass().getName().length()-1));
-<<<<<<< HEAD
-=======
-        //this.counters = new Counters();
->>>>>>> 9f1526f0
-        this.morphCard = false;
-    }
-
-    private void setDefaultColor() {
-        this.color.setWhite(this.manaCost.containsColor(ColoredManaSymbol.W));
-        this.color.setBlue(this.manaCost.containsColor(ColoredManaSymbol.U));
-        this.color.setBlack(this.manaCost.containsColor(ColoredManaSymbol.B));
-        this.color.setRed(this.manaCost.containsColor(ColoredManaSymbol.R));
-        this.color.setGreen(this.manaCost.containsColor(ColoredManaSymbol.G));
-    }
-
-    protected CardImpl(UUID ownerId, String name) {
-        this.ownerId = ownerId;
-        this.name = name;
-<<<<<<< HEAD
-=======
-        //this.counters = new Counters();
-        //this.watchers = new ArrayList<>();
->>>>>>> 9f1526f0
-    }
-
-    protected CardImpl(UUID id, UUID ownerId, String name) {
-        super(id);
-        this.ownerId = ownerId;
-        this.name = name;
-<<<<<<< HEAD
-=======
-        //this.counters = new Counters();
-        //this.watchers = new ArrayList<>();
->>>>>>> 9f1526f0
-    }
-
-    public CardImpl(final CardImpl card) {
-        super(card);
-        ownerId = card.ownerId;
-        cardNumber = card.cardNumber;
-        expansionSetCode = card.expansionSetCode;
-        rarity = card.rarity;
-<<<<<<< HEAD
-=======
-//        this.watchers = new ArrayList<>();
-//        for (Watcher watcher: card.getWatchers()) {
-//            watchers.add(watcher.copy());
-//        }
-        //faceDown = card.faceDown;
->>>>>>> 9f1526f0
-
-        canTransform = card.canTransform;
-        if (canTransform) {
-            secondSideCard = card.secondSideCard;
-            nightCard = card.nightCard;
-        }
-        if (card.info != null) {
-            info = new HashMap<>();
-            info.putAll(card.info);
-        }
-        flipCard = card.flipCard;
-        flipCardName = card.flipCardName;
-        splitCard = card.splitCard;
-        usesVariousArt = card.usesVariousArt;
-<<<<<<< HEAD
-=======
-//        counters = card.counters.copy();
->>>>>>> 9f1526f0
-        morphCard = card.isMorphCard();
-    }
-
-    @Override
-    public void assignNewId() {
-        this.objectId = UUID.randomUUID();
-        this.abilities.newOriginalId();
-        this.abilities.setSourceId(objectId);
-//        for (Watcher watcher: watchers) {
-//            watcher.setSourceId(objectId);
-//        }
-    }
-    
-    public static Card createCard(String name) {
-        try {
-            return createCard(Class.forName(name));
-        } catch (ClassNotFoundException ex) {
-            logger.fatal("Error loading card: " + name, ex);
-            return null;
-        }
-    }
-
-    public static Card createCard(Class<?> clazz) {
-        try {
-            Constructor<?> con = clazz.getConstructor(new Class[]{UUID.class});
-            Card card = (Card) con.newInstance(new Object[]{null});
-            card.build();
-            return card;
-        } catch (Exception e) {
-            logger.fatal("Error loading card: " + clazz.getCanonicalName(), e);
-            return null;
-        }
-    }
-
-    @Override
-    public UUID getOwnerId() {
-        return ownerId;
-    }
-
-    @Override
-    public int getCardNumber() {
-        return cardNumber;
-    }
-
-    @Override
-    public Rarity getRarity() {
-        return rarity;
-    }
-
-//    @Override
-//    public void setRarity(Rarity rarity) {
-//        this.rarity = rarity;
-//    }
-
-    @Override
-    public void addInfo(String key, String value, Game game) {
-        game.getState().getCardState(objectId).addInfo(key, value);
-    }
-    
-    protected void addInfo(String key, String value) {
-        if (info == null) {
-            info = new HashMap<>();
-        }
-        info.put(key, value);
-    }
-
-    @Override
-    public List<String> getRules() {
-        try {
-            List<String> rules = abilities.getRules(this.getLogName());
-            if (info != null) {
-                for (String data : info.values()) {
-                    rules.add(data);
-                }
-            }
-            return rules;
-        } catch (Exception e) {
-            logger.error("Exception in rules generation for card: " + this.getName(), e);
-        }
-        ArrayList<String> rules = new ArrayList<>();
-        rules.add("Exception occured in rules generation");
-        return rules;
-    }
-
-    @Override
-    public List<String> getRules(Game game) {
-        try {
-            List<String> rules = getRules();
-            CardState state = game.getState().getCardState(objectId);
-            for (String data : state.getInfo().values()) {
-                rules.add(data);
-            }
-            for (Ability ability: state.getAbilities()) {
-                rules.add(ability.getRule());
-            }
-            return rules;
-        } catch (Exception e) {
-            logger.error("Exception in rules generation for card: " + this.getName(), e);
-        }
-        ArrayList<String> rules = new ArrayList<>();
-        rules.add("Exception occured in rules generation");
-        return rules;
-    }
-    
-    protected void addAbility(Ability ability) {
-        ability.setSourceId(this.getId());
-        abilities.add(ability);
-        if (ability instanceof MorphAbility)
-            this.morphCard = true;
-        for (Ability subAbility: ability.getSubAbilities()) {
-            abilities.add(subAbility);
-        }
-    }
-
-    protected void addAbilities(List<Ability> abilities) {
-        for (Ability ability: abilities) {
-            addAbility(ability);
-        }
-<<<<<<< HEAD
-    }
-
-    protected void addAbility(Ability ability, Watcher watcher) {
-        addAbility(ability);
-        ability.addWatcher(watcher);
-=======
->>>>>>> 9f1526f0
-    }
-
-    protected void addAbility(Ability ability, Watcher watcher) {
-        addAbility(ability);
-        ability.addWatcher(watcher);
-    }
-
-//    protected void addAbility(CompositeAbility ability) {
-//        for (Ability a: ability.getAbilities()) {
-//            addAbility(a);
-//        }
-//    }
-    
-//    protected void addWatcher(Watcher watcher) {
-//        watcher.setSourceId(this.getId());
-//        watcher.setControllerId(this.ownerId);
-//        watchers.add(watcher);
-//    }
-
-    @Override
-    public SpellAbility getSpellAbility() {
-        if (spellAbility == null) {
-            for (Ability ability : abilities.getActivatedAbilities(Zone.HAND)) {
-                if (ability instanceof SpellAbility) {
-                    spellAbility = (SpellAbility) ability;
-                }
-            }
-        }
-        return spellAbility;
-    }
-
-<<<<<<< HEAD
-=======
-//    @Override
-//    public void setControllerId(UUID controllerId) {
-//        abilities.setControllerId(controllerId);
-//    }
-
->>>>>>> 9f1526f0
-    @Override
-    public void setOwnerId(UUID ownerId) {
-        this.ownerId = ownerId;
-        abilities.setControllerId(ownerId);
-    }
-
-<<<<<<< HEAD
-=======
-//    @Override
-//    public List<Watcher> getWatchers() {
-//        return watchers;
-//    }
-
->>>>>>> 9f1526f0
-    @Override
-    public String getExpansionSetCode() {
-        return expansionSetCode;
-    }
-
-    @Override
-    public String getTokenSetCode() {
-        return tokenSetCode;
-    }
-
-    protected void setExpansionSetCode(String expansionSetCode) {
-        this.expansionSetCode = expansionSetCode;
-    }
-
-    @Override
-    public List<Mana> getMana() {
-        List<Mana> mana = new ArrayList<>();
-        for (ManaAbility ability : this.abilities.getManaAbilities(Zone.BATTLEFIELD)) {
-            for (Mana netMana: ability.getNetMana(null)) {
-                mana.add(netMana);
-            }            
-        }
-        return mana;
-    }
-
-    @Override
-    public boolean moveToZone(Zone toZone, UUID sourceId, Game game, boolean flag) {
-        return this.moveToZone(toZone, sourceId, game, flag, null);
-    }
-
-    @Override
-    public boolean moveToZone(Zone toZone, UUID sourceId, Game game, boolean flag, ArrayList<UUID> appliedEffects) {
-        Zone fromZone = game.getState().getZone(objectId);
-        ZoneChangeEvent event = new ZoneChangeEvent(this.objectId, sourceId, ownerId, fromZone, toZone, appliedEffects);
-        if (!game.replaceEvent(event)) {
-            if (event.getFromZone() != null) {
-                switch (event.getFromZone()) {
-                    case GRAVEYARD:
-                        game.getPlayer(ownerId).removeFromGraveyard(this, game);
-                        break;
-                    case HAND:
-                        game.getPlayer(ownerId).removeFromHand(this, game);
-                        break;
-                    case LIBRARY:
-                        game.getPlayer(ownerId).removeFromLibrary(this, game);
-                        break;
-                    case EXILED:
-                        game.getExile().removeCard(this, game);
-                        break;
-                    case OUTSIDE:
-                        game.getPlayer(ownerId).getSideboard().remove(this);
-                        break;
-                    case COMMAND:
-                        game.getState().getCommand().remove((Commander)game.getObject(objectId));
-                        break;
-                    case STACK:
-                        StackObject stackObject = game.getStack().getSpell(getId());
-                        if (stackObject != null) {
-                            game.getStack().remove(stackObject);
-                        }
-                        break;
-                    case PICK:
-                    case BATTLEFIELD: // for sacrificing permanents or putting to library
-                        break;
-                    default:
-                        Card sourceCard = game.getCard(sourceId);
-                        logger.fatal(new StringBuilder("Invalid from zone [").append(fromZone)
-                                .append("] for card [").append(this.getName())
-                                .append("] to zone [").append(toZone)
-                                .append("] source [").append(sourceCard != null ? sourceCard.getName():"null").append("]").toString());
-                        break;
-                }
-                game.rememberLKI(objectId, event.getFromZone(), this);
-            }
-            
-            if (isFaceDown(game) && !event.getToZone().equals(Zone.BATTLEFIELD)) { // to battlefield is possible because of Morph
-                setFaceDown(false, game);
-                game.getCard(this.getId()).setFaceDown(false, game);
-            }
-            game.updateZoneChangeCounter(objectId);
-            switch (event.getToZone()) {
-                case GRAVEYARD:
-                    game.getPlayer(ownerId).putInGraveyard(this, game, !flag);
-                    break;
-                case HAND:
-                    game.getPlayer(ownerId).getHand().add(this);
-                    break;
-                case STACK:
-                    game.getStack().push(new Spell(this, this.getSpellAbility().copy(), ownerId, event.getFromZone()));
-                    break;
-                case EXILED:
-                    game.getExile().getPermanentExile().add(this);
-                    break;
-                case COMMAND:
-                    game.addCommander(new Commander(this));
-                    break;
-                case LIBRARY:
-                    if (flag) {
-                        game.getPlayer(ownerId).getLibrary().putOnTop(this, game);
-                    }
-                    else {
-                        game.getPlayer(ownerId).getLibrary().putOnBottom(this, game);
-                    }
-                    break;
-                case BATTLEFIELD:
-                    PermanentCard permanent = new PermanentCard(this, isFaceDown(game), event.getPlayerId()); // controller can be replaced (e.g. Gather Specimens)
-                    game.resetForSourceId(permanent.getId());
-                    game.addPermanent(permanent);
-                    game.setZone(objectId, Zone.BATTLEFIELD);
-                    game.setScopeRelevant(true);
-                    game.applyEffects();
-                    permanent.entersBattlefield(sourceId, game, event.getFromZone(), true);
-                    game.setScopeRelevant(false);
-                    game.applyEffects();
-                    if (flag) {
-                        permanent.setTapped(true);
-                    }
-                    event.setTarget(permanent);
-                    break;
-                default:
-                    Card sourceCard = game.getCard(sourceId);
-                    logger.fatal(new StringBuilder("Invalid to zone [").append(toZone)
-                                .append("] for card [").append(this.getName())
-                                .append("] to zone [").append(toZone)
-                                .append("] source [").append(sourceCard != null ? sourceCard.getName():"null").append("]").toString());
-                    return false;
-            }
-<<<<<<< HEAD
-=======
-//            setControllerId(event.getPlayerId());
->>>>>>> 9f1526f0
-            game.setZone(objectId, event.getToZone());
-            game.addSimultaneousEvent(event);
-            return game.getState().getZone(objectId) == toZone;
-        }
-        return false;
-    }
-
-    @Override
-    public boolean cast(Game game, Zone fromZone, SpellAbility ability, UUID controllerId) {
-        ZoneChangeEvent event = new ZoneChangeEvent(this.objectId, ability.getId(), controllerId, fromZone, Zone.STACK);
-        if (!game.replaceEvent(event)) {
-            if (event.getFromZone() != null) {
-                switch (event.getFromZone()) {
-                    case GRAVEYARD:
-                        game.getPlayer(ownerId).removeFromGraveyard(this, game);
-                        break;
-                    case HAND:
-                        game.getPlayer(ownerId).removeFromHand(this, game);
-                        break;
-                    case LIBRARY:
-                        game.getPlayer(ownerId).removeFromLibrary(this, game);
-                        break;
-                    case EXILED:
-                        game.getExile().removeCard(this, game);
-                        break;
-                    case OUTSIDE:
-                        game.getPlayer(ownerId).getSideboard().remove(this);
-                        break;
-                        
-                    case COMMAND:
-                        game.getState().getCommand().remove((Commander)game.getObject(objectId));
-                        break;
-                    default:
-                        //logger.warning("moveToZone, not fully implemented: from="+event.getFromZone() + ", to="+event.getToZone());
-                }
-                game.rememberLKI(objectId, event.getFromZone(), this);
-            }
-            game.getStack().push(new Spell(this, ability.copy(), controllerId, event.getFromZone()));
-            game.setZone(objectId, event.getToZone());
-            game.fireEvent(event);
-            return game.getState().getZone(objectId) == Zone.STACK;
-        }
-        return false;
-    }
-    @Override
-    public boolean moveToExile(UUID exileId, String name, UUID sourceId, Game game) {
-        return moveToExile(exileId, name, sourceId, game, null);
-    }
-
-    @Override
-    public boolean moveToExile(UUID exileId, String name, UUID sourceId, Game game, ArrayList<UUID> appliedEffects) {
-        Zone fromZone = game.getState().getZone(objectId);
-        ZoneChangeEvent event = new ZoneChangeEvent(this.objectId, sourceId, ownerId, fromZone, Zone.EXILED, appliedEffects);
-        if (!game.replaceEvent(event)) {
-            if (fromZone != null) {
-                switch (fromZone) {
-                    case GRAVEYARD:
-                        game.getPlayer(ownerId).removeFromGraveyard(this, game);
-                        break;
-                    case HAND:
-                        game.getPlayer(ownerId).removeFromHand(this, game);
-                        break;
-                    case LIBRARY:
-                        game.getPlayer(ownerId).removeFromLibrary(this, game);
-                        break;
-                    case EXILED:
-                        game.getExile().removeCard(this, game);
-                        break;
-                    case STACK:
-                    case PICK:
-                        // nothing to do
-                        break;
-                    default:
-                        MageObject object = game.getObject(sourceId);
-                        logger.warn(new StringBuilder("moveToExile, not fully implemented: from = ").append(fromZone).append(" - ").append(object != null ? object.getName():"null"));
-                }
-                game.rememberLKI(objectId, event.getFromZone(), this);
-            }
-
-            if (exileId == null) {
-                game.getExile().getPermanentExile().add(this);
-            } else {
-                game.getExile().createZone(exileId, name).add(this);
-            }
-            game.updateZoneChangeCounter(objectId);
-            game.setZone(objectId, event.getToZone());
-            game.addSimultaneousEvent(event);
-            return true;
-        }
-        return false;
-    }
-
-    @Override
-    public boolean putOntoBattlefield(Game game, Zone fromZone, UUID sourceId, UUID controllerId) {
-        return this.putOntoBattlefield(game, fromZone, sourceId, controllerId, false);
-    }
-        
-    @Override
-    public boolean putOntoBattlefield(Game game, Zone fromZone, UUID sourceId, UUID controllerId, boolean tapped){
-        return this.putOntoBattlefield(game, fromZone, sourceId, controllerId, tapped, null);
-
-    }
-     
-    @Override   
-    public boolean putOntoBattlefield(Game game, Zone fromZone, UUID sourceId, UUID controllerId, boolean tapped, ArrayList<UUID> appliedEffects){
-        ZoneChangeEvent event = new ZoneChangeEvent(this.objectId, sourceId, controllerId, fromZone, Zone.BATTLEFIELD, appliedEffects, tapped);
-        if (!game.replaceEvent(event)) {
-            if (fromZone != null) {
-                boolean removed = false;
-                switch (fromZone) {
-                    case GRAVEYARD:
-                        removed = game.getPlayer(ownerId).removeFromGraveyard(this, game);
-                        break;
-                    case HAND:
-                        removed = game.getPlayer(ownerId).removeFromHand(this, game);
-                        break;
-                    case LIBRARY:
-                        removed = game.getPlayer(ownerId).removeFromLibrary(this, game);
-                        break;
-                    case EXILED:
-                        game.getExile().removeCard(this, game);
-                        if (isFaceDown(game)) {
-                            // 110.6b Permanents enter the battlefield untapped, unflipped, face up, and phased in unless a spell or ability says otherwise.
-                            this.setFaceDown(false, game);
-                        }
-                        removed = true;
-                        break;
-                    case COMMAND:
-                        // command object (commander) is only on the stack, so no removing neccessary here
-                        removed = true;
-                        break;
-                    case PICK:
-                        removed = true;
-                        break;
-                    default:
-                        logger.warn("putOntoBattlefield, not fully implemented: fromZone="+fromZone);
-                }
-                game.rememberLKI(objectId, event.getFromZone(), this);
-                if (!removed) {
-                    logger.warn("Couldn't find card in fromZone, card=" + getName() + ", fromZone=" + fromZone);
-                }
-            }
-            game.updateZoneChangeCounter(objectId);
-            PermanentCard permanent = new PermanentCard(this, isFaceDown(game), event.getPlayerId());
-            // reset is done to end continuous effects from previous instances of that permanent (e.g undying)
-            game.resetForSourceId(permanent.getId());
-            // make sure the controller of all continuous effects of this card are switched to the current controller
-            game.getContinuousEffects().setController(objectId, event.getPlayerId());
-            game.addPermanent(permanent);
-            game.setZone(objectId, Zone.BATTLEFIELD);
-            game.setScopeRelevant(true);
-            permanent.setTapped(tapped);
-            permanent.entersBattlefield(sourceId, game, event.getFromZone(), true);
-            game.setScopeRelevant(false);
-            game.applyEffects();
-            game.fireEvent(new ZoneChangeEvent(permanent, event.getPlayerId(), fromZone, Zone.BATTLEFIELD));
-            return true;
-        }
-        return false;
-    }
-
-    protected void setCardNumber(int cid) {
-        this.cardNumber = cid;
-    }
-
-    @Override
-    public void setFaceDown(boolean value, Game game) {
-        game.getState().getCardState(objectId).setFaceDown(value);
-    }
-
-    @Override
-    public boolean isFaceDown(Game game) {
-        return game.getState().getCardState(objectId).isFaceDown();
-    }
-
-    @Override
-    public boolean turnFaceUp(Game game, UUID playerId) {
-        GameEvent event = GameEvent.getEvent(GameEvent.EventType.TURNFACEUP, getId(), playerId);
-        if (!game.replaceEvent(event)) {
-            setFaceDown(false, game);
-<<<<<<< HEAD
-=======
-            //game.getCard(objectId).setFaceDown(false); // Another instance?
->>>>>>> 9f1526f0
-            for (Ability ability :abilities) { // abilities that were set to not visible face down must be set to visible again
-                if (ability.getWorksFaceDown() && !ability.getRuleVisible()) {
-                    ability.setRuleVisible(true);
-                }
-            }
-            game.fireEvent(GameEvent.getEvent(GameEvent.EventType.TURNEDFACEUP, getId(), playerId));
-            return true;
-        }
-        return false;
-    }
-
-    @Override
-    public boolean turnFaceDown(Game game, UUID playerId) {
-        GameEvent event = GameEvent.getEvent(GameEvent.EventType.TURNFACEDOWN, getId(), playerId);
-        if (!game.replaceEvent(event)) {
-            setFaceDown(true, game);
-<<<<<<< HEAD
-=======
-            //game.getCard(objectId).setFaceDown(true); // Another instance?
->>>>>>> 9f1526f0
-            game.fireEvent(GameEvent.getEvent(GameEvent.EventType.TURNEDFACEDOWN, getId(), playerId));
-            return true;
-        }
-        return false;
-    }
-
-    @Override
-    public boolean canTransform() {
-        return this.canTransform;
-    }
-
-    @Override
-    public Card getSecondCardFace() {
-        return this.secondSideCard;
-    }
-
-    protected void setSecondCardFace(Card card) {
-        this.secondSideCard = card;
-    }
-
-    @Override
-    public boolean isNightCard() {
-        return this.nightCard;
-    }
-
-    @Override
-    public boolean isFlipCard() {
-        return flipCard;
-    }
-
-    @Override
-    public String getFlipCardName() {
-        return flipCardName;
-    }
-
-    protected void setFlipCard(boolean flipCard) {
-        this.flipCard = flipCard;
-    }
-
-    protected void setFlipCardName(String flipCardName) {
-        this.flipCardName = flipCardName;
-    }
-
-
-    @Override
-    public boolean isSplitCard() {
-        return splitCard;
-    }
-
-
-    @Override
-    public void build() {}
-
-    protected void setUsesVariousArt(boolean usesVariousArt) {
-        this.usesVariousArt = usesVariousArt;
-    }
-
-    @Override
-    public boolean getUsesVariousArt() {
-        return usesVariousArt;
-    }
-
-    @Override
-    public Counters getCounters(Game game) {
-        return game.getState().getCardState(objectId).getCounters();
-    }
-
-    @Override
-    public void addCounters(String name, int amount, Game game) {
-        addCounters(name, amount, game, null);
-    }
-
-    @Override
-    public void addCounters(String name, int amount, Game game, ArrayList<UUID> appliedEffects) {
-        GameEvent countersEvent = GameEvent.getEvent(GameEvent.EventType.ADD_COUNTERS, objectId, ownerId, name, amount);
-        countersEvent.setAppliedEffects(appliedEffects);
-        if (!game.replaceEvent(countersEvent)) {
-            for (int i = 0; i < countersEvent.getAmount(); i++) {
-                GameEvent event = GameEvent.getEvent(GameEvent.EventType.ADD_COUNTER, objectId, ownerId, name, 1);
-                event.setAppliedEffects(appliedEffects);
-                if (!game.replaceEvent(event)) {
-                    game.getState().getCardState(objectId).getCounters().addCounter(name, 1);
-                    game.fireEvent(GameEvent.getEvent(GameEvent.EventType.COUNTER_ADDED, objectId, ownerId, name, 1));
-                }
-            }
-        }
-    }
-
-    @Override
-    public void addCounters(Counter counter, Game game) {
-        addCounters(counter, game, null);
-    }
-
-    @Override
-    public void addCounters(Counter counter, Game game, ArrayList<UUID> appliedEffects) {
-        GameEvent countersEvent = GameEvent.getEvent(GameEvent.EventType.ADD_COUNTERS, objectId, ownerId, counter.getName(), counter.getCount());
-        countersEvent.setAppliedEffects(appliedEffects);
-        if (!game.replaceEvent(countersEvent)) {
-            int amount = countersEvent.getAmount();
-            for (int i = 0; i < amount; i++) {
-                Counter eventCounter = counter.copy();
-                eventCounter.remove(amount - 1);
-                GameEvent event = GameEvent.getEvent(GameEvent.EventType.ADD_COUNTER, objectId, ownerId, counter.getName(), 1);
-                event.setAppliedEffects(appliedEffects);
-                if (!game.replaceEvent(event)) {
-                    game.getState().getCardState(objectId).getCounters().addCounter(eventCounter);
-                    game.fireEvent(GameEvent.getEvent(GameEvent.EventType.COUNTER_ADDED, objectId, ownerId, counter.getName(), 1));
-                }
-            }
-        }
-    }
-
-    @Override
-    public void removeCounters(String name, int amount, Game game) {
-        for (int i = 0; i < amount; i++) {
-            game.getState().getCardState(objectId).getCounters().removeCounter(name, 1);
-            GameEvent event = GameEvent.getEvent(GameEvent.EventType.COUNTER_REMOVED, objectId, ownerId);
-            event.setData(name);
-            game.fireEvent(event);
-        }
-    }
-
-    @Override
-    public void removeCounters(Counter counter, Game game) {
-        removeCounters(counter.getName(), counter.getCount(), game);
-    }
-
-    protected void setMorphCard(boolean morphCard) {
-        this.morphCard = morphCard;
-    }
-
-    @Override
-    public boolean isMorphCard() {
-        return morphCard;
-    }
-
-    @Override
-    public String getLogName() {
-<<<<<<< HEAD
-=======
-//        if (this.isFaceDown()) {
-//            return "facedown card";
-//        }
->>>>>>> 9f1526f0
-        return name;
-    }
-}
+/*
+* Copyright 2010 BetaSteward_at_googlemail.com. All rights reserved.
+*
+* Redistribution and use in source and binary forms, with or without modification, are
+* permitted provided that the following conditions are met:
+*
+*    1. Redistributions of source code must retain the above copyright notice, this list of
+*       conditions and the following disclaimer.
+*
+*    2. Redistributions in binary form must reproduce the above copyright notice, this list
+*       of conditions and the following disclaimer in the documentation and/or other materials
+*       provided with the distribution.
+*
+* THIS SOFTWARE IS PROVIDED BY BetaSteward_at_googlemail.com ``AS IS'' AND ANY EXPRESS OR IMPLIED
+* WARRANTIES, INCLUDING, BUT NOT LIMITED TO, THE IMPLIED WARRANTIES OF MERCHANTABILITY AND
+* FITNESS FOR A PARTICULAR PURPOSE ARE DISCLAIMED. IN NO EVENT SHALL BetaSteward_at_googlemail.com OR
+* CONTRIBUTORS BE LIABLE FOR ANY DIRECT, INDIRECT, INCIDENTAL, SPECIAL, EXEMPLARY, OR
+* CONSEQUENTIAL DAMAGES (INCLUDING, BUT NOT LIMITED TO, PROCUREMENT OF SUBSTITUTE GOODS OR
+* SERVICES; LOSS OF USE, DATA, OR PROFITS; OR BUSINESS INTERRUPTION) HOWEVER CAUSED AND ON
+* ANY THEORY OF LIABILITY, WHETHER IN CONTRACT, STRICT LIABILITY, OR TORT (INCLUDING
+* NEGLIGENCE OR OTHERWISE) ARISING IN ANY WAY OUT OF THE USE OF THIS SOFTWARE, EVEN IF
+* ADVISED OF THE POSSIBILITY OF SUCH DAMAGE.
+*
+* The views and conclusions contained in the software and documentation are those of the
+* authors and should not be interpreted as representing official policies, either expressed
+* or implied, of BetaSteward_at_googlemail.com.
+*/
+
+package mage.cards;
+
+import java.lang.reflect.Constructor;
+import java.util.ArrayList;
+import java.util.Arrays;
+import java.util.HashMap;
+import java.util.List;
+import java.util.Map;
+import java.util.UUID;
+import mage.MageObject;
+import mage.MageObjectImpl;
+import mage.Mana;
+import mage.abilities.Ability;
+import mage.abilities.PlayLandAbility;
+import mage.abilities.SpellAbility;
+import mage.abilities.keyword.MorphAbility;
+import mage.abilities.mana.ManaAbility;
+import mage.constants.CardType;
+import mage.constants.ColoredManaSymbol;
+import mage.constants.Rarity;
+import mage.constants.SpellAbilityType;
+import mage.constants.TimingRule;
+import mage.constants.Zone;
+import static mage.constants.Zone.BATTLEFIELD;
+import static mage.constants.Zone.COMMAND;
+import static mage.constants.Zone.EXILED;
+import static mage.constants.Zone.GRAVEYARD;
+import static mage.constants.Zone.HAND;
+import static mage.constants.Zone.LIBRARY;
+import static mage.constants.Zone.OUTSIDE;
+import static mage.constants.Zone.PICK;
+import static mage.constants.Zone.STACK;
+import mage.counters.Counter;
+import mage.counters.Counters;
+import mage.game.Game;
+import mage.game.CardState;
+import mage.game.command.Commander;
+import mage.game.events.GameEvent;
+import mage.game.events.ZoneChangeEvent;
+import mage.game.permanent.PermanentCard;
+import mage.game.stack.Spell;
+import mage.game.stack.StackObject;
+import mage.watchers.Watcher;
+import org.apache.log4j.Logger;
+
+public abstract class CardImpl extends MageObjectImpl implements Card {
+    private static final long serialVersionUID = 1L;
+
+    private static final Logger logger = Logger.getLogger(CardImpl.class);
+    private static final Map<String, String> emptyInfo = new HashMap<>();
+    
+    protected UUID ownerId;
+    protected int cardNumber;
+    protected String expansionSetCode;
+    protected String tokenSetCode;
+    protected Rarity rarity;
+    protected boolean canTransform;
+    protected Card secondSideCard;
+    protected boolean nightCard;
+    protected SpellAbility spellAbility;
+    protected boolean flipCard;
+    protected String flipCardName;
+    protected Map<String, String> info;
+    protected boolean usesVariousArt = false;
+    protected boolean splitCard;
+    protected boolean morphCard;
+
+    public CardImpl(UUID ownerId, int cardNumber, String name, Rarity rarity, CardType[] cardTypes, String costs) {
+        this(ownerId, cardNumber, name, rarity, cardTypes, costs, SpellAbilityType.BASE);
+    }
+
+    public CardImpl(UUID ownerId, int cardNumber, String name, Rarity rarity, CardType[] cardTypes, String costs, SpellAbilityType spellAbilityType) {
+        this(ownerId, name);
+        this.rarity = rarity;
+        this.cardNumber = cardNumber;
+        this.cardType.addAll(Arrays.asList(cardTypes));
+        this.manaCost.load(costs);
+        setDefaultColor();
+        if (cardType.contains(CardType.LAND)) {
+            Ability ability = new PlayLandAbility(name);
+            ability.setSourceId(this.getId());
+            abilities.add(ability);
+        }
+        else {            
+            SpellAbility ability = new SpellAbility(manaCost, name, Zone.HAND, spellAbilityType);
+            if (!cardType.contains(CardType.INSTANT)) {
+                ability.setTiming(TimingRule.SORCERY);
+            }
+            ability.setSourceId(this.getId());
+            abilities.add(ability);            
+        }
+        this.usesVariousArt = Character.isDigit(this.getClass().getName().charAt(this.getClass().getName().length()-1));
+        this.morphCard = false;
+    }
+
+    private void setDefaultColor() {
+        this.color.setWhite(this.manaCost.containsColor(ColoredManaSymbol.W));
+        this.color.setBlue(this.manaCost.containsColor(ColoredManaSymbol.U));
+        this.color.setBlack(this.manaCost.containsColor(ColoredManaSymbol.B));
+        this.color.setRed(this.manaCost.containsColor(ColoredManaSymbol.R));
+        this.color.setGreen(this.manaCost.containsColor(ColoredManaSymbol.G));
+    }
+
+    protected CardImpl(UUID ownerId, String name) {
+        this.ownerId = ownerId;
+        this.name = name;
+    }
+
+    protected CardImpl(UUID id, UUID ownerId, String name) {
+        super(id);
+        this.ownerId = ownerId;
+        this.name = name;
+    }
+
+    public CardImpl(final CardImpl card) {
+        super(card);
+        ownerId = card.ownerId;
+        cardNumber = card.cardNumber;
+        expansionSetCode = card.expansionSetCode;
+        rarity = card.rarity;
+
+        canTransform = card.canTransform;
+        if (canTransform) {
+            secondSideCard = card.secondSideCard;
+            nightCard = card.nightCard;
+        }
+        if (card.info != null) {
+            info = new HashMap<>();
+            info.putAll(card.info);
+        }
+        flipCard = card.flipCard;
+        flipCardName = card.flipCardName;
+        splitCard = card.splitCard;
+        usesVariousArt = card.usesVariousArt;
+        morphCard = card.isMorphCard();
+    }
+
+    @Override
+    public void assignNewId() {
+        this.objectId = UUID.randomUUID();
+        this.abilities.newOriginalId();
+        this.abilities.setSourceId(objectId);
+//        for (Watcher watcher: watchers) {
+//            watcher.setSourceId(objectId);
+//        }
+    }
+    
+    public static Card createCard(String name) {
+        try {
+            return createCard(Class.forName(name));
+        } catch (ClassNotFoundException ex) {
+            logger.fatal("Error loading card: " + name, ex);
+            return null;
+        }
+    }
+
+    public static Card createCard(Class<?> clazz) {
+        try {
+            Constructor<?> con = clazz.getConstructor(new Class[]{UUID.class});
+            Card card = (Card) con.newInstance(new Object[]{null});
+            card.build();
+            return card;
+        } catch (Exception e) {
+            logger.fatal("Error loading card: " + clazz.getCanonicalName(), e);
+            return null;
+        }
+    }
+
+    @Override
+    public UUID getOwnerId() {
+        return ownerId;
+    }
+
+    @Override
+    public int getCardNumber() {
+        return cardNumber;
+    }
+
+    @Override
+    public Rarity getRarity() {
+        return rarity;
+    }
+
+//    @Override
+//    public void setRarity(Rarity rarity) {
+//        this.rarity = rarity;
+//    }
+
+    @Override
+    public void addInfo(String key, String value, Game game) {
+        game.getState().getCardState(objectId).addInfo(key, value);
+    }
+    
+    protected void addInfo(String key, String value) {
+        if (info == null) {
+            info = new HashMap<>();
+        }
+        info.put(key, value);
+    }
+
+    @Override
+    public List<String> getRules() {
+        try {
+            List<String> rules = abilities.getRules(this.getLogName());
+            if (info != null) {
+                for (String data : info.values()) {
+                    rules.add(data);
+                }
+            }
+            return rules;
+        } catch (Exception e) {
+            logger.error("Exception in rules generation for card: " + this.getName(), e);
+        }
+        ArrayList<String> rules = new ArrayList<>();
+        rules.add("Exception occured in rules generation");
+        return rules;
+    }
+
+    @Override
+    public List<String> getRules(Game game) {
+        try {
+            List<String> rules = getRules();
+            CardState state = game.getState().getCardState(objectId);
+            for (String data : state.getInfo().values()) {
+                rules.add(data);
+            }
+            for (Ability ability: state.getAbilities()) {
+                rules.add(ability.getRule());
+            }
+            return rules;
+        } catch (Exception e) {
+            logger.error("Exception in rules generation for card: " + this.getName(), e);
+        }
+        ArrayList<String> rules = new ArrayList<>();
+        rules.add("Exception occured in rules generation");
+        return rules;
+    }
+    
+    protected void addAbility(Ability ability) {
+        ability.setSourceId(this.getId());
+        abilities.add(ability);
+        if (ability instanceof MorphAbility)
+            this.morphCard = true;
+        for (Ability subAbility: ability.getSubAbilities()) {
+            abilities.add(subAbility);
+        }
+    }
+
+    protected void addAbilities(List<Ability> abilities) {
+        for (Ability ability: abilities) {
+            addAbility(ability);
+        }
+    }
+
+    protected void addAbility(Ability ability, Watcher watcher) {
+        addAbility(ability);
+        ability.addWatcher(watcher);
+    }
+
+    @Override
+    public SpellAbility getSpellAbility() {
+        if (spellAbility == null) {
+            for (Ability ability : abilities.getActivatedAbilities(Zone.HAND)) {
+                if (ability instanceof SpellAbility) {
+                    spellAbility = (SpellAbility) ability;
+                }
+            }
+        }
+        return spellAbility;
+    }
+
+    @Override
+    public void setOwnerId(UUID ownerId) {
+        this.ownerId = ownerId;
+        abilities.setControllerId(ownerId);
+    }
+
+    @Override
+    public String getExpansionSetCode() {
+        return expansionSetCode;
+    }
+
+    @Override
+    public String getTokenSetCode() {
+        return tokenSetCode;
+    }
+
+    protected void setExpansionSetCode(String expansionSetCode) {
+        this.expansionSetCode = expansionSetCode;
+    }
+
+    @Override
+    public List<Mana> getMana() {
+        List<Mana> mana = new ArrayList<>();
+        for (ManaAbility ability : this.abilities.getManaAbilities(Zone.BATTLEFIELD)) {
+            for (Mana netMana: ability.getNetMana(null)) {
+                mana.add(netMana);
+            }            
+        }
+        return mana;
+    }
+
+    @Override
+    public boolean moveToZone(Zone toZone, UUID sourceId, Game game, boolean flag) {
+        return this.moveToZone(toZone, sourceId, game, flag, null);
+    }
+
+    @Override
+    public boolean moveToZone(Zone toZone, UUID sourceId, Game game, boolean flag, ArrayList<UUID> appliedEffects) {
+        Zone fromZone = game.getState().getZone(objectId);
+        ZoneChangeEvent event = new ZoneChangeEvent(this.objectId, sourceId, ownerId, fromZone, toZone, appliedEffects);
+        if (!game.replaceEvent(event)) {
+            if (event.getFromZone() != null) {
+                switch (event.getFromZone()) {
+                    case GRAVEYARD:
+                        game.getPlayer(ownerId).removeFromGraveyard(this, game);
+                        break;
+                    case HAND:
+                        game.getPlayer(ownerId).removeFromHand(this, game);
+                        break;
+                    case LIBRARY:
+                        game.getPlayer(ownerId).removeFromLibrary(this, game);
+                        break;
+                    case EXILED:
+                        game.getExile().removeCard(this, game);
+                        break;
+                    case OUTSIDE:
+                        game.getPlayer(ownerId).getSideboard().remove(this);
+                        break;
+                    case COMMAND:
+                        game.getState().getCommand().remove((Commander)game.getObject(objectId));
+                        break;
+                    case STACK:
+                        StackObject stackObject = game.getStack().getSpell(getId());
+                        if (stackObject != null) {
+                            game.getStack().remove(stackObject);
+                        }
+                        break;
+                    case PICK:
+                    case BATTLEFIELD: // for sacrificing permanents or putting to library
+                        break;
+                    default:
+                        Card sourceCard = game.getCard(sourceId);
+                        logger.fatal(new StringBuilder("Invalid from zone [").append(fromZone)
+                                .append("] for card [").append(this.getName())
+                                .append("] to zone [").append(toZone)
+                                .append("] source [").append(sourceCard != null ? sourceCard.getName():"null").append("]").toString());
+                        break;
+                }
+                game.rememberLKI(objectId, event.getFromZone(), this);
+            }
+            
+            if (isFaceDown(game) && !event.getToZone().equals(Zone.BATTLEFIELD)) { // to battlefield is possible because of Morph
+                setFaceDown(false, game);
+                game.getCard(this.getId()).setFaceDown(false, game);
+            }
+            game.updateZoneChangeCounter(objectId);
+            switch (event.getToZone()) {
+                case GRAVEYARD:
+                    game.getPlayer(ownerId).putInGraveyard(this, game, !flag);
+                    break;
+                case HAND:
+                    game.getPlayer(ownerId).getHand().add(this);
+                    break;
+                case STACK:
+                    game.getStack().push(new Spell(this, this.getSpellAbility().copy(), ownerId, event.getFromZone()));
+                    break;
+                case EXILED:
+                    game.getExile().getPermanentExile().add(this);
+                    break;
+                case COMMAND:
+                    game.addCommander(new Commander(this));
+                    break;
+                case LIBRARY:
+                    if (flag) {
+                        game.getPlayer(ownerId).getLibrary().putOnTop(this, game);
+                    }
+                    else {
+                        game.getPlayer(ownerId).getLibrary().putOnBottom(this, game);
+                    }
+                    break;
+                case BATTLEFIELD:
+                    PermanentCard permanent = new PermanentCard(this, isFaceDown(game), event.getPlayerId()); // controller can be replaced (e.g. Gather Specimens)
+                    game.resetForSourceId(permanent.getId());
+                    game.addPermanent(permanent);
+                    game.setZone(objectId, Zone.BATTLEFIELD);
+                    game.setScopeRelevant(true);
+                    game.applyEffects();
+                    permanent.entersBattlefield(sourceId, game, event.getFromZone(), true);
+                    game.setScopeRelevant(false);
+                    game.applyEffects();
+                    if (flag) {
+                        permanent.setTapped(true);
+                    }
+                    event.setTarget(permanent);
+                    break;
+                default:
+                    Card sourceCard = game.getCard(sourceId);
+                    logger.fatal(new StringBuilder("Invalid to zone [").append(toZone)
+                                .append("] for card [").append(this.getName())
+                                .append("] to zone [").append(toZone)
+                                .append("] source [").append(sourceCard != null ? sourceCard.getName():"null").append("]").toString());
+                    return false;
+            }
+            game.setZone(objectId, event.getToZone());
+            game.addSimultaneousEvent(event);
+            return game.getState().getZone(objectId) == toZone;
+        }
+        return false;
+    }
+
+    @Override
+    public boolean cast(Game game, Zone fromZone, SpellAbility ability, UUID controllerId) {
+        ZoneChangeEvent event = new ZoneChangeEvent(this.objectId, ability.getId(), controllerId, fromZone, Zone.STACK);
+        if (!game.replaceEvent(event)) {
+            if (event.getFromZone() != null) {
+                switch (event.getFromZone()) {
+                    case GRAVEYARD:
+                        game.getPlayer(ownerId).removeFromGraveyard(this, game);
+                        break;
+                    case HAND:
+                        game.getPlayer(ownerId).removeFromHand(this, game);
+                        break;
+                    case LIBRARY:
+                        game.getPlayer(ownerId).removeFromLibrary(this, game);
+                        break;
+                    case EXILED:
+                        game.getExile().removeCard(this, game);
+                        break;
+                    case OUTSIDE:
+                        game.getPlayer(ownerId).getSideboard().remove(this);
+                        break;
+                        
+                    case COMMAND:
+                        game.getState().getCommand().remove((Commander)game.getObject(objectId));
+                        break;
+                    default:
+                        //logger.warning("moveToZone, not fully implemented: from="+event.getFromZone() + ", to="+event.getToZone());
+                }
+                game.rememberLKI(objectId, event.getFromZone(), this);
+            }
+            game.getStack().push(new Spell(this, ability.copy(), controllerId, event.getFromZone()));
+            game.setZone(objectId, event.getToZone());
+            game.fireEvent(event);
+            return game.getState().getZone(objectId) == Zone.STACK;
+        }
+        return false;
+    }
+    @Override
+    public boolean moveToExile(UUID exileId, String name, UUID sourceId, Game game) {
+        return moveToExile(exileId, name, sourceId, game, null);
+    }
+
+    @Override
+    public boolean moveToExile(UUID exileId, String name, UUID sourceId, Game game, ArrayList<UUID> appliedEffects) {
+        Zone fromZone = game.getState().getZone(objectId);
+        ZoneChangeEvent event = new ZoneChangeEvent(this.objectId, sourceId, ownerId, fromZone, Zone.EXILED, appliedEffects);
+        if (!game.replaceEvent(event)) {
+            if (fromZone != null) {
+                switch (fromZone) {
+                    case GRAVEYARD:
+                        game.getPlayer(ownerId).removeFromGraveyard(this, game);
+                        break;
+                    case HAND:
+                        game.getPlayer(ownerId).removeFromHand(this, game);
+                        break;
+                    case LIBRARY:
+                        game.getPlayer(ownerId).removeFromLibrary(this, game);
+                        break;
+                    case EXILED:
+                        game.getExile().removeCard(this, game);
+                        break;
+                    case STACK:
+                    case PICK:
+                        // nothing to do
+                        break;
+                    default:
+                        MageObject object = game.getObject(sourceId);
+                        logger.warn(new StringBuilder("moveToExile, not fully implemented: from = ").append(fromZone).append(" - ").append(object != null ? object.getName():"null"));
+                }
+                game.rememberLKI(objectId, event.getFromZone(), this);
+            }
+
+            if (exileId == null) {
+                game.getExile().getPermanentExile().add(this);
+            } else {
+                game.getExile().createZone(exileId, name).add(this);
+            }
+            game.updateZoneChangeCounter(objectId);
+            game.setZone(objectId, event.getToZone());
+            game.addSimultaneousEvent(event);
+            return true;
+        }
+        return false;
+    }
+
+    @Override
+    public boolean putOntoBattlefield(Game game, Zone fromZone, UUID sourceId, UUID controllerId) {
+        return this.putOntoBattlefield(game, fromZone, sourceId, controllerId, false);
+    }
+        
+    @Override
+    public boolean putOntoBattlefield(Game game, Zone fromZone, UUID sourceId, UUID controllerId, boolean tapped){
+        return this.putOntoBattlefield(game, fromZone, sourceId, controllerId, tapped, null);
+
+    }
+     
+    @Override   
+    public boolean putOntoBattlefield(Game game, Zone fromZone, UUID sourceId, UUID controllerId, boolean tapped, ArrayList<UUID> appliedEffects){
+        ZoneChangeEvent event = new ZoneChangeEvent(this.objectId, sourceId, controllerId, fromZone, Zone.BATTLEFIELD, appliedEffects, tapped);
+        if (!game.replaceEvent(event)) {
+            if (fromZone != null) {
+                boolean removed = false;
+                switch (fromZone) {
+                    case GRAVEYARD:
+                        removed = game.getPlayer(ownerId).removeFromGraveyard(this, game);
+                        break;
+                    case HAND:
+                        removed = game.getPlayer(ownerId).removeFromHand(this, game);
+                        break;
+                    case LIBRARY:
+                        removed = game.getPlayer(ownerId).removeFromLibrary(this, game);
+                        break;
+                    case EXILED:
+                        game.getExile().removeCard(this, game);
+                        if (isFaceDown(game)) {
+                            // 110.6b Permanents enter the battlefield untapped, unflipped, face up, and phased in unless a spell or ability says otherwise.
+                            this.setFaceDown(false, game);
+                        }
+                        removed = true;
+                        break;
+                    case COMMAND:
+                        // command object (commander) is only on the stack, so no removing neccessary here
+                        removed = true;
+                        break;
+                    case PICK:
+                        removed = true;
+                        break;
+                    default:
+                        logger.warn("putOntoBattlefield, not fully implemented: fromZone="+fromZone);
+                }
+                game.rememberLKI(objectId, event.getFromZone(), this);
+                if (!removed) {
+                    logger.warn("Couldn't find card in fromZone, card=" + getName() + ", fromZone=" + fromZone);
+                }
+            }
+            game.updateZoneChangeCounter(objectId);
+            PermanentCard permanent = new PermanentCard(this, isFaceDown(game), event.getPlayerId());
+            // reset is done to end continuous effects from previous instances of that permanent (e.g undying)
+            game.resetForSourceId(permanent.getId());
+            // make sure the controller of all continuous effects of this card are switched to the current controller
+            game.getContinuousEffects().setController(objectId, event.getPlayerId());
+            game.addPermanent(permanent);
+            game.setZone(objectId, Zone.BATTLEFIELD);
+            game.setScopeRelevant(true);
+            permanent.setTapped(tapped);
+            permanent.entersBattlefield(sourceId, game, event.getFromZone(), true);
+            game.setScopeRelevant(false);
+            game.applyEffects();
+            game.fireEvent(new ZoneChangeEvent(permanent, event.getPlayerId(), fromZone, Zone.BATTLEFIELD));
+            return true;
+        }
+        return false;
+    }
+
+    protected void setCardNumber(int cid) {
+        this.cardNumber = cid;
+    }
+
+    @Override
+    public void setFaceDown(boolean value, Game game) {
+        game.getState().getCardState(objectId).setFaceDown(value);
+    }
+
+    @Override
+    public boolean isFaceDown(Game game) {
+        return game.getState().getCardState(objectId).isFaceDown();
+    }
+
+    @Override
+    public boolean turnFaceUp(Game game, UUID playerId) {
+        GameEvent event = GameEvent.getEvent(GameEvent.EventType.TURNFACEUP, getId(), playerId);
+        if (!game.replaceEvent(event)) {
+            setFaceDown(false, game);
+            for (Ability ability :abilities) { // abilities that were set to not visible face down must be set to visible again
+                if (ability.getWorksFaceDown() && !ability.getRuleVisible()) {
+                    ability.setRuleVisible(true);
+                }
+            }
+            game.fireEvent(GameEvent.getEvent(GameEvent.EventType.TURNEDFACEUP, getId(), playerId));
+            return true;
+        }
+        return false;
+    }
+
+    @Override
+    public boolean turnFaceDown(Game game, UUID playerId) {
+        GameEvent event = GameEvent.getEvent(GameEvent.EventType.TURNFACEDOWN, getId(), playerId);
+        if (!game.replaceEvent(event)) {
+            setFaceDown(true, game);
+            game.fireEvent(GameEvent.getEvent(GameEvent.EventType.TURNEDFACEDOWN, getId(), playerId));
+            return true;
+        }
+        return false;
+    }
+
+    @Override
+    public boolean canTransform() {
+        return this.canTransform;
+    }
+
+    @Override
+    public Card getSecondCardFace() {
+        return this.secondSideCard;
+    }
+
+    protected void setSecondCardFace(Card card) {
+        this.secondSideCard = card;
+    }
+
+    @Override
+    public boolean isNightCard() {
+        return this.nightCard;
+    }
+
+    @Override
+    public boolean isFlipCard() {
+        return flipCard;
+    }
+
+    @Override
+    public String getFlipCardName() {
+        return flipCardName;
+    }
+
+    protected void setFlipCard(boolean flipCard) {
+        this.flipCard = flipCard;
+    }
+
+    protected void setFlipCardName(String flipCardName) {
+        this.flipCardName = flipCardName;
+    }
+
+
+    @Override
+    public boolean isSplitCard() {
+        return splitCard;
+    }
+
+
+    @Override
+    public void build() {}
+
+    protected void setUsesVariousArt(boolean usesVariousArt) {
+        this.usesVariousArt = usesVariousArt;
+    }
+
+    @Override
+    public boolean getUsesVariousArt() {
+        return usesVariousArt;
+    }
+
+    @Override
+    public Counters getCounters(Game game) {
+        return game.getState().getCardState(objectId).getCounters();
+    }
+
+    @Override
+    public void addCounters(String name, int amount, Game game) {
+        addCounters(name, amount, game, null);
+    }
+
+    @Override
+    public void addCounters(String name, int amount, Game game, ArrayList<UUID> appliedEffects) {
+        GameEvent countersEvent = GameEvent.getEvent(GameEvent.EventType.ADD_COUNTERS, objectId, ownerId, name, amount);
+        countersEvent.setAppliedEffects(appliedEffects);
+        if (!game.replaceEvent(countersEvent)) {
+            for (int i = 0; i < countersEvent.getAmount(); i++) {
+                GameEvent event = GameEvent.getEvent(GameEvent.EventType.ADD_COUNTER, objectId, ownerId, name, 1);
+                event.setAppliedEffects(appliedEffects);
+                if (!game.replaceEvent(event)) {
+                    game.getState().getCardState(objectId).getCounters().addCounter(name, 1);
+                    game.fireEvent(GameEvent.getEvent(GameEvent.EventType.COUNTER_ADDED, objectId, ownerId, name, 1));
+                }
+            }
+        }
+    }
+
+    @Override
+    public void addCounters(Counter counter, Game game) {
+        addCounters(counter, game, null);
+    }
+
+    @Override
+    public void addCounters(Counter counter, Game game, ArrayList<UUID> appliedEffects) {
+        GameEvent countersEvent = GameEvent.getEvent(GameEvent.EventType.ADD_COUNTERS, objectId, ownerId, counter.getName(), counter.getCount());
+        countersEvent.setAppliedEffects(appliedEffects);
+        if (!game.replaceEvent(countersEvent)) {
+            int amount = countersEvent.getAmount();
+            for (int i = 0; i < amount; i++) {
+                Counter eventCounter = counter.copy();
+                eventCounter.remove(amount - 1);
+                GameEvent event = GameEvent.getEvent(GameEvent.EventType.ADD_COUNTER, objectId, ownerId, counter.getName(), 1);
+                event.setAppliedEffects(appliedEffects);
+                if (!game.replaceEvent(event)) {
+                    game.getState().getCardState(objectId).getCounters().addCounter(eventCounter);
+                    game.fireEvent(GameEvent.getEvent(GameEvent.EventType.COUNTER_ADDED, objectId, ownerId, counter.getName(), 1));
+                }
+            }
+        }
+    }
+
+    @Override
+    public void removeCounters(String name, int amount, Game game) {
+        for (int i = 0; i < amount; i++) {
+            game.getState().getCardState(objectId).getCounters().removeCounter(name, 1);
+            GameEvent event = GameEvent.getEvent(GameEvent.EventType.COUNTER_REMOVED, objectId, ownerId);
+            event.setData(name);
+            game.fireEvent(event);
+        }
+    }
+
+    @Override
+    public void removeCounters(Counter counter, Game game) {
+        removeCounters(counter.getName(), counter.getCount(), game);
+    }
+
+    protected void setMorphCard(boolean morphCard) {
+        this.morphCard = morphCard;
+    }
+
+    @Override
+    public boolean isMorphCard() {
+        return morphCard;
+    }
+
+    @Override
+    public String getLogName() {
+        return name;
+    }
+}