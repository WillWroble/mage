/*
 *  Copyright 2010 BetaSteward_at_googlemail.com. All rights reserved.
 *
 *  Redistribution and use in source and binary forms, with or without modification, are
 *  permitted provided that the following conditions are met:
 *
 *     1. Redistributions of source code must retain the above copyright notice, this list of
 *        conditions and the following disclaimer.
 *
 *     2. Redistributions in binary form must reproduce the above copyright notice, this list
 *        of conditions and the following disclaimer in the documentation and/or other materials
 *        provided with the distribution.
 *
 *  THIS SOFTWARE IS PROVIDED BY BetaSteward_at_googlemail.com ``AS IS'' AND ANY EXPRESS OR IMPLIED
 *  WARRANTIES, INCLUDING, BUT NOT LIMITED TO, THE IMPLIED WARRANTIES OF MERCHANTABILITY AND
 *  FITNESS FOR A PARTICULAR PURPOSE ARE DISCLAIMED. IN NO EVENT SHALL BetaSteward_at_googlemail.com OR
 *  CONTRIBUTORS BE LIABLE FOR ANY DIRECT, INDIRECT, INCIDENTAL, SPECIAL, EXEMPLARY, OR
 *  CONSEQUENTIAL DAMAGES (INCLUDING, BUT NOT LIMITED TO, PROCUREMENT OF SUBSTITUTE GOODS OR
 *  SERVICES; LOSS OF USE, DATA, OR PROFITS; OR BUSINESS INTERRUPTION) HOWEVER CAUSED AND ON
 *  ANY THEORY OF LIABILITY, WHETHER IN CONTRACT, STRICT LIABILITY, OR TORT (INCLUDING
 *  NEGLIGENCE OR OTHERWISE) ARISING IN ANY WAY OUT OF THE USE OF THIS SOFTWARE, EVEN IF
 *  ADVISED OF THE POSSIBILITY OF SUCH DAMAGE.
 *
 *  The views and conclusions contained in the software and documentation are those of the
 *  authors and should not be interpreted as representing official policies, either expressed
 *  or implied, of BetaSteward_at_googlemail.com.
 */
package mage.cards.repository;

import com.j256.ormlite.dao.Dao;
import com.j256.ormlite.dao.DaoManager;
import com.j256.ormlite.jdbc.JdbcConnectionSource;
import com.j256.ormlite.stmt.QueryBuilder;
import com.j256.ormlite.stmt.SelectArg;
import com.j256.ormlite.support.ConnectionSource;
import com.j256.ormlite.table.TableUtils;
import java.io.File;
import java.sql.SQLException;
import java.util.ArrayList;
import java.util.List;
import java.util.Random;
import java.util.Set;
import java.util.TreeSet;
import java.util.concurrent.Callable;
import mage.constants.CardType;

/**
 *
 * @author North
 */
public enum CardRepository {

    instance;

    private static final String JDBC_URL = "jdbc:sqlite:db/cards.db";
<<<<<<< HEAD
    private static final long DB_VERSION = 9;
=======
    private static final String VERSION_ENTITY_NAME = "card";
    private static final long CARD_DB_VERSION = 10;
>>>>>>> 5809e778

    private Random random = new Random();
    private Dao<CardInfo, Object> cardDao;
    private Set<String> classNames;

    private CardRepository() {
        File file = new File("db");
        if (!file.exists()) {
            file.mkdirs();
        }
        try {
            ConnectionSource connectionSource = new JdbcConnectionSource(JDBC_URL);
            boolean obsolete = RepositoryUtil.isDatabaseObsolete(connectionSource, VERSION_ENTITY_NAME, CARD_DB_VERSION);

            if (obsolete) {
                TableUtils.dropTable(connectionSource, CardInfo.class, true);
            }

            TableUtils.createTableIfNotExists(connectionSource, CardInfo.class);
            cardDao = DaoManager.createDao(connectionSource, CardInfo.class);
        } catch (SQLException ex) {
        }
    }

    public void addCards(final List<CardInfo> cards) {
        try {
            cardDao.callBatchTasks(new Callable<Object>() {
                @Override
                public Object call() throws Exception {
                    try {
                        for (CardInfo card : cards) {
                            cardDao.create(card);
                            if (classNames != null) {
                                classNames.add(card.getClassName());
                            }
                        }
                    } catch (SQLException ex) {
                    }
                    return null;
                }
            });
        } catch (Exception ex) {
        }
    }

    public boolean cardExists(String className) {
        try {
            if (classNames == null) {
                QueryBuilder<CardInfo, Object> qb = cardDao.queryBuilder();
                qb.distinct().selectColumns("className").where().isNotNull("className");
                List<CardInfo> results = cardDao.query(qb.prepare());
                classNames = new TreeSet<String>();
                for (CardInfo card : results) {
                    classNames.add(card.getClassName());
                }
            }
            return classNames.contains(className);
        } catch (SQLException ex) {
        }
        return false;
    }

    public Set<String> getNames() {
        Set<String> names = new TreeSet<String>();
        try {
            QueryBuilder<CardInfo, Object> qb = cardDao.queryBuilder();
            qb.distinct().selectColumns("name");
            List<CardInfo> results = cardDao.query(qb.prepare());
            for (CardInfo card : results) {
                int result = card.getName().indexOf(" // ");
                if (result > 0) {
                    names.add(card.getName().substring(0, result));
                    names.add(card.getName().substring(result+4));
                } else {
                    names.add(card.getName());
                }
            }
        } catch (SQLException ex) {
        }
        return names;
    }

    public Set<String> getNonLandNames() {
        Set<String> names = new TreeSet<String>();
        try {
            QueryBuilder<CardInfo, Object> qb = cardDao.queryBuilder();
            qb.distinct().selectColumns("name");
            qb.where().not().like("types", new SelectArg('%' + CardType.LAND.name() + '%'));
            List<CardInfo> results = cardDao.query(qb.prepare());
            for (CardInfo card : results) {
                int result = card.getName().indexOf(" // ");
                if (result > 0) {
                    names.add(card.getName().substring(0, result));
                    names.add(card.getName().substring(result+4));
                } else {
                    names.add(card.getName());
                }
            }
        } catch (SQLException ex) {
        }
        return names;
    }

    public Set<String> getNonLandAndNonCreatureNames() {
        Set<String> names = new TreeSet<String>();
        try {
            QueryBuilder<CardInfo, Object> qb = cardDao.queryBuilder();
            qb.distinct().selectColumns("name");
            qb.where()
                    .not().like("types", '%' + CardType.CREATURE.name() + '%')
                    .and()
                    .not().like("types", '%' + CardType.LAND.name() + '%');
            List<CardInfo> results = cardDao.query(qb.prepare());
            for (CardInfo card : results) {
                int result = card.getName().indexOf(" // ");
                if (result > 0) {
                    names.add(card.getName().substring(0, result));
                    names.add(card.getName().substring(result + 4));
                } else {
                    names.add(card.getName());
                }
            }
        } catch (SQLException ex) {
        }
        return names;
    }

    public Set<String> getCreatureTypes() {
        TreeSet<String> subtypes = new TreeSet<String>();
        try {
            QueryBuilder<CardInfo, Object> qb = cardDao.queryBuilder();
            qb.distinct().selectColumns("subtypes");
            qb.where().like("types", new SelectArg('%' + CardType.CREATURE.name() + '%'));
            List<CardInfo> results = cardDao.query(qb.prepare());
            for (CardInfo card : results) {
                subtypes.addAll(card.getSubTypes());
            }
        } catch (SQLException ex) {
        }
        return subtypes;
    }

    public CardInfo findCard(String setCode, int cardNumber) {
        try {
            QueryBuilder<CardInfo, Object> queryBuilder = cardDao.queryBuilder();
            queryBuilder.where().eq("setCode", new SelectArg(setCode)).and().eq("cardNumber", cardNumber);
            List<CardInfo> result = cardDao.query(queryBuilder.prepare());
            if (!result.isEmpty()) {
                return result.get(0);
            }
        } catch (SQLException ex) {
        }
        return null;
    }


    public List<String> getClassNames() {
        List<String> names = new ArrayList<String>();
        try {
            List<CardInfo> results = cardDao.queryForAll();
            for (CardInfo card : results) {
                names.add(card.getClassName());
            }
        } catch (SQLException ex) {
        }
        return names;
    }

    public List<CardInfo> getMissingCards(List<String> classNames) {
        try {
            QueryBuilder<CardInfo, Object> queryBuilder = cardDao.queryBuilder();
            queryBuilder.where().not().in("className", classNames);

            return cardDao.query(queryBuilder.prepare());
        } catch (SQLException ex) {
        }
        return new ArrayList<CardInfo>();
    }

    /**
     *
     * @param name
     * @return random card with the provided name or null if none is found
     */
    public CardInfo findCard(String name) {
        List<CardInfo> cards = findCards(name);
        if (!cards.isEmpty()) {
            return cards.get(random.nextInt(cards.size()));
        }
        return null;
    }

    public List<CardInfo> findCards(String name) {
        try {
            QueryBuilder<CardInfo, Object> queryBuilder = cardDao.queryBuilder();
            queryBuilder.where().eq("name", new SelectArg(name));

            return cardDao.query(queryBuilder.prepare());
        } catch (SQLException ex) {
        }
        return new ArrayList<CardInfo>();
    }

    public List<CardInfo> findCards(CardCriteria criteria) {
        try {
            QueryBuilder<CardInfo, Object> queryBuilder = cardDao.queryBuilder();
            criteria.buildQuery(queryBuilder);

            return cardDao.query(queryBuilder.prepare());
        } catch (SQLException ex) {
        }
        return new ArrayList<CardInfo>();
    }
}
<|MERGE_RESOLUTION|>--- conflicted
+++ resolved
@@ -1,275 +1,271 @@
-/*
- *  Copyright 2010 BetaSteward_at_googlemail.com. All rights reserved.
- *
- *  Redistribution and use in source and binary forms, with or without modification, are
- *  permitted provided that the following conditions are met:
- *
- *     1. Redistributions of source code must retain the above copyright notice, this list of
- *        conditions and the following disclaimer.
- *
- *     2. Redistributions in binary form must reproduce the above copyright notice, this list
- *        of conditions and the following disclaimer in the documentation and/or other materials
- *        provided with the distribution.
- *
- *  THIS SOFTWARE IS PROVIDED BY BetaSteward_at_googlemail.com ``AS IS'' AND ANY EXPRESS OR IMPLIED
- *  WARRANTIES, INCLUDING, BUT NOT LIMITED TO, THE IMPLIED WARRANTIES OF MERCHANTABILITY AND
- *  FITNESS FOR A PARTICULAR PURPOSE ARE DISCLAIMED. IN NO EVENT SHALL BetaSteward_at_googlemail.com OR
- *  CONTRIBUTORS BE LIABLE FOR ANY DIRECT, INDIRECT, INCIDENTAL, SPECIAL, EXEMPLARY, OR
- *  CONSEQUENTIAL DAMAGES (INCLUDING, BUT NOT LIMITED TO, PROCUREMENT OF SUBSTITUTE GOODS OR
- *  SERVICES; LOSS OF USE, DATA, OR PROFITS; OR BUSINESS INTERRUPTION) HOWEVER CAUSED AND ON
- *  ANY THEORY OF LIABILITY, WHETHER IN CONTRACT, STRICT LIABILITY, OR TORT (INCLUDING
- *  NEGLIGENCE OR OTHERWISE) ARISING IN ANY WAY OUT OF THE USE OF THIS SOFTWARE, EVEN IF
- *  ADVISED OF THE POSSIBILITY OF SUCH DAMAGE.
- *
- *  The views and conclusions contained in the software and documentation are those of the
- *  authors and should not be interpreted as representing official policies, either expressed
- *  or implied, of BetaSteward_at_googlemail.com.
- */
-package mage.cards.repository;
-
-import com.j256.ormlite.dao.Dao;
-import com.j256.ormlite.dao.DaoManager;
-import com.j256.ormlite.jdbc.JdbcConnectionSource;
-import com.j256.ormlite.stmt.QueryBuilder;
-import com.j256.ormlite.stmt.SelectArg;
-import com.j256.ormlite.support.ConnectionSource;
-import com.j256.ormlite.table.TableUtils;
-import java.io.File;
-import java.sql.SQLException;
-import java.util.ArrayList;
-import java.util.List;
-import java.util.Random;
-import java.util.Set;
-import java.util.TreeSet;
-import java.util.concurrent.Callable;
-import mage.constants.CardType;
-
-/**
- *
- * @author North
- */
-public enum CardRepository {
-
-    instance;
-
-    private static final String JDBC_URL = "jdbc:sqlite:db/cards.db";
-<<<<<<< HEAD
-    private static final long DB_VERSION = 9;
-=======
-    private static final String VERSION_ENTITY_NAME = "card";
-    private static final long CARD_DB_VERSION = 10;
->>>>>>> 5809e778
-
-    private Random random = new Random();
-    private Dao<CardInfo, Object> cardDao;
-    private Set<String> classNames;
-
-    private CardRepository() {
-        File file = new File("db");
-        if (!file.exists()) {
-            file.mkdirs();
-        }
-        try {
-            ConnectionSource connectionSource = new JdbcConnectionSource(JDBC_URL);
-            boolean obsolete = RepositoryUtil.isDatabaseObsolete(connectionSource, VERSION_ENTITY_NAME, CARD_DB_VERSION);
-
-            if (obsolete) {
-                TableUtils.dropTable(connectionSource, CardInfo.class, true);
-            }
-
-            TableUtils.createTableIfNotExists(connectionSource, CardInfo.class);
-            cardDao = DaoManager.createDao(connectionSource, CardInfo.class);
-        } catch (SQLException ex) {
-        }
-    }
-
-    public void addCards(final List<CardInfo> cards) {
-        try {
-            cardDao.callBatchTasks(new Callable<Object>() {
-                @Override
-                public Object call() throws Exception {
-                    try {
-                        for (CardInfo card : cards) {
-                            cardDao.create(card);
-                            if (classNames != null) {
-                                classNames.add(card.getClassName());
-                            }
-                        }
-                    } catch (SQLException ex) {
-                    }
-                    return null;
-                }
-            });
-        } catch (Exception ex) {
-        }
-    }
-
-    public boolean cardExists(String className) {
-        try {
-            if (classNames == null) {
-                QueryBuilder<CardInfo, Object> qb = cardDao.queryBuilder();
-                qb.distinct().selectColumns("className").where().isNotNull("className");
-                List<CardInfo> results = cardDao.query(qb.prepare());
-                classNames = new TreeSet<String>();
-                for (CardInfo card : results) {
-                    classNames.add(card.getClassName());
-                }
-            }
-            return classNames.contains(className);
-        } catch (SQLException ex) {
-        }
-        return false;
-    }
-
-    public Set<String> getNames() {
-        Set<String> names = new TreeSet<String>();
-        try {
-            QueryBuilder<CardInfo, Object> qb = cardDao.queryBuilder();
-            qb.distinct().selectColumns("name");
-            List<CardInfo> results = cardDao.query(qb.prepare());
-            for (CardInfo card : results) {
-                int result = card.getName().indexOf(" // ");
-                if (result > 0) {
-                    names.add(card.getName().substring(0, result));
-                    names.add(card.getName().substring(result+4));
-                } else {
-                    names.add(card.getName());
-                }
-            }
-        } catch (SQLException ex) {
-        }
-        return names;
-    }
-
-    public Set<String> getNonLandNames() {
-        Set<String> names = new TreeSet<String>();
-        try {
-            QueryBuilder<CardInfo, Object> qb = cardDao.queryBuilder();
-            qb.distinct().selectColumns("name");
-            qb.where().not().like("types", new SelectArg('%' + CardType.LAND.name() + '%'));
-            List<CardInfo> results = cardDao.query(qb.prepare());
-            for (CardInfo card : results) {
-                int result = card.getName().indexOf(" // ");
-                if (result > 0) {
-                    names.add(card.getName().substring(0, result));
-                    names.add(card.getName().substring(result+4));
-                } else {
-                    names.add(card.getName());
-                }
-            }
-        } catch (SQLException ex) {
-        }
-        return names;
-    }
-
-    public Set<String> getNonLandAndNonCreatureNames() {
-        Set<String> names = new TreeSet<String>();
-        try {
-            QueryBuilder<CardInfo, Object> qb = cardDao.queryBuilder();
-            qb.distinct().selectColumns("name");
-            qb.where()
-                    .not().like("types", '%' + CardType.CREATURE.name() + '%')
-                    .and()
-                    .not().like("types", '%' + CardType.LAND.name() + '%');
-            List<CardInfo> results = cardDao.query(qb.prepare());
-            for (CardInfo card : results) {
-                int result = card.getName().indexOf(" // ");
-                if (result > 0) {
-                    names.add(card.getName().substring(0, result));
-                    names.add(card.getName().substring(result + 4));
-                } else {
-                    names.add(card.getName());
-                }
-            }
-        } catch (SQLException ex) {
-        }
-        return names;
-    }
-
-    public Set<String> getCreatureTypes() {
-        TreeSet<String> subtypes = new TreeSet<String>();
-        try {
-            QueryBuilder<CardInfo, Object> qb = cardDao.queryBuilder();
-            qb.distinct().selectColumns("subtypes");
-            qb.where().like("types", new SelectArg('%' + CardType.CREATURE.name() + '%'));
-            List<CardInfo> results = cardDao.query(qb.prepare());
-            for (CardInfo card : results) {
-                subtypes.addAll(card.getSubTypes());
-            }
-        } catch (SQLException ex) {
-        }
-        return subtypes;
-    }
-
-    public CardInfo findCard(String setCode, int cardNumber) {
-        try {
-            QueryBuilder<CardInfo, Object> queryBuilder = cardDao.queryBuilder();
-            queryBuilder.where().eq("setCode", new SelectArg(setCode)).and().eq("cardNumber", cardNumber);
-            List<CardInfo> result = cardDao.query(queryBuilder.prepare());
-            if (!result.isEmpty()) {
-                return result.get(0);
-            }
-        } catch (SQLException ex) {
-        }
-        return null;
-    }
-
-
-    public List<String> getClassNames() {
-        List<String> names = new ArrayList<String>();
-        try {
-            List<CardInfo> results = cardDao.queryForAll();
-            for (CardInfo card : results) {
-                names.add(card.getClassName());
-            }
-        } catch (SQLException ex) {
-        }
-        return names;
-    }
-
-    public List<CardInfo> getMissingCards(List<String> classNames) {
-        try {
-            QueryBuilder<CardInfo, Object> queryBuilder = cardDao.queryBuilder();
-            queryBuilder.where().not().in("className", classNames);
-
-            return cardDao.query(queryBuilder.prepare());
-        } catch (SQLException ex) {
-        }
-        return new ArrayList<CardInfo>();
-    }
-
-    /**
-     *
-     * @param name
-     * @return random card with the provided name or null if none is found
-     */
-    public CardInfo findCard(String name) {
-        List<CardInfo> cards = findCards(name);
-        if (!cards.isEmpty()) {
-            return cards.get(random.nextInt(cards.size()));
-        }
-        return null;
-    }
-
-    public List<CardInfo> findCards(String name) {
-        try {
-            QueryBuilder<CardInfo, Object> queryBuilder = cardDao.queryBuilder();
-            queryBuilder.where().eq("name", new SelectArg(name));
-
-            return cardDao.query(queryBuilder.prepare());
-        } catch (SQLException ex) {
-        }
-        return new ArrayList<CardInfo>();
-    }
-
-    public List<CardInfo> findCards(CardCriteria criteria) {
-        try {
-            QueryBuilder<CardInfo, Object> queryBuilder = cardDao.queryBuilder();
-            criteria.buildQuery(queryBuilder);
-
-            return cardDao.query(queryBuilder.prepare());
-        } catch (SQLException ex) {
-        }
-        return new ArrayList<CardInfo>();
-    }
-}
+/*
+ *  Copyright 2010 BetaSteward_at_googlemail.com. All rights reserved.
+ *
+ *  Redistribution and use in source and binary forms, with or without modification, are
+ *  permitted provided that the following conditions are met:
+ *
+ *     1. Redistributions of source code must retain the above copyright notice, this list of
+ *        conditions and the following disclaimer.
+ *
+ *     2. Redistributions in binary form must reproduce the above copyright notice, this list
+ *        of conditions and the following disclaimer in the documentation and/or other materials
+ *        provided with the distribution.
+ *
+ *  THIS SOFTWARE IS PROVIDED BY BetaSteward_at_googlemail.com ``AS IS'' AND ANY EXPRESS OR IMPLIED
+ *  WARRANTIES, INCLUDING, BUT NOT LIMITED TO, THE IMPLIED WARRANTIES OF MERCHANTABILITY AND
+ *  FITNESS FOR A PARTICULAR PURPOSE ARE DISCLAIMED. IN NO EVENT SHALL BetaSteward_at_googlemail.com OR
+ *  CONTRIBUTORS BE LIABLE FOR ANY DIRECT, INDIRECT, INCIDENTAL, SPECIAL, EXEMPLARY, OR
+ *  CONSEQUENTIAL DAMAGES (INCLUDING, BUT NOT LIMITED TO, PROCUREMENT OF SUBSTITUTE GOODS OR
+ *  SERVICES; LOSS OF USE, DATA, OR PROFITS; OR BUSINESS INTERRUPTION) HOWEVER CAUSED AND ON
+ *  ANY THEORY OF LIABILITY, WHETHER IN CONTRACT, STRICT LIABILITY, OR TORT (INCLUDING
+ *  NEGLIGENCE OR OTHERWISE) ARISING IN ANY WAY OUT OF THE USE OF THIS SOFTWARE, EVEN IF
+ *  ADVISED OF THE POSSIBILITY OF SUCH DAMAGE.
+ *
+ *  The views and conclusions contained in the software and documentation are those of the
+ *  authors and should not be interpreted as representing official policies, either expressed
+ *  or implied, of BetaSteward_at_googlemail.com.
+ */
+package mage.cards.repository;
+
+import com.j256.ormlite.dao.Dao;
+import com.j256.ormlite.dao.DaoManager;
+import com.j256.ormlite.jdbc.JdbcConnectionSource;
+import com.j256.ormlite.stmt.QueryBuilder;
+import com.j256.ormlite.stmt.SelectArg;
+import com.j256.ormlite.support.ConnectionSource;
+import com.j256.ormlite.table.TableUtils;
+import java.io.File;
+import java.sql.SQLException;
+import java.util.ArrayList;
+import java.util.List;
+import java.util.Random;
+import java.util.Set;
+import java.util.TreeSet;
+import java.util.concurrent.Callable;
+import mage.constants.CardType;
+
+/**
+ *
+ * @author North
+ */
+public enum CardRepository {
+
+    instance;
+
+    private static final String JDBC_URL = "jdbc:sqlite:db/cards.db";
+    private static final String VERSION_ENTITY_NAME = "card";
+    private static final long CARD_DB_VERSION = 10;
+
+    private Random random = new Random();
+    private Dao<CardInfo, Object> cardDao;
+    private Set<String> classNames;
+
+    private CardRepository() {
+        File file = new File("db");
+        if (!file.exists()) {
+            file.mkdirs();
+        }
+        try {
+            ConnectionSource connectionSource = new JdbcConnectionSource(JDBC_URL);
+            boolean obsolete = RepositoryUtil.isDatabaseObsolete(connectionSource, VERSION_ENTITY_NAME, CARD_DB_VERSION);
+
+            if (obsolete) {
+                TableUtils.dropTable(connectionSource, CardInfo.class, true);
+            }
+
+            TableUtils.createTableIfNotExists(connectionSource, CardInfo.class);
+            cardDao = DaoManager.createDao(connectionSource, CardInfo.class);
+        } catch (SQLException ex) {
+        }
+    }
+
+    public void addCards(final List<CardInfo> cards) {
+        try {
+            cardDao.callBatchTasks(new Callable<Object>() {
+                @Override
+                public Object call() throws Exception {
+                    try {
+                        for (CardInfo card : cards) {
+                            cardDao.create(card);
+                            if (classNames != null) {
+                                classNames.add(card.getClassName());
+                            }
+                        }
+                    } catch (SQLException ex) {
+                    }
+                    return null;
+                }
+            });
+        } catch (Exception ex) {
+        }
+    }
+
+    public boolean cardExists(String className) {
+        try {
+            if (classNames == null) {
+                QueryBuilder<CardInfo, Object> qb = cardDao.queryBuilder();
+                qb.distinct().selectColumns("className").where().isNotNull("className");
+                List<CardInfo> results = cardDao.query(qb.prepare());
+                classNames = new TreeSet<String>();
+                for (CardInfo card : results) {
+                    classNames.add(card.getClassName());
+                }
+            }
+            return classNames.contains(className);
+        } catch (SQLException ex) {
+        }
+        return false;
+    }
+
+    public Set<String> getNames() {
+        Set<String> names = new TreeSet<String>();
+        try {
+            QueryBuilder<CardInfo, Object> qb = cardDao.queryBuilder();
+            qb.distinct().selectColumns("name");
+            List<CardInfo> results = cardDao.query(qb.prepare());
+            for (CardInfo card : results) {
+                int result = card.getName().indexOf(" // ");
+                if (result > 0) {
+                    names.add(card.getName().substring(0, result));
+                    names.add(card.getName().substring(result+4));
+                } else {
+                    names.add(card.getName());
+                }
+            }
+        } catch (SQLException ex) {
+        }
+        return names;
+    }
+
+    public Set<String> getNonLandNames() {
+        Set<String> names = new TreeSet<String>();
+        try {
+            QueryBuilder<CardInfo, Object> qb = cardDao.queryBuilder();
+            qb.distinct().selectColumns("name");
+            qb.where().not().like("types", new SelectArg('%' + CardType.LAND.name() + '%'));
+            List<CardInfo> results = cardDao.query(qb.prepare());
+            for (CardInfo card : results) {
+                int result = card.getName().indexOf(" // ");
+                if (result > 0) {
+                    names.add(card.getName().substring(0, result));
+                    names.add(card.getName().substring(result+4));
+                } else {
+                    names.add(card.getName());
+                }
+            }
+        } catch (SQLException ex) {
+        }
+        return names;
+    }
+
+    public Set<String> getNonLandAndNonCreatureNames() {
+        Set<String> names = new TreeSet<String>();
+        try {
+            QueryBuilder<CardInfo, Object> qb = cardDao.queryBuilder();
+            qb.distinct().selectColumns("name");
+            qb.where()
+                    .not().like("types", '%' + CardType.CREATURE.name() + '%')
+                    .and()
+                    .not().like("types", '%' + CardType.LAND.name() + '%');
+            List<CardInfo> results = cardDao.query(qb.prepare());
+            for (CardInfo card : results) {
+                int result = card.getName().indexOf(" // ");
+                if (result > 0) {
+                    names.add(card.getName().substring(0, result));
+                    names.add(card.getName().substring(result + 4));
+                } else {
+                    names.add(card.getName());
+                }
+            }
+        } catch (SQLException ex) {
+        }
+        return names;
+    }
+
+    public Set<String> getCreatureTypes() {
+        TreeSet<String> subtypes = new TreeSet<String>();
+        try {
+            QueryBuilder<CardInfo, Object> qb = cardDao.queryBuilder();
+            qb.distinct().selectColumns("subtypes");
+            qb.where().like("types", new SelectArg('%' + CardType.CREATURE.name() + '%'));
+            List<CardInfo> results = cardDao.query(qb.prepare());
+            for (CardInfo card : results) {
+                subtypes.addAll(card.getSubTypes());
+            }
+        } catch (SQLException ex) {
+        }
+        return subtypes;
+    }
+
+    public CardInfo findCard(String setCode, int cardNumber) {
+        try {
+            QueryBuilder<CardInfo, Object> queryBuilder = cardDao.queryBuilder();
+            queryBuilder.where().eq("setCode", new SelectArg(setCode)).and().eq("cardNumber", cardNumber);
+            List<CardInfo> result = cardDao.query(queryBuilder.prepare());
+            if (!result.isEmpty()) {
+                return result.get(0);
+            }
+        } catch (SQLException ex) {
+        }
+        return null;
+    }
+
+
+    public List<String> getClassNames() {
+        List<String> names = new ArrayList<String>();
+        try {
+            List<CardInfo> results = cardDao.queryForAll();
+            for (CardInfo card : results) {
+                names.add(card.getClassName());
+            }
+        } catch (SQLException ex) {
+        }
+        return names;
+    }
+
+    public List<CardInfo> getMissingCards(List<String> classNames) {
+        try {
+            QueryBuilder<CardInfo, Object> queryBuilder = cardDao.queryBuilder();
+            queryBuilder.where().not().in("className", classNames);
+
+            return cardDao.query(queryBuilder.prepare());
+        } catch (SQLException ex) {
+        }
+        return new ArrayList<CardInfo>();
+    }
+
+    /**
+     *
+     * @param name
+     * @return random card with the provided name or null if none is found
+     */
+    public CardInfo findCard(String name) {
+        List<CardInfo> cards = findCards(name);
+        if (!cards.isEmpty()) {
+            return cards.get(random.nextInt(cards.size()));
+        }
+        return null;
+    }
+
+    public List<CardInfo> findCards(String name) {
+        try {
+            QueryBuilder<CardInfo, Object> queryBuilder = cardDao.queryBuilder();
+            queryBuilder.where().eq("name", new SelectArg(name));
+
+            return cardDao.query(queryBuilder.prepare());
+        } catch (SQLException ex) {
+        }
+        return new ArrayList<CardInfo>();
+    }
+
+    public List<CardInfo> findCards(CardCriteria criteria) {
+        try {
+            QueryBuilder<CardInfo, Object> queryBuilder = cardDao.queryBuilder();
+            criteria.buildQuery(queryBuilder);
+
+            return cardDao.query(queryBuilder.prepare());
+        } catch (SQLException ex) {
+        }
+        return new ArrayList<CardInfo>();
+    }
+}