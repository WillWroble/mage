--- conflicted
+++ resolved
@@ -47,7 +47,6 @@
 
     UUID getOwnerId();
     int getCardNumber();
-<<<<<<< HEAD
     Rarity getRarity();
     void setOwnerId(UUID ownerId);
     SpellAbility getSpellAbility();
@@ -56,24 +55,6 @@
     String getExpansionSetCode();
     String getTokenSetCode();
     
-=======
-    //void setCardNumber(int cid);
-    Rarity getRarity();
-    //void setRarity(Rarity rarity);
-    //void setControllerId(UUID controllerId);
-    void setOwnerId(UUID ownerId);
-    //void addAbility(Ability ability);
-    //void addWatcher(Watcher watcher);
-    SpellAbility getSpellAbility();
-    List<String> getRules(); // gets base card rules
-    List<String> getRules(Game game);  // gets card rules + in game modifications
-//    List<Watcher> getWatchers();
-    String getExpansionSetCode();
-    String getTokenSetCode();
-//    void setExpansionSetCode(String expansionSetCode);
-    
-//    CardState getState(Game game);
->>>>>>> 9f1526f0
     void setFaceDown(boolean value, Game game);
     boolean isFaceDown(Game game);
     boolean turnFaceUp(Game game, UUID playerId);
@@ -81,19 +62,10 @@
     
     boolean isFlipCard();
     String getFlipCardName();
-<<<<<<< HEAD
-=======
-    //void setFlipCard(boolean flipCard);
-    //void setFlipCardName(String flipCardName);
->>>>>>> 9f1526f0
     boolean isSplitCard();
 
     boolean canTransform();
     Card getSecondCardFace();
-<<<<<<< HEAD
-=======
-    //void setSecondCardFace(Card card);
->>>>>>> 9f1526f0
     boolean isNightCard();
 
     void assignNewId();
@@ -138,10 +110,6 @@
 
     void build();
 
-<<<<<<< HEAD
-=======
-    //void setUsesVariousArt(boolean usesVariousArt);
->>>>>>> 9f1526f0
     /**
      *
      * @return true if there exists various art images for this card
@@ -157,10 +125,6 @@
     void removeCounters(String name, int amount, Game game);
     void removeCounters(Counter counter, Game game);
     
-<<<<<<< HEAD
-=======
-    //void setMorphCard(boolean morphCard);
->>>>>>> 9f1526f0
     boolean isMorphCard();
 
     @Override
