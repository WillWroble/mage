/*
* Copyright 2010 BetaSteward_at_googlemail.com. All rights reserved.
*
* Redistribution and use in source and binary forms, with or without modification, are
* permitted provided that the following conditions are met:
*
*    1. Redistributions of source code must retain the above copyright notice, this list of
*       conditions and the following disclaimer.
*
*    2. Redistributions in binary form must reproduce the above copyright notice, this list
*       of conditions and the following disclaimer in the documentation and/or other materials
*       provided with the distribution.
*
* THIS SOFTWARE IS PROVIDED BY BetaSteward_at_googlemail.com ``AS IS'' AND ANY EXPRESS OR IMPLIED
* WARRANTIES, INCLUDING, BUT NOT LIMITED TO, THE IMPLIED WARRANTIES OF MERCHANTABILITY AND
* FITNESS FOR A PARTICULAR PURPOSE ARE DISCLAIMED. IN NO EVENT SHALL BetaSteward_at_googlemail.com OR
* CONTRIBUTORS BE LIABLE FOR ANY DIRECT, INDIRECT, INCIDENTAL, SPECIAL, EXEMPLARY, OR
* CONSEQUENTIAL DAMAGES (INCLUDING, BUT NOT LIMITED TO, PROCUREMENT OF SUBSTITUTE GOODS OR
* SERVICES; LOSS OF USE, DATA, OR PROFITS; OR BUSINESS INTERRUPTION) HOWEVER CAUSED AND ON
* ANY THEORY OF LIABILITY, WHETHER IN CONTRACT, STRICT LIABILITY, OR TORT (INCLUDING
* NEGLIGENCE OR OTHERWISE) ARISING IN ANY WAY OUT OF THE USE OF THIS SOFTWARE, EVEN IF
* ADVISED OF THE POSSIBILITY OF SUCH DAMAGE.
*
* The views and conclusions contained in the software and documentation are those of the
* authors and should not be interpreted as representing official policies, either expressed
* or implied, of BetaSteward_at_googlemail.com.
*/

package mage.game.stack;

import mage.MageInt;
import mage.MageObject;
import mage.Mana;
import mage.ObjectColor;
import mage.abilities.Abilities;
import mage.abilities.Ability;
import mage.abilities.Mode;
import mage.abilities.SpellAbility;
import mage.abilities.costs.AlternativeSourceCosts;
import mage.abilities.costs.mana.ManaCost;
import mage.abilities.costs.mana.ManaCosts;
import mage.abilities.dynamicvalue.common.StaticValue;
import mage.abilities.effects.Effect;
import mage.abilities.effects.PostResolveEffect;
import mage.cards.Card;
import mage.cards.SplitCard;
import mage.constants.*;
import mage.counters.Counter;
import mage.counters.Counters;
import mage.game.Game;
import mage.game.events.ZoneChangeEvent;
import mage.game.permanent.Permanent;
import mage.game.permanent.PermanentCard;
import mage.players.Player;
import mage.target.Target;
import mage.target.TargetAmount;

import java.util.ArrayList;
import java.util.List;
import java.util.UUID;
import mage.abilities.keyword.BestowAbility;
import mage.abilities.keyword.MorphAbility;

/**
 *
 * @author BetaSteward_at_googlemail.com
 */
public class Spell implements StackObject, Card {

    private final List<Card> spellCards = new ArrayList<>();
    private final List<SpellAbility> spellAbilities = new ArrayList<>();

    private final Card card;
    private final ObjectColor color;
    private final SpellAbility ability;
    private final Zone fromZone;
    private final UUID id;

    private UUID controllerId;
    private boolean copiedSpell;
    private boolean faceDown;

    public Spell(Card card, SpellAbility ability, UUID controllerId, Zone fromZone) {
        this.card = card;
        this.color = card.getColor().copy();
        id = ability.getId();
        this.ability = ability;
        this.ability.setControllerId(controllerId);
        if (ability.getSpellAbilityType().equals(SpellAbilityType.SPLIT_FUSED)) {
            spellCards.add(((SplitCard) card).getLeftHalfCard());
            spellAbilities.add(((SplitCard) card).getLeftHalfCard().getSpellAbility().copy());
            spellCards.add(((SplitCard) card).getRightHalfCard());
            spellAbilities.add(((SplitCard) card).getRightHalfCard().getSpellAbility().copy());
        } else {
            spellCards.add(card);
            spellAbilities.add(ability);
        }
        this.controllerId = controllerId;
        this.fromZone = fromZone;
    }

    public Spell(final Spell spell) {
        this.id = spell.id;
        for (SpellAbility spellAbility: spell.spellAbilities) {
            this.spellAbilities.add(spellAbility.copy());
        }
        for (Card spellCard: spell.spellCards) {
            this.spellCards.add(spellCard.copy());
        }
        if (spell.spellAbilities.get(0).equals(spell.ability)) {
            this.ability = this.spellAbilities.get(0);
        } else {
            this.ability = spell.ability.copy();
        }
        if (spell.spellCards.get(0).equals(spell.card)) {
            this.card = spellCards.get(0);
        } else {
            this.card = spell.card.copy();
        }
        this.controllerId = spell.controllerId;
        this.fromZone = spell.fromZone;
        this.copiedSpell = spell.copiedSpell;
        this.faceDown = spell.faceDown;
        this.color = spell.color.copy();
    }


    public boolean activate(Game game, boolean noMana) {
        if (!spellAbilities.get(0).activate(game, noMana)) {
            return false;
        }
        // if there are more abilities (fused split spell) or first ability added new abilities (splice), activate the additional abilities
        boolean ignoreAbility = true;
        boolean payNoMana = noMana;
        for (SpellAbility spellAbility: spellAbilities) {
            // costs for spliced abilities were added to main spellAbility, so pay no mana for spliced abilities
            payNoMana |= spellAbility.getSpellAbilityType().equals(SpellAbilityType.SPLICE);
            if (ignoreAbility) {
                ignoreAbility = false;
            } else {
                if (!spellAbility.activate(game, payNoMana)) {
                    return false;
                }
            }
        }
        return true;
    }

    public String getActivatedMessage(Game game) {
        StringBuilder sb = new StringBuilder();
        if (isCopiedSpell()) {
            sb.append(" copies ");
        } else {
            sb.append(" casts ");
        }
        return sb.append(ability.getGameLogMessage(game)).toString();
    }

    public String getSpellCastText(Game game) {
        for (Ability spellAbility : (Abilities<Ability>) getAbilities(game)) {
            if (spellAbility instanceof MorphAbility
                    && ((AlternativeSourceCosts) spellAbility).isActivated(getSpellAbility(), game)) {
                return "a card face down";
            }
        }
        return getSpellAbility().toString();

    }

    @Override
    public boolean resolve(Game game) {
        boolean result;
        if (this.getCardType().contains(CardType.INSTANT) || this.getCardType().contains(CardType.SORCERY)) {
            int index = 0;
            result = false;
            boolean legalParts = false;
            // check for legal parts
            for(SpellAbility spellAbility: this.spellAbilities) {
                // if muliple modes are selected, and there are modes with targets, then at least one mode has to have a legal target or 
                // When resolving a fused split spell with multiple targets, treat it as you would any spell with multiple targets. 
                // If all targets are illegal when the spell tries to resolve, the spell is countered and none of its effects happen. 
                // If at least one target is still legal at that time, the spell resolves, but an illegal target can’t perform any actions
                // or have any actions performed on it. 
                legalParts |= spellAbilityHasLegalParts(spellAbility, game);
            }
            // resolve if legal parts
            if (legalParts) {
                for(SpellAbility spellAbility: this.spellAbilities) {
                    if (spellAbilityHasLegalParts(spellAbility, game)) {
                        for (UUID modeId :spellAbility.getModes().getSelectedModes()) {
                            spellAbility.getModes().setMode(spellAbility.getModes().get(modeId));
                            if (spellAbility.getTargets().stillLegal(spellAbility, game)) {
                                result |= spellAbility.resolve(game);
                            }
                        }
                        index++;
                    }
                }
                if (!copiedSpell) {
                    for (Effect effect : ability.getEffects()) {
                        if (effect instanceof PostResolveEffect) {
                            if (((PostResolveEffect) effect).isActive(ability, game)) {
                                ((PostResolveEffect) effect).postResolve(card, ability, controllerId, game);
                                return result;
                            }
                        }
                    }
                    if (game.getState().getZone(card.getId()) == Zone.STACK) {
                        card.moveToZone(Zone.GRAVEYARD, ability.getId(), game, false);
                    }
                }
                return result;
            }
            //20091005 - 608.2b
            game.informPlayers(getName() + " has been fizzled.");
            counter(null, game);
            return false;
        } else if (this.getCardType().contains(CardType.ENCHANTMENT) && this.getSubtype().contains("Aura")) {
            if (ability.getTargets().stillLegal(ability, game)) {
                boolean bestow = this.getSpellAbility() instanceof BestowAbility;
                if (bestow) { 
                    // Must be removed first time, after that will be removed by continous effect
                    // Otherwise effects like evolve trigger from creature comes into play event
                    card.getCardType().remove(CardType.CREATURE);
                }
                if (card.putOntoBattlefield(game, fromZone, ability.getId(), controllerId)) {
                    if (bestow) { 
                        // card will be copied during putOntoBattlefield, so the card of CardPermanent has to be changed
                        // TODO: Find a better way to prevent bestow creatures from being effected by creature affecting abilities
                        Permanent permanent = game.getPermanent(card.getId());
                        if (permanent != null && permanent instanceof PermanentCard) {
                                ((PermanentCard) permanent).getCard().getCardType().add(CardType.CREATURE);
                        }
                        card.getCardType().add(CardType.CREATURE);
                    }                
                    game.getState().handleSimultaneousEvent(game);
                    return ability.resolve(game);
                }
                if (bestow) { 
                    card.getCardType().add(CardType.CREATURE);
                }                
                return false;
            }
            // Aura has no legal target and its a bestow enchantment -> Add it to battlefield as creature
            if (this.getSpellAbility() instanceof BestowAbility) { 
                result = card.putOntoBattlefield(game, fromZone, ability.getId(), controllerId);
                return result;
            } else {
                //20091005 - 608.2b
                game.informPlayers(getName() + " has been fizzled.");
                counter(null, game);
                return false;
            }
        } else {
            if (isFaceDown(game)) {
                card.setFaceDown(true, game);
            }
            result = card.putOntoBattlefield(game, fromZone, ability.getId(), controllerId);
            return result;
        }
    }

    private boolean spellAbilityHasLegalParts(SpellAbility spellAbility, Game game) {
        if (spellAbility.getModes().getSelectedModes().size() > 1) {                    
            boolean targetedMode = false;
            boolean legalTargetedMode = false;
            for (UUID modeId :spellAbility.getModes().getSelectedModes()) {
                spellAbility.getModes().setMode(spellAbility.getModes().get(modeId));
                if (spellAbility.getTargets().size() > 0) {
                    targetedMode = true;
                    if (spellAbility.getTargets().stillLegal(spellAbility, game)) {
                        legalTargetedMode = true;
                    }                            
                }                        
            }
            if (targetedMode) {
                return legalTargetedMode;
            }
            return true;
        } else {
            return spellAbility.getTargets().stillLegal(spellAbility, game);
        }
    }
    

    /**
     * Choose new targets for the spell
     *
     * @param game
     * @param playerId Player UUID who changes the targets.
     * @return
     */
    public boolean chooseNewTargets(Game game, UUID playerId) {
        return chooseNewTargets(game, playerId, false, false);
    }

    /**
     * 114.6. Some effects allow a player to change the target(s) of a spell or
     * ability, and other effects allow a player to choose new targets for a
     * spell or ability. 
     * 
     * 114.6a If an effect allows a player to "change the
     * target(s)" of a spell or ability, each target can be changed only to
     * another legal target. If a target can't be changed to another legal
     * target, the original target is unchanged, even if the original target is
     * itself illegal by then. If all the targets aren't changed to other legal
     * targets, none of them are changed. 
     * 
     * 114.6b If an effect allows a player to "change a target" of a 
     * spell or ability, the process described in rule 114.6a
     * is followed, except that only one of those targets may be changed
     * (rather than all of them or none of them). 
     * 
     * 114.6c If an effect allows a
     * player to "change any targets" of a spell or ability, the process
     * described in rule 114.6a is followed, except that any number of those
     * targets may be changed (rather than all of them or none of them). 
     * 
     * 114.6d If an effect allows a player to "choose new targets" for a spell or
     * ability, the player may leave any number of the targets unchanged, even
     * if those targets would be illegal. If the player chooses to change some
     * or all of the targets, the new targets must be legal and must not cause
     * any unchanged targets to become illegal. 
     * 
     * 114.6e When changing targets or
     * choosing new targets for a spell or ability, only the final set of
     * targets is evaluated to determine whether the change is legal.
     *
     * Example: Arc Trail is a sorcery that reads "Arc Trail deals 2 damage to
     * target creature or player and 1 damage to another target creature or
     * player." The current targets of Arc Trail are Runeclaw Bear and Llanowar
     * Elves, in that order. You cast Redirect, an instant that reads "You may
     * choose new targets for target spell," targeting Arc Trail. You can change
     * the first target to Llanowar Elves and change the second target to
     * Runeclaw Bear.
     *
     * 114.7. Modal spells and abilities may have different targeting
     * requirements for each mode. An effect that allows a player to change the
     * target(s) of a modal spell or ability, or to choose new targets for a
     * modal spell or ability, doesn't allow that player to change its mode.
     * (See rule 700.2.)
     *
     * 706.10c Some effects copy a spell or ability and state that its
     * controller may choose new targets for the copy. The player may leave any
     * number of the targets unchanged, even if those targets would be illegal.
     * If the player chooses to change some or all of the targets, the new
     * targets must be legal. Once the player has decided what the copy's
     * targets will be, the copy is put onto the stack with those targets.
     *
     * @param game
     * @param playerId - player that can/has to change the taregt of the spell
     * @param forceChange - does only work for targets with maximum of one
     * targetId
     * @param onlyOneTarget - 114.6b one target must be changed to another
     * target
     * @return
     */
    public boolean chooseNewTargets(Game game, UUID playerId, boolean forceChange, boolean onlyOneTarget) {
        Player player = game.getPlayer(playerId);
        if (player != null) {
            StringBuilder newTargetDescription = new StringBuilder();
            // Fused split spells or spells where "Splice on Arcane" was used can have more than one ability
            for (SpellAbility spellAbility : spellAbilities) {
                // Some spells can have more than one mode
                for (UUID modeId : spellAbility.getModes().getSelectedModes()) {
                    Mode mode = spellAbility.getModes().get(modeId);
                    for (Target target : mode.getTargets()) {
                        Target newTarget = chooseNewTarget(player, spellAbility, mode, target, forceChange, game);
                        // clear the old target and copy all targets from new target
                        target.clearChosen();
                        for (UUID targetId : newTarget.getTargets()) {
                            target.addTarget(targetId, newTarget.getTargetAmount(targetId), spellAbility, game, false);                            
                        }

                    }
                    newTargetDescription.append(getSpellAbility().getTargetDescription(mode.getTargets(), game));
                }

            }
            if (newTargetDescription.length() > 0) {
                game.informPlayers(this.getName() + " is now " + newTargetDescription.toString());
            }
            return true;
        }
        return false;
    }

    /**
     * Handles the change of one target instance of a mode
     * 
     * @param player - player that can choose the new target
     * @param spellAbility
     * @param mode
     * @param target
     * @param forceChange
     * @param game
     * @return 
     */
    private Target chooseNewTarget(Player player, SpellAbility spellAbility, Mode mode, Target target, boolean forceChange, Game game) {
        Target newTarget = target.copy();
        newTarget.clearChosen();
        for (UUID targetId : target.getTargets()) {
            String targetNames = getNamesOftargets(targetId, game);
            // change the target?
            if (targetNames != null
                    && (forceChange || player.chooseUse(mode.getEffects().get(0).getOutcome(), "Change this target: " + targetNames + "?", game))) {               
                // choose exactly one other target
                if (forceChange && target.possibleTargets(this.getSourceId(), getControllerId(), game).size() > 1) { // controller of spell must be used (e.g. TargetOpponent)
                    int iteration = 0;
                    do {
                        if (iteration > 0) {
                            game.informPlayer(player, "You may only select exactly one target that must be different from the origin target!");
                        }
                        iteration++;
                        newTarget.clearChosen();
                        // TODO: Distinction between "spell controller" and "player that can change the target" - here player is used for both 
                        newTarget.chooseTarget(mode.getEffects().get(0).getOutcome(), player.getId(), spellAbility, game); 
                    } while (player.isInGame() && (targetId.equals(newTarget.getFirstTarget()) || newTarget.getTargets().size() != 1));
                // choose a new target
                } else {
                    // build a target definition with exactly one possible target to select that replaces old target
                    Target tempTarget = target.copy();
                    if (target instanceof TargetAmount) {
                        ((TargetAmount)tempTarget).setAmountDefinition(new StaticValue(target.getTargetAmount(targetId)));
                    }
                    tempTarget.setMinNumberOfTargets(1);
                    tempTarget.setMaxNumberOftargets(1);
                    boolean again;
                    do {
                        again = false;
                        tempTarget.clearChosen();
                        if (!tempTarget.chooseTarget(mode.getEffects().get(0).getOutcome(), player.getId(), spellAbility, game)) {
                            if (player.chooseUse(Outcome.Benefit, "No target object selected. Reset to original target?", game)) {
                                // use previous target no target was selected
                                newTarget.addTarget(targetId, target.getTargetAmount(targetId), spellAbility, game, false);
                            } else {
                                again = true;
                            }
                        } else {
                            // if possible add the alternate Target - it may not be included in the old definition nor in the already selected targets of the new definition
                            if (newTarget.getTargets().contains(tempTarget.getFirstTarget()) || target.getTargets().contains(tempTarget.getFirstTarget())) {
                                if(player.isHuman()) {
                                    game.informPlayer(player, "This target was already selected from origin spell. You can only keep this target!");
                                    again = true;
                                } else {
                                    newTarget.addTarget(targetId, target.getTargetAmount(targetId), spellAbility, game, false);
                                }
                            } else {
                                // valid target was selected, add it to the new target definition
                                newTarget.addTarget(tempTarget.getFirstTarget(), target.getTargetAmount(targetId), spellAbility, game, false);
                            }
                        }
                    } while (again && player.isInGame());
                }            
            }
            // keep the target
            else { 
                newTarget.addTarget(targetId, target.getTargetAmount(targetId), spellAbility, game, false);
            }
        }    
        return newTarget;
    }
    
    
    private String getNamesOftargets(UUID targetId, Game game) {
        MageObject object = game.getObject(targetId);
        String name = null;
        if (object == null) {
            Player targetPlayer = game.getPlayer(targetId);
            if (targetPlayer != null) {
                name = targetPlayer.getName();
            }
        } else {
            name = object.getName();
        }
        return name;
    }
    
    @Override
    public void counter(UUID sourceId, Game game) {
        card.moveToZone(Zone.GRAVEYARD, sourceId, game, false);
    }

    @Override
    public UUID getSourceId() {
        return card.getId();
    }

    @Override
    public UUID getControllerId() {
        return this.controllerId;
    }

    @Override
    public String getName() {
        return card.getName();
    }
    
    @Override
    public String getLogName() {
        return card.getName();
    }

    @Override
    public String getImageName() {
        return card.getImageName();
    }

    @Override
    public void setName(String name) {}

    @Override
    public Rarity getRarity() {
        return card.getRarity();
    }

<<<<<<< HEAD
=======
//    @Override
//    public void setRarity(Rarity rarity) {}

>>>>>>> 9f1526f0
    @Override
    public List<CardType> getCardType() {
        if (this.getSpellAbility() instanceof BestowAbility) {
            List<CardType> cardTypes = new ArrayList<>();
            cardTypes.addAll(card.getCardType());
            cardTypes.remove(CardType.CREATURE);
            return cardTypes;
        }
        return card.getCardType();
    }

    @Override
    public List<String> getSubtype() {
        if (this.getSpellAbility() instanceof BestowAbility) {
            List<String> subtypes = new ArrayList<>();
            subtypes.addAll(card.getSubtype());
            subtypes.add("Aura");
            return subtypes;
        }
        return card.getSubtype();
    }

    @Override
    public boolean hasSubtype(String subtype) {
        if (this.getSpellAbility() instanceof BestowAbility) { // workaround for Bestow (don't like it)
            List<String> subtypes = new ArrayList<>();
            subtypes.addAll(card.getSubtype());
            subtypes.add("Aura");
            if (subtypes.contains(subtype)) {
                return true;
            }
        }
        return card.hasSubtype(subtype);
    }

    @Override
    public List<String> getSupertype() {
        return card.getSupertype();
    }


    public List<SpellAbility> getSpellAbilities() {
        return spellAbilities;
    }

    @Override
    public Abilities<Ability> getAbilities() {
        return card.getAbilities();
    }

    @Override
    public Abilities<Ability> getAbilities(Game game) {
        return card.getAbilities(game);
    }

    @Override
    public void clearAbilities(Game game) {
        throw new UnsupportedOperationException("Unsupported operation");
    }
    
    @Override
    public void removeAbility(Ability ability, Game game) {
        throw new UnsupportedOperationException("Unsupported operation");
    }
    
    @Override
    public boolean hasAbility(UUID abilityId, Game game) {
        return card.hasAbility(abilityId, game);
    }

    @Override
    public ObjectColor getColor() {
        return color;
    }

    @Override
    public ManaCosts<ManaCost> getManaCost() {
        return card.getManaCost();
    }

    /**
     *  202.3b When calculating the converted mana cost of an object with an {X} in its
     *  mana cost, X is treated as 0 while the object is not on the stack, and X is 
     *  treated as the number chosen for it while the object is on the stack.
     * @return
     */
    @Override
    public int getConvertedManaCost() {
        int cmc = 0;
        if (this.isMorphCard() && faceDown) {
            return 0;
        }
        for (Ability spellAbility: spellAbilities) {
            int xMultiplier = 0;
            for (String symbolString :spellAbility.getManaCosts().getSymbols()) {
                int index = symbolString.indexOf("{X}");
                while (index != -1) {
                    xMultiplier++;
                    symbolString = symbolString.substring(index + 3);
                    index = symbolString.indexOf("{X}");
                }
            }
            cmc += spellAbility.getManaCosts().convertedManaCost() + spellAbility.getManaCostsToPay().getX() * xMultiplier;
        }
        return cmc;
    }
    
    @Override
    public MageInt getPower() {
        return card.getPower();
    }

    @Override
    public MageInt getToughness() {
        return card.getToughness();
    }

    @Override
    public UUID getId() {
        return id;
    }

    @Override
    public UUID getOwnerId() {
        return card.getOwnerId();
    }

    public void addSpellAbility(SpellAbility spellAbility) {
        spellAbilities.add(spellAbility);
    }

<<<<<<< HEAD
=======
//    @Override
//    public void addAbility(Ability ability) {}

//    @Override
//    public void addWatcher(Watcher watcher) {}

>>>>>>> 9f1526f0
    @Override
    public SpellAbility getSpellAbility() {
        return ability;
    }

    public void setControllerId(UUID controllerId) {
        this.ability.setControllerId(controllerId);
        for (SpellAbility spellAbility: spellAbilities) {
            spellAbility.setControllerId(controllerId);
        }
        this.controllerId = controllerId;
    }

    @Override
    public void setOwnerId(UUID controllerId) {}

    @Override
    public List<String> getRules() {
        return card.getRules();
    }

    @Override
    public List<String> getRules(Game game) {
        return card.getRules(game);
    }

//    @Override
//    public List<Watcher> getWatchers() {
//        return card.getWatchers();
//    }

    @Override
    public String getExpansionSetCode() {
        return card.getExpansionSetCode();
    }

    @Override
    public String getTokenSetCode() {
        return card.getTokenSetCode();
    }

<<<<<<< HEAD
=======
//    @Override
//    public void setExpansionSetCode(String expansionSetCode) {}

>>>>>>> 9f1526f0
    @Override
    public void setFaceDown(boolean value, Game game) {
        faceDown = value;
    }

    @Override
    public boolean turnFaceUp(Game game, UUID playerId) {
        setFaceDown(false, game);
        return true;
    }

    @Override
    public boolean turnFaceDown(Game game, UUID playerId) {
        setFaceDown(true, game);
        return true;
    }

    @Override
    public boolean isFaceDown(Game game) {
        return faceDown;
    }

    @Override
    public boolean isFlipCard() {
        return false;
    }

    @Override
    public String getFlipCardName() {
        return null;
    }

    @Override
    public boolean isSplitCard() {
        return false;
    }

    @Override
    public boolean canTransform() {
        return false;
    }

    @Override
    public Card getSecondCardFace() {
        return null;
    }

<<<<<<< HEAD
=======
//    @Override
//    public void setSecondCardFace(Card card) {
//    }

>>>>>>> 9f1526f0
    @Override
    public boolean isNightCard() {
        return false;
    }

<<<<<<< HEAD
=======
//    @Override
//    public void setFlipCard(boolean flipCard) {
//        throw new UnsupportedOperationException("Not supported."); //To change body of generated methods, choose Tools | Templates.
//    }
//
//    @Override
//    public void setFlipCardName(String flipCardName) {
//        throw new UnsupportedOperationException("Not supported."); //To change body of generated methods, choose Tools | Templates.
//    }

>>>>>>> 9f1526f0

    @Override
    public Spell copy() {
        return new Spell(this);
    }

    public Spell copySpell() {
        return new Spell(this.card.copy(), this.ability.copySpell(), this.controllerId, this.fromZone);
    }

    @Override
    public void adjustChoices(Ability ability, Game game) {
        if (card != null) {
            card.adjustChoices(ability, game);
        }
    }
    
    @Override
    public void adjustCosts(Ability ability, Game game) {
        if (card != null) {
            card.adjustCosts(ability, game);
        }
    }

    @Override
    public void adjustTargets(Ability ability, Game game) {
        if (card != null) {
            card.adjustTargets(ability, game);
        }
    }


    @Override
    public boolean moveToZone(Zone zone, UUID sourceId, Game game, boolean flag) {
        return moveToZone(zone, sourceId, game, flag, null);
    }

    @Override
    public boolean moveToZone(Zone zone, UUID sourceId, Game game, boolean flag, ArrayList<UUID> appliedEffects) {
        // 706.10a If a copy of a spell is in a zone other than the stack, it ceases to exist.
        // If a copy of a card is in any zone other than the stack or the battlefield, it ceases to exist.
        // These are state-based actions. See rule 704.
        if (this.isCopiedSpell() && !zone.equals(Zone.STACK)) {
           return true;
        }
        throw new UnsupportedOperationException("Unsupported operation");
    }

    @Override
    public boolean moveToExile(UUID exileId, String name, UUID sourceId, Game game) {
        return moveToExile(exileId, name, sourceId, game, null);
    }

    @Override
    public boolean moveToExile(UUID exileId, String name, UUID sourceId, Game game,  ArrayList<UUID> appliedEffects) {
        ZoneChangeEvent event = new ZoneChangeEvent(this.getId(), sourceId, this.getOwnerId(), Zone.STACK, Zone.EXILED, appliedEffects);
        if (!game.replaceEvent(event)) {
            game.getStack().remove(this);
            game.rememberLKI(this.getId(), event.getFromZone(), this);

            if (exileId == null) {
                game.getExile().getPermanentExile().add(this.card);
            }
            else {
                game.getExile().createZone(exileId, name).add(this.card);
            }
            game.setZone(this.card.getId(), event.getToZone());
            game.fireEvent(event);
            return event.getToZone() == Zone.EXILED;
        }
        return false;
    }

    
    
    @Override
    public boolean putOntoBattlefield(Game game, Zone fromZone, UUID sourceId, UUID controllerId) {
        throw new UnsupportedOperationException("Unsupported operation");
    }

    @Override
    public boolean putOntoBattlefield(Game game, Zone fromZone, UUID sourceId, UUID controllerId, boolean tapped) {
        throw new UnsupportedOperationException("Not supported yet.");
    }

    @Override
    public boolean putOntoBattlefield(Game game, Zone fromZone, UUID sourceId, UUID controllerId, boolean tapped, ArrayList<UUID> appliedEffects) {
        throw new UnsupportedOperationException("Not supported yet.");
    }

    @Override
    public int getCardNumber() {
        return card.getCardNumber();
    }

<<<<<<< HEAD
=======
//    @Override
//    public void setCardNumber(int cid) {
//        card.setCardNumber(cid);
//    }

>>>>>>> 9f1526f0
    @Override
    public boolean getUsesVariousArt() {
        return card.getUsesVariousArt();
    }

<<<<<<< HEAD
=======
//    @Override
//    public void setUsesVariousArt(boolean usesVariousArt) {
//        card.setUsesVariousArt(usesVariousArt);
//    }

>>>>>>> 9f1526f0
    @Override
    public List<Mana> getMana() {
        return card.getMana();
    }

    @Override
    public boolean cast(Game game, Zone fromZone, SpellAbility ability, UUID controllerId) {
        throw new UnsupportedOperationException("Unsupported operation");
    }

    @Override
    public Ability getStackAbility() {
        return this.ability;
    }

    @Override
    public void assignNewId() {
        throw new UnsupportedOperationException("Unsupported operation");
    }

    @Override
    public void addInfo(String key, String value, Game game) {
        // do nothing
    }

    public void setCopiedSpell(boolean isCopied) {
        this.copiedSpell = isCopied;
    }

    public boolean isCopiedSpell() {
        return this.copiedSpell;
    }

    public Zone getFromZone() {
        return this.fromZone;
    }

    @Override
    public void setCopy(boolean isCopy) {
        setCopiedSpell(isCopy);
    }

    @Override
    public boolean isCopy() {
        return isCopiedSpell();
    }

    @Override
    public void build() {}

    @Override
    public Counters getCounters(Game game) {
        return card.getCounters(game);
    }

    @Override
    public void addCounters(String name, int amount, Game game) {
        card.addCounters(name, amount, game);
    }

    @Override
    public void addCounters(String name, int amount, Game game, ArrayList<UUID> appliedEffects) {
        card.addCounters(name, amount, game, appliedEffects);
    }

    @Override
    public void addCounters(Counter counter, Game game) {
        card.addCounters(counter, game);
    }

    @Override
    public void addCounters(Counter counter, Game game, ArrayList<UUID> appliedEffects) {
        card.addCounters(counter, game, appliedEffects);
    }

    @Override
    public void removeCounters(String name, int amount, Game game) {
        card.removeCounters(name, amount, game);
    }

    @Override
    public void removeCounters(Counter counter, Game game) {
        card.removeCounters(counter, game);
    }

    public Card getCard() {
        return card;
    }

<<<<<<< HEAD
=======
//    @Override
//    public void setMorphCard(boolean morphCard) {
//        throw new UnsupportedOperationException("Not supported");
//    }

>>>>>>> 9f1526f0
    @Override
    public boolean isMorphCard() {
        return card.isMorphCard();
    }

}<|MERGE_RESOLUTION|>--- conflicted
+++ resolved
@@ -514,12 +514,6 @@
         return card.getRarity();
     }
 
-<<<<<<< HEAD
-=======
-//    @Override
-//    public void setRarity(Rarity rarity) {}
-
->>>>>>> 9f1526f0
     @Override
     public List<CardType> getCardType() {
         if (this.getSpellAbility() instanceof BestowAbility) {
@@ -651,15 +645,6 @@
         spellAbilities.add(spellAbility);
     }
 
-<<<<<<< HEAD
-=======
-//    @Override
-//    public void addAbility(Ability ability) {}
-
-//    @Override
-//    public void addWatcher(Watcher watcher) {}
-
->>>>>>> 9f1526f0
     @Override
     public SpellAbility getSpellAbility() {
         return ability;
@@ -701,12 +686,6 @@
         return card.getTokenSetCode();
     }
 
-<<<<<<< HEAD
-=======
-//    @Override
-//    public void setExpansionSetCode(String expansionSetCode) {}
-
->>>>>>> 9f1526f0
     @Override
     public void setFaceDown(boolean value, Game game) {
         faceDown = value;
@@ -754,31 +733,11 @@
         return null;
     }
 
-<<<<<<< HEAD
-=======
-//    @Override
-//    public void setSecondCardFace(Card card) {
-//    }
-
->>>>>>> 9f1526f0
     @Override
     public boolean isNightCard() {
         return false;
     }
 
-<<<<<<< HEAD
-=======
-//    @Override
-//    public void setFlipCard(boolean flipCard) {
-//        throw new UnsupportedOperationException("Not supported."); //To change body of generated methods, choose Tools | Templates.
-//    }
-//
-//    @Override
-//    public void setFlipCardName(String flipCardName) {
-//        throw new UnsupportedOperationException("Not supported."); //To change body of generated methods, choose Tools | Templates.
-//    }
-
->>>>>>> 9f1526f0
 
     @Override
     public Spell copy() {
@@ -874,27 +833,11 @@
         return card.getCardNumber();
     }
 
-<<<<<<< HEAD
-=======
-//    @Override
-//    public void setCardNumber(int cid) {
-//        card.setCardNumber(cid);
-//    }
-
->>>>>>> 9f1526f0
     @Override
     public boolean getUsesVariousArt() {
         return card.getUsesVariousArt();
     }
 
-<<<<<<< HEAD
-=======
-//    @Override
-//    public void setUsesVariousArt(boolean usesVariousArt) {
-//        card.setUsesVariousArt(usesVariousArt);
-//    }
-
->>>>>>> 9f1526f0
     @Override
     public List<Mana> getMana() {
         return card.getMana();
@@ -984,14 +927,6 @@
         return card;
     }
 
-<<<<<<< HEAD
-=======
-//    @Override
-//    public void setMorphCard(boolean morphCard) {
-//        throw new UnsupportedOperationException("Not supported");
-//    }
-
->>>>>>> 9f1526f0
     @Override
     public boolean isMorphCard() {
         return card.isMorphCard();
