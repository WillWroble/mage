package mage.view;

import java.io.Serializable;
import mage.players.net.UserData;
import mage.players.net.UserGroup;
import mage.players.net.UserSkipPrioritySteps;

/**
 * Transfer object for {@link mage.players.net.UserData}
 *
 * @author ayrat
 */
public class UserDataView implements Serializable {

    protected int groupId;
    protected int avatarId;
    protected boolean showAbilityPickerForced;
    protected boolean allowRequestShowHandCards;
    protected boolean confirmEmptyManaPool;
    protected UserSkipPrioritySteps userSkipPrioritySteps;
    protected String flagName;
    protected boolean askMoveToGraveOrder;
    protected boolean manaPoolAutomatic;
    protected boolean manaPoolAutomaticRestricted;

    static UserData getDefaultUserData() {
        return UserData.getDefaultUserDataView();
    }

<<<<<<< HEAD
    public UserDataView(UserGroup userGroup, int avatarId, boolean showAbilityPickerForced,
            boolean allowRequestShowHandCards, boolean confirmEmptyManaPool, UserSkipPrioritySteps userSkipPrioritySteps,
            String flagName, boolean askMoveToGraveOrder, boolean manaPoolAutomatic, boolean manaPoolAutomaticRestricted) {
        this.groupId = userGroup.getGroupId();
=======
    public static UserDataView getDefaultUserDataView() {
        return new UserDataView(getDefaultUserData());
    }

    public UserDataView(int avatarId, boolean showAbilityPickerForced, boolean allowRequestShowHandCards,
            boolean confirmEmptyManaPool, UserSkipPrioritySteps userSkipPrioritySteps, String flagName, boolean askMoveToGraveOrder) {
>>>>>>> a496e69e
        this.avatarId = avatarId;
        this.showAbilityPickerForced = showAbilityPickerForced;
        this.allowRequestShowHandCards = allowRequestShowHandCards;
        this.userSkipPrioritySteps = userSkipPrioritySteps;
        this.confirmEmptyManaPool = confirmEmptyManaPool;
        this.flagName = flagName;
        this.askMoveToGraveOrder = askMoveToGraveOrder;
        this.manaPoolAutomatic = manaPoolAutomatic;
        this.manaPoolAutomaticRestricted = manaPoolAutomaticRestricted;
    }

    public void update(UserData userData) {
        this.groupId = userData.getGroupId();
        this.avatarId = userData.getAvatarId();
        this.showAbilityPickerForced = userData.isShowAbilityPickerForced();
        this.allowRequestShowHandCards = userData.isAllowRequestShowHandCards();
        this.userSkipPrioritySteps = userData.getUserSkipPrioritySteps();
        this.confirmEmptyManaPool = userData.confirmEmptyManaPool();
        this.flagName = userData.getFlagName();
        this.askMoveToGraveOrder = userData.askMoveToGraveOrder();
        this.manaPoolAutomatic = userData.isManaPoolAutomatic();
        this.manaPoolAutomaticRestricted = userData.isManaPoolAutomaticRestricted();
    }

    public void setGroupId(int groupId) {
        this.groupId = groupId;
    }

    public int getGroupId() {
        return groupId;
    }

    public int getAvatarId() {
        return avatarId;
    }

    public void setAvatarId(int avatarId) {
        this.avatarId = avatarId;
    }

    public boolean isShowAbilityPickerForced() {
        return showAbilityPickerForced;
    }

    public void setShowAbilityPickerForced(boolean showAbilityPickerForced) {
        this.showAbilityPickerForced = showAbilityPickerForced;
    }

    public boolean isAllowRequestShowHandCards() {
        return allowRequestShowHandCards;
    }

    public void setAllowRequestShowHandCards(boolean allowRequestShowHandCards) {
        this.allowRequestShowHandCards = allowRequestShowHandCards;
    }

    public UserSkipPrioritySteps getUserSkipPrioritySteps() {
        return userSkipPrioritySteps;
    }

    public void setUserSkipPrioritySteps(UserSkipPrioritySteps userSkipPrioritySteps) {
        this.userSkipPrioritySteps = userSkipPrioritySteps;
    }

    public boolean confirmEmptyManaPool() {
        return confirmEmptyManaPool;
    }

    public void setConfirmEmptyManaPool(boolean confirmEmptyManaPool) {
        this.confirmEmptyManaPool = confirmEmptyManaPool;
    }

    public String getFlagName() {
        return flagName;
    }

    public void setFlagName(String flagName) {
        this.flagName = flagName;
    }

    public boolean askMoveToGraveOrder() {
        return askMoveToGraveOrder;
    }

    public void setAskMoveToGraveOrder(boolean askMoveToGraveOrder) {
        this.askMoveToGraveOrder = askMoveToGraveOrder;
    }

    public boolean isManaPoolAutomatic() {
        return manaPoolAutomatic;
    }

    public void setManaPoolAutomatic(boolean manaPoolAutomatic) {
        this.manaPoolAutomatic = manaPoolAutomatic;
    }

    public boolean isManaPoolAutomaticRestricted() {
        return manaPoolAutomaticRestricted;
    }

    public void setManaPoolAutomaticRestricted(boolean manaPoolAutomaticRestricted) {
        this.manaPoolAutomaticRestricted = manaPoolAutomaticRestricted;
    }

}
<|MERGE_RESOLUTION|>--- conflicted
+++ resolved
@@ -27,19 +27,10 @@
         return UserData.getDefaultUserDataView();
     }
 
-<<<<<<< HEAD
     public UserDataView(UserGroup userGroup, int avatarId, boolean showAbilityPickerForced,
             boolean allowRequestShowHandCards, boolean confirmEmptyManaPool, UserSkipPrioritySteps userSkipPrioritySteps,
             String flagName, boolean askMoveToGraveOrder, boolean manaPoolAutomatic, boolean manaPoolAutomaticRestricted) {
         this.groupId = userGroup.getGroupId();
-=======
-    public static UserDataView getDefaultUserDataView() {
-        return new UserDataView(getDefaultUserData());
-    }
-
-    public UserDataView(int avatarId, boolean showAbilityPickerForced, boolean allowRequestShowHandCards,
-            boolean confirmEmptyManaPool, UserSkipPrioritySteps userSkipPrioritySteps, String flagName, boolean askMoveToGraveOrder) {
->>>>>>> a496e69e
         this.avatarId = avatarId;
         this.showAbilityPickerForced = showAbilityPickerForced;
         this.allowRequestShowHandCards = allowRequestShowHandCards;
@@ -144,4 +135,4 @@
         this.manaPoolAutomaticRestricted = manaPoolAutomaticRestricted;
     }
 
-}
+}