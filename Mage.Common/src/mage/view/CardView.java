--- conflicted
+++ resolved
@@ -1,4 +1,3 @@
-<<<<<<< HEAD
 /*
  * Copyright 2010 BetaSteward_at_googlemail.com. All rights reserved.
  *
@@ -33,800 +32,6 @@
 import java.util.UUID;
 import mage.MageObject;
 import mage.ObjectColor;
-import mage.abilities.Ability;
-import mage.abilities.Mode;
-import mage.abilities.SpellAbility;
-import mage.abilities.common.PlanswalkerEntersWithLoyalityCountersAbility;
-import mage.abilities.costs.mana.ManaCosts;
-import mage.cards.Card;
-import mage.cards.SplitCard;
-import mage.constants.AbilityType;
-import mage.constants.CardType;
-import mage.constants.MageObjectType;
-import mage.constants.Rarity;
-import mage.constants.Zone;
-import mage.counters.Counter;
-import mage.counters.CounterType;
-import mage.game.Game;
-import mage.game.command.Emblem;
-import mage.game.permanent.Permanent;
-import mage.game.permanent.PermanentToken;
-import mage.game.permanent.token.Token;
-import mage.game.stack.Spell;
-import mage.game.stack.StackAbility;
-import mage.target.Target;
-import mage.target.Targets;
-
-/**
- * @author BetaSteward_at_googlemail.com
- */
-public class CardView extends SimpleCardView {
-
-    private static final long serialVersionUID = 1L;
-
-    protected UUID parentId;
-    protected String name;
-    protected String displayName;
-    protected List<String> rules;
-    protected String power;
-    protected String toughness;
-    protected String loyalty;
-    protected String startingLoyalty;
-    protected List<CardType> cardTypes;
-    protected List<String> subTypes;
-    protected List<String> superTypes;
-    protected ObjectColor color;
-    protected ObjectColor frameColor;
-    protected List<String> manaCost;
-    protected int convertedManaCost;
-    protected Rarity rarity;
-    
-    protected MageObjectType mageObjectType = MageObjectType.NULL;
-
-    protected boolean isAbility;
-    protected AbilityType abilityType;
-    protected boolean isToken;
-
-    protected CardView ability;
-    protected int type;
-
-    protected boolean canTransform;
-    protected CardView secondCardFace;
-    protected boolean transformed;
-
-    protected boolean flipCard;
-    protected boolean faceDown;
-
-    protected String alternateName;
-    protected String originalName;
-
-    protected boolean isSplitCard;
-    protected String leftSplitName;
-    protected ManaCosts leftSplitCosts;
-    protected List<String> leftSplitRules;
-    protected String rightSplitName;
-    protected ManaCosts rightSplitCosts;
-    protected List<String> rightSplitRules;
-
-    protected List<UUID> targets;
-
-    protected UUID pairedCard;
-    protected boolean paid;
-    protected List<CounterView> counters;
-
-    protected boolean controlledByOwner = true;
-
-    protected Zone zone;
-
-    protected boolean rotate;
-    protected boolean hideInfo; // controls if the tooltip window is shown (eg. controlled face down morph card)
-
-    protected boolean isPlayable;
-    protected boolean isChoosable;
-    protected boolean selected;
-    protected boolean canAttack;
-
-    public CardView(Card card) {
-        this(card, null, false);
-    }
-
-    public CardView(Card card, UUID cardId) {
-        this(card, null, false);
-        this.id = cardId;
-    }
-
-    public CardView(Card card, Game game, UUID cardId) {
-        this(card, game, false);
-        this.id = cardId;
-    }
-
-    /**
-     *
-     * @param card
-     * @param game
-     * @param controlled is the card view created for the card controller - used
-     * for morph / face down cards to know which player may see information for
-     * the card
-     */
-    public CardView(Card card, Game game, boolean controlled) {
-        this(card, game, controlled, false, false);
-    }
-
-    /**
-     *
-     * @param card
-     * @param game
-     * @param controlled is the card view created for the card controller - used
-     * for morph / face down cards to know which player may see information for
-     * the card
-     * @param showFaceDownCard if true and the card is not on the battlefield,
-     * also a face down card is shown in the view, face down cards will be shown
-     * @param storeZone if true the card zone will be set in the zone attribute.
-     */
-    public CardView(Card card, Game game, boolean controlled, boolean showFaceDownCard, boolean storeZone) {
-        super(card.getId(), card.getExpansionSetCode(), card.getCardNumber(), card.getUsesVariousArt(), card.getTokenSetCode(), game != null);
-        // no information available for face down cards as long it's not a controlled face down morph card
-        // TODO: Better handle this in Framework (but currently I'm not sure how to do it there) LevelX2
-        boolean showFaceUp = true;
-        if (game != null) {
-            Zone cardZone = game.getState().getZone(card.getId());
-            if (card.isFaceDown(game)) {
-                showFaceUp = false;
-                if (!Zone.BATTLEFIELD.equals(cardZone)) {
-                    if (showFaceDownCard) {
-                        showFaceUp = true;
-                    }
-                }
-            }
-
-            if (storeZone) {
-                this.zone = cardZone;
-            }
-        }
-        //  boolean showFaceUp = game == null || !card.isFaceDown(game) || (!game.getState().getZone(card.getId()).equals(Zone.BATTLEFIELD) && showFaceDownCard);
-
-        if (!showFaceUp) {
-            this.fillEmpty(card, controlled);
-            if (card instanceof Spell) {
-                // special handling for casting of Morph cards
-                if (controlled) {
-                    this.name = card.getName();
-                    this.displayName = card.getName();
-                    this.alternateName = card.getName();
-                }
-                this.power = "2";
-                this.toughness = "2";
-                this.rules.add("You may cast this card as a 2/2 face-down creature, with no text,"
-                        + " no name, no subtypes, and no mana cost by paying {3} rather than paying its mana cost.");
-                return;
-            } else if (card instanceof Permanent) {
-                this.power = Integer.toString(card.getPower().getValue());
-                this.toughness = Integer.toString(card.getToughness().getValue());
-                this.cardTypes = card.getCardType();
-                this.faceDown = ((Permanent) card).isFaceDown(game);
-            } else {
-                // this.hideInfo = true;
-                return;
-            }
-        }
-
-        SplitCard splitCard = null;
-        if (card.isSplitCard()) {
-            splitCard = (SplitCard) card;
-            rotate = true;
-        } else if (card instanceof Spell) {
-            switch (((Spell) card).getSpellAbility().getSpellAbilityType()) {
-                case SPLIT_FUSED:
-                    splitCard = (SplitCard) ((Spell) card).getCard();
-                    rotate = true;
-                    break;
-                case SPLIT_LEFT:
-                case SPLIT_RIGHT:
-                    rotate = true;
-                    break;
-            }
-        }
-        if (splitCard != null) {
-            this.isSplitCard = true;
-            leftSplitName = splitCard.getLeftHalfCard().getName();
-            leftSplitCosts = splitCard.getLeftHalfCard().getManaCost();
-            leftSplitRules = splitCard.getLeftHalfCard().getRules(game);
-            rightSplitName = splitCard.getRightHalfCard().getName();
-            rightSplitCosts = splitCard.getRightHalfCard().getManaCost();
-            rightSplitRules = splitCard.getRightHalfCard().getRules(game);
-        }
-
-        this.name = card.getImageName();
-        this.displayName = card.getName();
-        if (game == null) {
-            this.rules = card.getRules();
-        } else {
-            this.rules = card.getRules(game);
-        }
-        this.manaCost = card.getManaCost().getSymbols();
-        this.convertedManaCost = card.getManaCost().convertedManaCost();
-
-        if (card instanceof Permanent) {
-            this.mageObjectType = MageObjectType.PERMANENT;
-            Permanent permanent = (Permanent) card;
-            this.loyalty = Integer.toString(permanent.getCounters().getCount(CounterType.LOYALTY));
-            this.pairedCard = permanent.getPairedCard() != null ? permanent.getPairedCard().getSourceId() : null;
-            if (!permanent.getControllerId().equals(permanent.getOwnerId())) {
-                controlledByOwner = false;
-            }
-            if (game != null && permanent.getCounters() != null && !permanent.getCounters().isEmpty()) {
-                counters = new ArrayList<>();
-                for (Counter counter : permanent.getCounters().values()) {
-                    counters.add(new CounterView(counter));
-                }
-            }
-        } else {
-            if (card.isCopy()) {
-                this.mageObjectType = MageObjectType.COPY_CARD;
-            } else {
-                this.mageObjectType = MageObjectType.CARD;
-            }
-            this.loyalty = "";
-            if (game != null && card.getCounters(game) != null && !card.getCounters(game).isEmpty()) {
-                counters = new ArrayList<>();
-                for (Counter counter : card.getCounters(game).values()) {
-                    counters.add(new CounterView(counter));
-                }
-            }
-        }
-        this.power = Integer.toString(card.getPower().getValue());
-        this.toughness = Integer.toString(card.getToughness().getValue());
-        this.cardTypes = card.getCardType();
-        this.subTypes = card.getSubtype();
-        this.superTypes = card.getSupertype();
-        this.color = card.getColor(game);
-        this.canTransform = card.canTransform();
-        this.flipCard = card.isFlipCard();
-        this.faceDown = !showFaceUp;
-
-        if (card instanceof PermanentToken) {
-            this.isToken = true;
-            this.mageObjectType = MageObjectType.TOKEN;
-            this.rarity = Rarity.COMMON;
-            boolean originalCardNumberIsNull = ((PermanentToken) card).getToken().getOriginalCardNumber() == null;
-            if (!originalCardNumberIsNull && !"0".equals(((PermanentToken) card).getToken().getOriginalCardNumber())) {
-                // a token copied from permanent
-                this.expansionSetCode = ((PermanentToken) card).getToken().getOriginalExpansionSetCode();
-                this.cardNumber = ((PermanentToken) card).getToken().getOriginalCardNumber();
-            } else {
-                // a created token
-                this.expansionSetCode = ((PermanentToken) card).getExpansionSetCode();
-            }
-            //
-            // set code und card number for token copies to get the image
-            this.rules = ((PermanentToken) card).getRules(game);
-            this.type = ((PermanentToken) card).getToken().getTokenType();
-        } else {
-            this.rarity = card.getRarity();
-            this.isToken = false;
-        }
-
-        if (card.getSecondCardFace() != null) {
-            this.secondCardFace = new CardView(card.getSecondCardFace());
-            this.alternateName = secondCardFace.getName();
-            this.originalName = card.getName();
-        }
-        this.flipCard = card.isFlipCard();
-        if (card.isFlipCard() && card.getFlipCardName() != null) {
-            this.alternateName = card.getFlipCardName();
-            this.originalName = card.getName();
-        }
-
-        if (card instanceof Spell) {
-            this.mageObjectType = MageObjectType.SPELL;
-            Spell spell = (Spell) card;
-            for (SpellAbility spellAbility : spell.getSpellAbilities()) {
-                for (Mode mode : spellAbility.getModes().getSelectedModes()) {
-                    if (mode.getTargets().size() > 0) {
-                        setTargets(spellAbility.getTargets());
-                    }
-                }
-            }
-            // show for modal spell, which mode was choosen
-            if (spell.getSpellAbility().isModal()) {
-                for (Mode mode : spell.getSpellAbility().getModes().getSelectedModes()) {
-                    this.rules.add("<span color='green'><i>Chosen mode: " + mode.getEffects().getText(mode) + "</i></span>");
-                }
-            }
-        }
-        
-        // Frame color
-        this.frameColor = card.getFrameColor(game);      
-        
-        // Get starting loyalty
-        this.startingLoyalty = "" + card.getStartingLoyalty();
-    }
-
-    public CardView(MageObject object) {
-        super(object.getId(), "", "0", false, "", true);
-        this.name = object.getName();
-        this.displayName = object.getName();
-        if (object instanceof Permanent) {
-            this.mageObjectType = MageObjectType.PERMANENT;
-            this.power = Integer.toString(object.getPower().getValue());
-            this.toughness = Integer.toString(object.getToughness().getValue());
-            this.loyalty = Integer.toString(((Permanent) object).getCounters().getCount(CounterType.LOYALTY));
-        } else {
-            this.power = object.getPower().toString();
-            this.toughness = object.getToughness().toString();
-            this.loyalty = "";
-        }
-        this.cardTypes = object.getCardType();
-        this.subTypes = object.getSubtype();
-        this.superTypes = object.getSupertype();
-        this.color = object.getColor(null);
-        this.manaCost = object.getManaCost().getSymbols();
-        this.convertedManaCost = object.getManaCost().convertedManaCost();
-        if (object instanceof PermanentToken) {
-            this.mageObjectType = MageObjectType.TOKEN;
-            PermanentToken permanentToken = (PermanentToken) object;
-            this.rarity = Rarity.COMMON;
-            this.expansionSetCode = permanentToken.getExpansionSetCode();
-            this.rules = permanentToken.getRules();
-            this.type = permanentToken.getToken().getTokenType();
-        } else if (object instanceof Emblem) {
-            this.mageObjectType = MageObjectType.EMBLEM;
-            Emblem emblem = (Emblem) object;
-            this.rarity = Rarity.SPECIAL;
-            this.rules = emblem.getAbilities().getRules(emblem.getName());
-        }
-        if (this.rarity == null && object instanceof StackAbility) {
-            StackAbility stackAbility = (StackAbility) object;
-            this.rarity = Rarity.NA;
-            this.rules = new ArrayList<>();
-            this.rules.add(stackAbility.getRule());
-            if (stackAbility.getZone().equals(Zone.COMMAND)) {
-                this.expansionSetCode = stackAbility.getExpansionSetCode();
-            }
-        }
-        // Frame color
-        this.frameColor = object.getFrameColor(null);
-        // Starting loyalty. Must be extracted from an ability
-        this.startingLoyalty = "" + object.getStartingLoyalty();
-    }
-
-    protected CardView() {
-        super(null, "", "0", false, "", true);
-    }
-
-    public CardView(EmblemView emblem) {
-        this(true);
-        this.gameObject = true;
-        this.id = emblem.getId();
-        this.mageObjectType = MageObjectType.EMBLEM;
-        this.name = emblem.getName();
-        this.displayName = name;
-        this.rules = emblem.getRules();
-        // emblem images are always with common (black) symbol
-        this.expansionSetCode = emblem.getExpansionSetCode();
-        this.rarity = Rarity.COMMON;
-    }
-
-    public CardView(boolean empty) {
-        super(null, "", "0", false, "");
-        if (!empty) {
-            throw new IllegalArgumentException("Not supported.");
-        }
-        fillEmpty(null, false);
-    }
-
-    private void fillEmpty(Card card, boolean controlled) {
-        this.name = "Face Down";
-        this.displayName = name;
-        this.rules = new ArrayList<>();
-        this.power = "";
-        this.toughness = "";
-        this.loyalty = "";
-        this.startingLoyalty = "";
-        this.cardTypes = new ArrayList<>();
-        this.subTypes = new ArrayList<>();
-        this.superTypes = new ArrayList<>();
-        this.color = new ObjectColor();
-        this.frameColor = new ObjectColor();
-        this.manaCost = new ArrayList<>();
-        this.convertedManaCost = 0;
-
-        // the controller can see more information (e.g. enlarged image) than other players for face down cards (e.g. Morph played face down)
-        if (!controlled) {
-            this.rarity = Rarity.COMMON;
-            this.expansionSetCode = "";
-            this.cardNumber = "0";
-        } else {
-            this.rarity = card.getRarity();
-        }
-
-        if (card != null) {
-            if (card instanceof Permanent) {
-                this.mageObjectType = MageObjectType.PERMANENT;
-            } else if (card.isCopy()) {
-                this.mageObjectType = MageObjectType.COPY_CARD;
-            } else {
-                this.mageObjectType = MageObjectType.CARD;
-            }
-            if (card instanceof PermanentToken) {
-                this.mageObjectType = MageObjectType.TOKEN;
-            }
-            if (card instanceof Spell) {
-                this.mageObjectType = MageObjectType.SPELL;
-            }
-        }
-
-    }
-
-    CardView(Token token) {
-        super(token.getId(), "", "0", false, "");
-        this.isToken = true;
-        this.id = token.getId();
-        this.name = token.getName();
-        this.displayName = token.getName();
-        this.rules = token.getAbilities().getRules(this.name);
-        this.power = token.getPower().toString();
-        this.toughness = token.getToughness().toString();
-        this.loyalty = "";
-        this.startingLoyalty = "";
-        this.cardTypes = token.getCardType();
-        this.subTypes = token.getSubtype();
-        this.superTypes = token.getSupertype();
-        this.color = token.getColor(null);
-        this.frameColor = token.getFrameColor(null);
-        this.manaCost = token.getManaCost().getSymbols();
-        this.rarity = Rarity.NA;
-        this.type = token.getTokenType();
-        this.tokenSetCode = token.getOriginalExpansionSetCode();
-    }
-
-    protected final void setTargets(Targets targets) {
-        for (Target target : targets) {
-            if (target.isChosen()) {
-                for (UUID targetUUID : target.getTargets()) {
-                    if (this.targets == null) {
-                        this.targets = new ArrayList<>();
-                    }
-                    this.targets.add(targetUUID);
-                }
-            }
-        }
-    }
-
-    public String getName() {
-        return name;
-    }
-
-    public String getDisplayName() {
-        return displayName;
-    }
-
-    public List<String> getRules() {
-        return rules;
-    }
-
-    public void overrideRules(List<String> rules) {
-        this.rules = rules;
-    }
-
-    public void setIsAbility(boolean isAbility) {
-        this.isAbility = isAbility;
-    }
-
-    public boolean isAbility() {
-        return isAbility;
-    }
-
-    public AbilityType getAbilityType() {
-        return abilityType;
-    }
-
-    public void setAbilityType(AbilityType abilityType) {
-        this.abilityType = abilityType;
-    }
-
-    public String getPower() {
-        return power;
-    }
-
-    public String getToughness() {
-        return toughness;
-    }
-
-    public String getLoyalty() {
-        return loyalty;
-    }
-    
-    public String getStartingLoyalty() {
-        return startingLoyalty;
-    }
-
-    public List<CardType> getCardTypes() {
-        return cardTypes;
-    }
-
-    public List<String> getSubTypes() {
-        return subTypes;
-    }
-
-    public List<String> getSuperTypes() {
-        return superTypes;
-    }
-
-    public ObjectColor getColor() {
-        return color;
-    }
-    
-    public ObjectColor getFrameColor() {
-        return frameColor;
-    }
-
-    public List<String> getManaCost() {
-        return manaCost;
-    }
-
-    public int getConvertedManaCost() {
-        return convertedManaCost;
-    }
-
-    public Rarity getRarity() {
-        return rarity;
-    }
-
-    @Override
-    public String getExpansionSetCode() {
-        return expansionSetCode;
-    }
-
-    public void setExpansionSetCode(String expansionSetCode) {
-        this.expansionSetCode = expansionSetCode;
-    }
-
-    @Override
-    public UUID getId() {
-        return id;
-    }
-
-    @Override
-    public String getCardNumber() {
-        return cardNumber;
-    }
-
-    /**
-     * Returns UUIDs for targets. Can be null if there is no target selected.
-     *
-     * @return
-     */
-    public List<UUID> getTargets() {
-        return targets;
-    }
-
-    public void overrideTargets(List<UUID> newTargets) {
-        this.targets = newTargets;
-    }
-
-    public void overrideId(UUID id) {
-        if (parentId == null) {
-            parentId = this.id;
-        }
-        this.id = id;
-    }
-
-    public UUID getParentId() {
-        if (parentId != null) {
-            return parentId;
-        }
-        return id;
-    }
-
-    public void setAbility(CardView ability) {
-        this.ability = ability;
-    }
-
-    public CardView getAbility() {
-        return this.ability;
-    }
-
-    @Override
-    public String toString() {
-        return getName() + " [" + getId() + "]";
-    }
-
-    public boolean isFaceDown() {
-        return faceDown;
-    }
-
-    public boolean canTransform() {
-        return this.canTransform;
-    }
-
-    public boolean isSplitCard() {
-        return this.isSplitCard;
-    }
-
-    /**
-     * Name of the other side (transform), flipped, or copying card name.
-     *
-     * @return name
-     */
-    public String getAlternateName() {
-        return alternateName;
-    }
-
-    /**
-     * Stores the name of the original name, to provide it for a flipped or
-     * transformed or copying card
-     *
-     * @return
-     */
-    public String getOriginalName() {
-        return originalName;
-    }
-
-    public void setAlternateName(String alternateName) {
-        this.alternateName = alternateName;
-    }
-
-    public void setOriginalName(String originalName) {
-        this.originalName = originalName;
-    }
-
-    public String getLeftSplitName() {
-        return leftSplitName;
-    }
-
-    public ManaCosts getLeftSplitCosts() {
-        return leftSplitCosts;
-    }
-
-    public List<String> getLeftSplitRules() {
-        return leftSplitRules;
-    }
-
-    public String getRightSplitName() {
-        return rightSplitName;
-    }
-
-    public ManaCosts getRightSplitCosts() {
-        return rightSplitCosts;
-    }
-
-    public List<String> getRightSplitRules() {
-        return rightSplitRules;
-    }
-
-    public CardView getSecondCardFace() {
-        return this.secondCardFace;
-    }
-
-    public boolean isToken() {
-        return this.isToken;
-    }
-
-    public void setTransformed(boolean transformed) {
-        this.transformed = transformed;
-    }
-
-    public boolean isTransformed() {
-        return this.transformed;
-    }
-
-    public UUID getPairedCard() {
-        return pairedCard;
-    }
-
-    public int getType() {
-        return type;
-    }
-
-    public MageObjectType getMageObjectType() {
-        return mageObjectType;
-    }
-
-    public void setMageObjectType(MageObjectType mageObjectType) {
-        this.mageObjectType = mageObjectType;
-    }
-
-    public boolean isPaid() {
-        return paid;
-    }
-
-    public void setPaid(boolean paid) {
-        this.paid = paid;
-    }
-
-    public List<CounterView> getCounters() {
-        return counters;
-    }
-
-    public boolean isControlledByOwner() {
-        return controlledByOwner;
-    }
-
-    public Zone getZone() {
-        return zone;
-    }
-
-    public boolean isFlipCard() {
-        return flipCard;
-    }
-
-    public boolean isToRotate() {
-        return rotate;
-    }
-
-    public boolean hideInfo() {
-        return hideInfo;
-    }
-
-    public boolean isPlayable() {
-        return isPlayable;
-    }
-
-    public void setPlayable(boolean isPlayable) {
-        this.isPlayable = isPlayable;
-    }
-
-    public boolean isChoosable() {
-        return isChoosable;
-    }
-
-    public void setChoosable(boolean isChoosable) {
-        this.isChoosable = isChoosable;
-    }
-
-    public boolean isSelected() {
-        return selected;
-    }
-
-    public void setSelected(boolean selected) {
-        this.selected = selected;
-    }
-
-    public boolean isCanAttack() {
-        return canAttack;
-    }
-
-    public void setCanAttack(boolean canAttack) {
-        this.canAttack = canAttack;
-    }
-
-}
-=======
-/*
- * Copyright 2010 BetaSteward_at_googlemail.com. All rights reserved.
- *
- * Redistribution and use in source and binary forms, with or without modification, are
- * permitted provided that the following conditions are met:
- *
- *    1. Redistributions of source code must retain the above copyright notice, this list of
- *       conditions and the following disclaimer.
- *
- *    2. Redistributions in binary form must reproduce the above copyright notice, this list
- *       of conditions and the following disclaimer in the documentation and/or other materials
- *       provided with the distribution.
- *
- * THIS SOFTWARE IS PROVIDED BY BetaSteward_at_googlemail.com ``AS IS'' AND ANY EXPRESS OR IMPLIED
- * WARRANTIES, INCLUDING, BUT NOT LIMITED TO, THE IMPLIED WARRANTIES OF MERCHANTABILITY AND
- * FITNESS FOR A PARTICULAR PURPOSE ARE DISCLAIMED. IN NO EVENT SHALL BetaSteward_at_googlemail.com OR
- * CONTRIBUTORS BE LIABLE FOR ANY DIRECT, INDIRECT, INCIDENTAL, SPECIAL, EXEMPLARY, OR
- * CONSEQUENTIAL DAMAGES (INCLUDING, BUT NOT LIMITED TO, PROCUREMENT OF SUBSTITUTE GOODS OR
- * SERVICES; LOSS OF USE, DATA, OR PROFITS; OR BUSINESS INTERRUPTION) HOWEVER CAUSED AND ON
- * ANY THEORY OF LIABILITY, WHETHER IN CONTRACT, STRICT LIABILITY, OR TORT (INCLUDING
- * NEGLIGENCE OR OTHERWISE) ARISING IN ANY WAY OUT OF THE USE OF THIS SOFTWARE, EVEN IF
- * ADVISED OF THE POSSIBILITY OF SUCH DAMAGE.
- *
- * The views and conclusions contained in the software and documentation are those of the
- * authors and should not be interpreted as representing official policies, either expressed
- * or implied, of BetaSteward_at_googlemail.com.
- */
-package mage.view;
-
-import java.util.ArrayList;
-import java.util.List;
-import java.util.UUID;
-import mage.MageObject;
-import mage.ObjectColor;
 import mage.abilities.Mode;
 import mage.abilities.SpellAbility;
 import mage.abilities.costs.mana.ManaCosts;
@@ -863,14 +68,16 @@
     protected String power;
     protected String toughness;
     protected String loyalty;
+    protected String startingLoyalty;
     protected List<CardType> cardTypes;
     protected List<String> subTypes;
     protected List<String> superTypes;
     protected ObjectColor color;
+    protected ObjectColor frameColor;
     protected List<String> manaCost;
     protected int convertedManaCost;
     protected Rarity rarity;
-
+    
     protected MageObjectType mageObjectType = MageObjectType.NULL;
 
     protected boolean isAbility;
@@ -1125,6 +332,12 @@
                 }
             }
         }
+        
+        // Frame color
+        this.frameColor = card.getFrameColor(game);      
+        
+        // Get starting loyalty
+        this.startingLoyalty = "" + card.getStartingLoyalty();
     }
 
     public CardView(MageObject object) {
@@ -1169,6 +382,10 @@
                 this.expansionSetCode = stackAbility.getExpansionSetCode();
             }
         }
+        // Frame color
+        this.frameColor = object.getFrameColor(null);
+        // Starting loyalty. Must be extracted from an ability
+        this.startingLoyalty = "" + object.getStartingLoyalty();
     }
 
     protected CardView() {
@@ -1203,10 +420,12 @@
         this.power = "";
         this.toughness = "";
         this.loyalty = "";
+        this.startingLoyalty = "";
         this.cardTypes = new ArrayList<>();
         this.subTypes = new ArrayList<>();
         this.superTypes = new ArrayList<>();
         this.color = new ObjectColor();
+        this.frameColor = new ObjectColor();
         this.manaCost = new ArrayList<>();
         this.convertedManaCost = 0;
 
@@ -1247,15 +466,16 @@
         this.power = token.getPower().toString();
         this.toughness = token.getToughness().toString();
         this.loyalty = "";
+        this.startingLoyalty = "";
         this.cardTypes = token.getCardType();
         this.subTypes = token.getSubtype();
         this.superTypes = token.getSupertype();
         this.color = token.getColor(null);
+        this.frameColor = token.getFrameColor(null);
         this.manaCost = token.getManaCost().getSymbols();
         this.rarity = Rarity.NA;
         this.type = token.getTokenType();
         this.tokenSetCode = token.getOriginalExpansionSetCode();
-        this.tokenDescriptor = token.getTokenDescriptor();
     }
 
     protected final void setTargets(Targets targets) {
@@ -1314,6 +534,10 @@
     public String getLoyalty() {
         return loyalty;
     }
+    
+    public String getStartingLoyalty() {
+        return startingLoyalty;
+    }
 
     public List<CardType> getCardTypes() {
         return cardTypes;
@@ -1329,6 +553,10 @@
 
     public ObjectColor getColor() {
         return color;
+    }
+    
+    public ObjectColor getFrameColor() {
+        return frameColor;
     }
 
     public List<String> getManaCost() {
@@ -1562,4 +790,3 @@
     }
 
 }
->>>>>>> 0c89b81d
