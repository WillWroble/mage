/*
 * Copyright 2010 BetaSteward_at_googlemail.com. All rights reserved.
 *
 * Redistribution and use in source and binary forms, with or without modification, are
 * permitted provided that the following conditions are met:
 *
 *    1. Redistributions of source code must retain the above copyright notice, this list of
 *       conditions and the following disclaimer.
 *
 *    2. Redistributions in binary form must reproduce the above copyright notice, this list
 *       of conditions and the following disclaimer in the documentation and/or other materials
 *       provided with the distribution.
 *
 * THIS SOFTWARE IS PROVIDED BY BetaSteward_at_googlemail.com ``AS IS'' AND ANY EXPRESS OR IMPLIED
 * WARRANTIES, INCLUDING, BUT NOT LIMITED TO, THE IMPLIED WARRANTIES OF MERCHANTABILITY AND
 * FITNESS FOR A PARTICULAR PURPOSE ARE DISCLAIMED. IN NO EVENT SHALL BetaSteward_at_googlemail.com OR
 * CONTRIBUTORS BE LIABLE FOR ANY DIRECT, INDIRECT, INCIDENTAL, SPECIAL, EXEMPLARY, OR
 * CONSEQUENTIAL DAMAGES (INCLUDING, BUT NOT LIMITED TO, PROCUREMENT OF SUBSTITUTE GOODS OR
 * SERVICES; LOSS OF USE, DATA, OR PROFITS; OR BUSINESS INTERRUPTION) HOWEVER CAUSED AND ON
 * ANY THEORY OF LIABILITY, WHETHER IN CONTRACT, STRICT LIABILITY, OR TORT (INCLUDING
 * NEGLIGENCE OR OTHERWISE) ARISING IN ANY WAY OUT OF THE USE OF THIS SOFTWARE, EVEN IF
 * ADVISED OF THE POSSIBILITY OF SUCH DAMAGE.
 *
 * The views and conclusions contained in the software and documentation are those of the
 * authors and should not be interpreted as representing official policies, either expressed
 * or implied, of BetaSteward_at_googlemail.com.
 */
package mage.view;

import java.util.ArrayList;
import java.util.List;
import java.util.UUID;
import mage.MageObject;
import mage.ObjectColor;
import mage.abilities.Modes;
import mage.abilities.SpellAbility;
import mage.abilities.costs.mana.ManaCosts;
import mage.cards.Card;
import mage.cards.SplitCard;
import mage.constants.AbilityType;
import mage.constants.CardType;
import mage.constants.MageObjectType;
import mage.constants.Rarity;
import mage.constants.Zone;
import mage.counters.Counter;
import mage.counters.CounterType;
import mage.game.Game;
import mage.game.command.Emblem;
import mage.game.permanent.Permanent;
import mage.game.permanent.PermanentToken;
import mage.game.permanent.token.Token;
import mage.game.stack.Spell;
import mage.game.stack.StackAbility;
import mage.target.Target;
import mage.target.Targets;

/**
 * @author BetaSteward_at_googlemail.com
 */
public class CardView extends SimpleCardView {

    private static final long serialVersionUID = 1L;

    protected UUID parentId;
    protected String name;
    protected String displayName;
    protected final List<String> rules = new ArrayList<>();
    protected String power;
    protected String toughness;
    protected String loyalty;
    protected final List<CardType> cardTypes = new ArrayList<>();
    protected final List<String> subTypes = new ArrayList<>();
    protected final List<String> superTypes = new ArrayList<>();
    protected ObjectColor color;
    protected final List<String> manaCost = new ArrayList<>();
    protected int convertedManaCost;
    protected Rarity rarity;

    protected MageObjectType mageObjectType = MageObjectType.NULL;

    protected boolean isAbility;
    protected AbilityType abilityType;
    protected boolean isToken;

    protected CardView ability;
    protected int type;

    protected boolean canTransform;
    protected CardView secondCardFace;
    protected boolean transformed;

    protected boolean flipCard;
    protected boolean faceDown;

    protected String alternateName;
    protected String originalName;

    protected boolean isSplitCard;
    protected String leftSplitName;
    protected ManaCosts leftSplitCosts;
    protected final List<String> leftSplitRules = new ArrayList<>();
    protected String rightSplitName;
    protected ManaCosts rightSplitCosts;
    protected final List<String> rightSplitRules = new ArrayList<>();

    protected final List<UUID> targets = new ArrayList<>();

    protected UUID pairedCard;
    protected boolean paid;
    protected final List<CounterView> counters = new ArrayList<>();

    protected boolean controlledByOwner = true;

    protected boolean rotate;
    protected boolean hideInfo; // controls if the tooltip window is shown (eg. controlled face down morph card)

    protected boolean isPlayable;
    protected boolean isChoosable;
    protected boolean selected;
    protected boolean canAttack;

    public CardView(Card card) {
        this(card, null, false);
    }

    public CardView(Card card, UUID cardId) {
        this(card, null, false);
        this.id = cardId;
    }

    public CardView(Card card, Game game, UUID cardId) {
        this(card, game, false);
        this.id = cardId;
    }

    /**
     *
     * @param card
     * @param game
     * @param controlled is the card view created for the card controller - used
     * for morph / face down cards to know which player may see information for
     * the card
     */
    public CardView(Card card, Game game, boolean controlled) {
        this(card, game, controlled, false);
    }

    /**
     *
     * @param card
     * @param game
     * @param controlled is the card view created for the card controller - used
     * for morph / face down cards to know which player may see information for
     * the card
     * @param showFaceDownCard if true and the card is not on the battelfield,
     * also a face dwon card is shown in the view dwon cards will be shown
     */
    public CardView(Card card, Game game, boolean controlled, boolean showFaceDownCard) {
        super(card.getId(), card.getExpansionSetCode(), card.getCardNumber(), card.getUsesVariousArt(), card.getTokenSetCode(), game != null);
        // no information available for face down cards as long it's not a controlled face down morph card
        // TODO: Better handle this in Framework (but currently I'm not sure how to do it there) LevelX2
        boolean showFaceUp = true;
        if (game != null) {
            if (card.isFaceDown(game)) {
                showFaceUp = false;
                if (!Zone.BATTLEFIELD.equals(game.getState().getZone(card.getId()))) {
                    if (showFaceDownCard) {
                        showFaceUp = true;
                    }
                }
            }
        }
        //  boolean showFaceUp = game == null || !card.isFaceDown(game) || (!game.getState().getZone(card.getId()).equals(Zone.BATTLEFIELD) && showFaceDownCard);

        if (!showFaceUp) {
            this.fillEmpty(card, controlled);
            if (card instanceof Spell) {
                // special handling for casting of Morph cards
                if (controlled) {
                    this.name = card.getName();
                    this.displayName = card.getName();
                    this.alternateName = card.getName();
                }
                this.power = "2";
                this.toughness = "2";
                this.rules.add("You may cast this card as a 2/2 face-down creature, with no text,"
                        + " no name, no subtypes, and no mana cost by paying {3} rather than paying its mana cost.");
                return;
            } else {
                if (card instanceof Permanent) {
                    this.power = Integer.toString(card.getPower().getValue());
                    this.toughness = Integer.toString(card.getToughness().getValue());
                    this.cardTypes.clear();
                    this.cardTypes.addAll(card.getCardType());
                } else {
                    // this.hideInfo = true;
                    return;
                }
            }
        }

        SplitCard splitCard = null;
        if (card.isSplitCard()) {
            splitCard = (SplitCard) card;
            rotate = true;
        } else {
            if (card instanceof Spell) {
                switch (((Spell) card).getSpellAbility().getSpellAbilityType()) {
                    case SPLIT_FUSED:
                        splitCard = (SplitCard) ((Spell) card).getCard();
                        rotate = true;
                        break;
                    case SPLIT_LEFT:
                    case SPLIT_RIGHT:
                        rotate = true;
                        break;
                }
            }
        }
        if (splitCard != null) {
            this.isSplitCard = true;
            leftSplitName = splitCard.getLeftHalfCard().getName();
            leftSplitCosts = splitCard.getLeftHalfCard().getManaCost();
            leftSplitRules.addAll(splitCard.getLeftHalfCard().getRules(game));
            rightSplitName = splitCard.getRightHalfCard().getName();
            rightSplitCosts = splitCard.getRightHalfCard().getManaCost();
            rightSplitRules.addAll(splitCard.getRightHalfCard().getRules(game));
        }

        this.name = card.getImageName();
        this.displayName = card.getName();
        this.rules.clear();
        if (game == null) {
            this.rules.addAll(card.getRules());
        } else {
            this.rules.addAll(card.getRules(game));
        }
        this.manaCost.clear();
        this.manaCost.addAll(card.getManaCost().getSymbols());
        this.convertedManaCost = card.getManaCost().convertedManaCost();

        if (card instanceof Permanent) {
            this.mageObjectType = MageObjectType.PERMANENT;
            Permanent permanent = (Permanent) card;
            this.loyalty = Integer.toString(permanent.getCounters().getCount(CounterType.LOYALTY));
            this.pairedCard = permanent.getPairedCard();
            if (!permanent.getControllerId().equals(permanent.getOwnerId())) {
                controlledByOwner = false;
            }
            if (game != null && permanent.getCounters() != null && !permanent.getCounters().isEmpty()) {
<<<<<<< HEAD
                counters.clear();
                for (Counter counter: permanent.getCounters().values()) {
=======
                counters = new ArrayList<>();
                for (Counter counter : permanent.getCounters().values()) {
>>>>>>> e6b76a07
                    counters.add(new CounterView(counter));
                }
            }
        } else {
            if (card.isCopy()) {
                this.mageObjectType = MageObjectType.COPY_CARD;
            } else {
                this.mageObjectType = MageObjectType.CARD;
            }
            this.loyalty = "";
            if (game != null && card.getCounters(game) != null && !card.getCounters(game).isEmpty()) {
<<<<<<< HEAD
                counters.clear();
                for (Counter counter: card.getCounters(game).values()) {
=======
                counters = new ArrayList<>();
                for (Counter counter : card.getCounters(game).values()) {
>>>>>>> e6b76a07
                    counters.add(new CounterView(counter));
                }
            }
        }
        this.power = Integer.toString(card.getPower().getValue());
        this.toughness = Integer.toString(card.getToughness().getValue());
        this.cardTypes.clear();
        this.cardTypes.addAll(card.getCardType());
        this.subTypes.clear();
        this.subTypes.addAll(card.getSubtype());
        this.superTypes.clear();
        this.superTypes.addAll(card.getSupertype());
        this.color = card.getColor(game);
        this.canTransform = card.canTransform();
        this.flipCard = card.isFlipCard();
        this.faceDown = !showFaceUp;

        if (card instanceof PermanentToken) {
            this.isToken = true;
            this.mageObjectType = MageObjectType.TOKEN;
            this.rarity = Rarity.COMMON;
            if (((PermanentToken) card).getToken().getOriginalCardNumber() > 0) {
                // a token copied from permanent
                this.expansionSetCode = ((PermanentToken) card).getToken().getOriginalExpansionSetCode();
                this.cardNumber = ((PermanentToken) card).getToken().getOriginalCardNumber();
            } else {
                // a created token
                this.expansionSetCode = ((PermanentToken) card).getExpansionSetCode();
            }
            //
            // set code und card number for token copies to get the image
<<<<<<< HEAD
            this.rules.clear();
            this.rules.addAll(((PermanentToken) card).getRules(game));
            this.type = ((PermanentToken)card).getToken().getTokenType();
=======
            this.rules = ((PermanentToken) card).getRules(game);
            this.type = ((PermanentToken) card).getToken().getTokenType();
>>>>>>> e6b76a07
        } else {
            this.rarity = card.getRarity();
            this.isToken = false;
        }

        if (card.getSecondCardFace() != null) {
            this.secondCardFace = new CardView(card.getSecondCardFace());
            this.alternateName = secondCardFace.getName();
            this.originalName = card.getName();
        }
        this.flipCard = card.isFlipCard();
        if (card.isFlipCard() && card.getFlipCardName() != null) {
            this.alternateName = card.getFlipCardName();
            this.originalName = card.getName();
        }

        if (card instanceof Spell) {
            this.mageObjectType = MageObjectType.SPELL;
            Spell spell = (Spell) card;
            for (SpellAbility spellAbility : spell.getSpellAbilities()) {
                for (UUID modeId : spellAbility.getModes().getSelectedModes()) {
                    spellAbility.getModes().setActiveMode(modeId);
                    if (spellAbility.getTargets().size() > 0) {
                        setTargets(spellAbility.getTargets());
                    }
                }
            }
            // show for modal spell, which mode was choosen
            if (spell.getSpellAbility().isModal()) {
                Modes modes = spell.getSpellAbility().getModes();
                for (UUID modeId : modes.getSelectedModes()) {
                    modes.setActiveMode(modeId);
                    this.rules.add("<span color='green'><i>Chosen mode: " + spell.getSpellAbility().getEffects().getText(modes.get(modeId)) + "</i></span>");
                }
            }
        }
    }

    public CardView(MageObject object) {
        super(object.getId(), "", 0, false, "", true);
        this.name = object.getName();
        this.displayName = object.getName();
        if (object instanceof Permanent) {
            this.mageObjectType = MageObjectType.PERMANENT;
            this.power = Integer.toString(object.getPower().getValue());
            this.toughness = Integer.toString(object.getToughness().getValue());
            this.loyalty = Integer.toString(((Permanent) object).getCounters().getCount(CounterType.LOYALTY));
        } else {
            this.power = object.getPower().toString();
            this.toughness = object.getToughness().toString();
            this.loyalty = "";
        }
        this.cardTypes.clear();
        this.cardTypes.addAll(object.getCardType());
        this.subTypes.clear();
        this.subTypes.addAll(object.getSubtype());
        this.superTypes.clear();
        this.superTypes.addAll(object.getSupertype());
        this.color = object.getColor(null);
        this.manaCost.clear();
        this.manaCost.addAll(object.getManaCost().getSymbols());
        this.convertedManaCost = object.getManaCost().convertedManaCost();
        if (object instanceof PermanentToken) {
            this.mageObjectType = MageObjectType.TOKEN;
            PermanentToken permanentToken = (PermanentToken) object;
            this.rarity = Rarity.COMMON;
            this.expansionSetCode = permanentToken.getExpansionSetCode();
            this.rules.clear();
            this.rules.addAll(permanentToken.getRules());
            this.type = permanentToken.getToken().getTokenType();
        } else if (object instanceof Emblem) {
            this.mageObjectType = MageObjectType.EMBLEM;
            Emblem emblem = (Emblem) object;
            this.rarity = Rarity.SPECIAL;
            this.rules.clear();
            this.rules.addAll(emblem.getAbilities().getRules(emblem.getName()));
        }
        if (this.rarity == null && object instanceof StackAbility) {
            StackAbility stackAbility = (StackAbility) object;
            this.rarity = Rarity.NA;
            this.rules.clear();
            this.rules.add(stackAbility.getRule());
            if (stackAbility.getZone().equals(Zone.COMMAND)) {
                this.expansionSetCode = stackAbility.getExpansionSetCode();
            }
        }
    }

    protected CardView() {
        super(null, "", 0, false, "", true);
    }

    public CardView(EmblemView emblem) {
        this(true);
        this.gameObject = true;
        this.id = emblem.getId();
        this.mageObjectType = MageObjectType.EMBLEM;
        this.name = emblem.getName();
        this.displayName = name;
        this.rules.clear();
        this.rules.addAll(emblem.getRules());
        // emblem images are always with common (black) symbol
        this.expansionSetCode = emblem.getExpansionSetCode();
        this.rarity = Rarity.COMMON;
    }

    public CardView(boolean empty) {
        super(null, "", 0, false, "");
        if (!empty) {
            throw new IllegalArgumentException("Not supported.");
        }
        fillEmpty(null, false);
    }

    private void fillEmpty(Card card, boolean controlled) {
        this.name = "Face Down";
        this.displayName = name;
        this.power = "";
        this.toughness = "";
        this.loyalty = "";
        this.color = new ObjectColor();
        this.convertedManaCost = 0;

        // the controller can see more information (e.g. enlarged image) than other players for face down cards (e.g. Morph played face down)
        if (!controlled) {
            this.rarity = Rarity.COMMON;
            this.expansionSetCode = "";
            this.cardNumber = 0;
        } else {
            this.rarity = card.getRarity();
        }

        if (card != null) {
            if (card instanceof Permanent) {
                this.mageObjectType = MageObjectType.PERMANENT;
            } else {
                if (card.isCopy()) {
                    this.mageObjectType = MageObjectType.COPY_CARD;
                } else {
                    this.mageObjectType = MageObjectType.CARD;
                }
            }
            if (card instanceof PermanentToken) {
                this.mageObjectType = MageObjectType.TOKEN;
            }
            if (card instanceof Spell) {
                this.mageObjectType = MageObjectType.SPELL;
            }
        }

    }

    CardView(Token token) {
        super(token.getId(), "", 0, false, "");
        this.isToken = true;
        this.id = token.getId();
        this.name = token.getName();
        this.displayName = token.getName();
        this.rules.addAll(token.getAbilities().getRules(this.name));
        this.power = token.getPower().toString();
        this.toughness = token.getToughness().toString();
        this.loyalty = "";
        this.cardTypes.addAll(token.getCardType());
        this.subTypes.addAll(token.getSubtype());
        this.superTypes.addAll(token.getSupertype());
        this.color = token.getColor(null);
        this.manaCost.addAll(token.getManaCost().getSymbols());
        this.rarity = Rarity.NA;
        this.type = token.getTokenType();
        this.tokenSetCode = token.getOriginalExpansionSetCode();
    }

    protected final void setTargets(Targets targets) {
        for (Target target : targets) {
            if (target.isChosen()) {
                this.targets.clear();
                for (UUID targetUUID : target.getTargets()) {
                   this.targets.add(targetUUID);
                }
            }
        }
    }

    public String getName() {
        return name;
    }

    public String getDisplayName() {
        return displayName;
    }

    public List<String> getRules() {
        return rules;
    }

    public void overrideRules(List<String> rules) {
        this.rules.clear();
        this.rules.addAll(rules);
    }

    public void setIsAbility(boolean isAbility) {
        this.isAbility = isAbility;
    }

    public boolean isAbility() {
        return isAbility;
    }

    public AbilityType getAbilityType() {
        return abilityType;
    }

    public void setAbilityType(AbilityType abilityType) {
        this.abilityType = abilityType;
    }

    public String getPower() {
        return power;
    }

    public String getToughness() {
        return toughness;
    }

    public String getLoyalty() {
        return loyalty;
    }

    public List<CardType> getCardTypes() {
        return cardTypes;
    }

    public List<String> getSubTypes() {
        return subTypes;
    }

    public List<String> getSuperTypes() {
        return superTypes;
    }

    public ObjectColor getColor() {
        return color;
    }

    public List<String> getManaCost() {
        return manaCost;
    }

    public int getConvertedManaCost() {
        return convertedManaCost;
    }

    public Rarity getRarity() {
        return rarity;
    }

    @Override
    public String getExpansionSetCode() {
        return expansionSetCode;
    }

    public void setExpansionSetCode(String expansionSetCode) {
        this.expansionSetCode = expansionSetCode;
    }

    @Override
    public UUID getId() {
        return id;
    }

    @Override
    public int getCardNumber() {
        return cardNumber;
    }

    /**
     * Returns UUIDs for targets. Can be null if there is no target selected.
     *
     * @return
     */
    public List<UUID> getTargets() {
        return targets;
    }

    public void overrideTargets(List<UUID> newTargets) {
        this.targets.clear();
        this.targets.addAll(newTargets);
    }

    public void overrideId(UUID id) {
        if (parentId == null) {
            parentId = this.id;
        }
        this.id = id;
    }

    public UUID getParentId() {
        if (parentId != null) {
            return parentId;
        }
        return id;
    }

    public void setAbility(CardView ability) {
        this.ability = ability;
    }

    public CardView getAbility() {
        return this.ability;
    }

    @Override
    public String toString() {
        return getName() + " [" + getId() + "]";
    }

    public boolean isFaceDown() {
        return faceDown;
    }

    public boolean canTransform() {
        return this.canTransform;
    }

    public boolean isSplitCard() {
        return this.isSplitCard;
    }

    /**
     * Name of the other side (transform), flipped, or copying card name.
     *
     * @return name
     */
    public String getAlternateName() {
        return alternateName;
    }

    /**
     * Stores the name of the original name, to provide it for a flipped or
     * transformed or copying card
     *
     * @return
     */
    public String getOriginalName() {
        return originalName;
    }

    public void setAlternateName(String alternateName) {
        this.alternateName = alternateName;
    }

    public void setOriginalName(String originalName) {
        this.originalName = originalName;
    }

    public String getLeftSplitName() {
        return leftSplitName;
    }

    public ManaCosts getLeftSplitCosts() {
        return leftSplitCosts;
    }

    public List<String> getLeftSplitRules() {
        return leftSplitRules;
    }

    public String getRightSplitName() {
        return rightSplitName;
    }

    public ManaCosts getRightSplitCosts() {
        return rightSplitCosts;
    }

    public List<String> getRightSplitRules() {
        return rightSplitRules;
    }

    public CardView getSecondCardFace() {
        return this.secondCardFace;
    }

    public boolean isToken() {
        return this.isToken;
    }

    public void setTransformed(boolean transformed) {
        this.transformed = transformed;
    }

    public boolean isTransformed() {
        return this.transformed;
    }

    public UUID getPairedCard() {
        return pairedCard;
    }

    public int getType() {
        return type;
    }

    public MageObjectType getMageObjectType() {
        return mageObjectType;
    }

    public void setMageObjectType(MageObjectType mageObjectType) {
        this.mageObjectType = mageObjectType;
    }

    public boolean isPaid() {
        return paid;
    }

    public void setPaid(boolean paid) {
        this.paid = paid;
    }

    public List<CounterView> getCounters() {
        return counters;
    }

    public boolean isControlledByOwner() {
        return controlledByOwner;
    }

    public boolean isFlipCard() {
        return flipCard;
    }

    public boolean isToRotate() {
        return rotate;
    }

    public boolean hideInfo() {
        return hideInfo;
    }

    public boolean isPlayable() {
        return isPlayable;
    }

    public void setPlayable(boolean isPlayable) {
        this.isPlayable = isPlayable;
    }

    public boolean isChoosable() {
        return isChoosable;
    }

    public void setChoosable(boolean isChoosable) {
        this.isChoosable = isChoosable;
    }

    public boolean isSelected() {
        return selected;
    }

    public void setSelected(boolean selected) {
        this.selected = selected;
    }

    public boolean isCanAttack() {
        return canAttack;
    }

    public void setCanAttack(boolean canAttack) {
        this.canAttack = canAttack;
    }

}<|MERGE_RESOLUTION|>--- conflicted
+++ resolved
@@ -248,13 +248,8 @@
                 controlledByOwner = false;
             }
             if (game != null && permanent.getCounters() != null && !permanent.getCounters().isEmpty()) {
-<<<<<<< HEAD
                 counters.clear();
-                for (Counter counter: permanent.getCounters().values()) {
-=======
-                counters = new ArrayList<>();
                 for (Counter counter : permanent.getCounters().values()) {
->>>>>>> e6b76a07
                     counters.add(new CounterView(counter));
                 }
             }
@@ -266,13 +261,8 @@
             }
             this.loyalty = "";
             if (game != null && card.getCounters(game) != null && !card.getCounters(game).isEmpty()) {
-<<<<<<< HEAD
                 counters.clear();
-                for (Counter counter: card.getCounters(game).values()) {
-=======
-                counters = new ArrayList<>();
                 for (Counter counter : card.getCounters(game).values()) {
->>>>>>> e6b76a07
                     counters.add(new CounterView(counter));
                 }
             }
@@ -304,14 +294,9 @@
             }
             //
             // set code und card number for token copies to get the image
-<<<<<<< HEAD
             this.rules.clear();
             this.rules.addAll(((PermanentToken) card).getRules(game));
-            this.type = ((PermanentToken)card).getToken().getTokenType();
-=======
-            this.rules = ((PermanentToken) card).getRules(game);
             this.type = ((PermanentToken) card).getToken().getTokenType();
->>>>>>> e6b76a07
         } else {
             this.rarity = card.getRarity();
             this.isToken = false;
