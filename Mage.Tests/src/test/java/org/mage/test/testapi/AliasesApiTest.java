package org.mage.test.testapi;

import mage.cards.Card;
import mage.cards.repository.CardRepository;
import mage.constants.EmptyNames;
import mage.constants.PhaseStep;
import mage.constants.Zone;
import mage.game.stack.Spell;
import mage.util.CardUtil;
import org.junit.Assert;
import org.junit.Test;
import org.mage.test.serverside.base.CardTestPlayerBase;

/**
 * @author JayDi85
 */
public class AliasesApiTest extends CardTestPlayerBase {

    @Test
    public void test_NamesEquals() {
<<<<<<< HEAD
//        // empty names for face down cards
//        Assert.assertTrue(CardUtil.haveEmptyName(""));
//        Assert.assertTrue(CardUtil.haveEmptyName(EmptyNames.FACE_DOWN_CREATURE.toString()));
//        Assert.assertFalse(CardUtil.haveEmptyName(" "));
//        Assert.assertFalse(CardUtil.haveEmptyName("123"));
//        Assert.assertFalse(CardUtil.haveEmptyName("Sample Name"));
//
//        // same names (empty names can't be same)
//        Assert.assertFalse(CardUtil.haveSameNames("", ""));
//        Assert.assertFalse(CardUtil.haveSameNames(EmptyNames.FACE_DOWN_CREATURE.toString(), ""));
//        Assert.assertFalse(CardUtil.haveSameNames(EmptyNames.FACE_DOWN_CREATURE.toString(), EmptyNames.FACE_DOWN_CREATURE.toString()));
//        Assert.assertFalse(CardUtil.haveSameNames(EmptyNames.FACE_DOWN_TOKEN.toString(), ""));
//        Assert.assertFalse(CardUtil.haveSameNames(EmptyNames.FACE_DOWN_TOKEN.toString(), EmptyNames.FACE_DOWN_CREATURE.toString()));
//        Assert.assertTrue(CardUtil.haveSameNames("Name", "Name"));
//        Assert.assertFalse(CardUtil.haveSameNames("Name", ""));
//        Assert.assertFalse(CardUtil.haveSameNames("Name", " "));
//        Assert.assertFalse(CardUtil.haveSameNames("Name", "123"));
//        Assert.assertFalse(CardUtil.haveSameNames("Name", EmptyNames.FACE_DOWN_CREATURE.toString()));
//        Assert.assertFalse(CardUtil.haveSameNames("Name1", "Name2"));
//
//        // ignore mtg rules (empty names must be same)
//        Assert.assertTrue(CardUtil.haveSameNames("", "", true));
//        Assert.assertTrue(CardUtil.haveSameNames(EmptyNames.FACE_DOWN_CREATURE.toString(), EmptyNames.FACE_DOWN_CREATURE.toString(), true));
//        Assert.assertTrue(CardUtil.haveSameNames("Name", "Name", true));
//        Assert.assertFalse(CardUtil.haveSameNames("Name", "", true));
//        Assert.assertFalse(CardUtil.haveSameNames("Name", " ", true));
//        Assert.assertFalse(CardUtil.haveSameNames("Name", "123", true));
//        Assert.assertFalse(CardUtil.haveSameNames("Name", EmptyNames.FACE_DOWN_CREATURE.toString(), true));
//        Assert.assertFalse(CardUtil.haveSameNames("Name1", "Name2", true));
//
//        // name with split card
//        Card splitCard1 = CardRepository.instance.findCard("Armed // Dangerous").createCard();
//        Card splitCard2 = CardRepository.instance.findCard("Alive // Well").createCard();
//        Assert.assertTrue(CardUtil.haveSameNames(splitCard1, "Armed", currentGame));
//        Assert.assertTrue(CardUtil.haveSameNames(splitCard1, "Dangerous", currentGame));
//        Assert.assertTrue(CardUtil.haveSameNames(splitCard1, "Armed // Dangerous", currentGame));
//        Assert.assertTrue(CardUtil.haveSameNames(splitCard1, splitCard1));
//        Assert.assertFalse(CardUtil.haveSameNames(splitCard1, "Other", currentGame));
//        Assert.assertFalse(CardUtil.haveSameNames(splitCard1, "Other // Dangerous", currentGame));
//        Assert.assertFalse(CardUtil.haveSameNames(splitCard1, "Armed // Other", currentGame));
//        Assert.assertFalse(CardUtil.haveSameNames(splitCard1, splitCard2));
//
//        // name with face down spells: face down spells don't have names, see https://github.com/magefree/mage/issues/6569
//        Card bearCard = CardRepository.instance.findCard("Balduvian Bears").createCard();
//        Spell normalSpell = new Spell(bearCard, bearCard.getSpellAbility(), playerA.getId(), Zone.HAND, currentGame);
//        Spell faceDownSpell = new Spell(bearCard, bearCard.getSpellAbility(), playerA.getId(), Zone.HAND, currentGame);
//        faceDownSpell.setFaceDown(true, currentGame);
//        // normal spell
//        Assert.assertFalse(CardUtil.haveSameNames(normalSpell, "", currentGame));
//        Assert.assertFalse(CardUtil.haveSameNames(normalSpell, "Other", currentGame));
//        Assert.assertFalse(CardUtil.haveSameNames(normalSpell, EmptyNames.FACE_DOWN_CREATURE.toString(), currentGame));
//        Assert.assertTrue(CardUtil.haveSameNames(normalSpell, "Balduvian Bears", currentGame));
//        // face down spell
//        Assert.assertFalse(CardUtil.haveSameNames(faceDownSpell, "", currentGame));
//        Assert.assertFalse(CardUtil.haveSameNames(faceDownSpell, "Other", currentGame));
//        Assert.assertFalse(CardUtil.haveSameNames(faceDownSpell, EmptyNames.FACE_DOWN_CREATURE.toString(), currentGame));
//        Assert.assertFalse(CardUtil.haveSameNames(faceDownSpell, "Balduvian Bears", currentGame));
=======
        // empty names for face down cards
        Assert.assertTrue(CardUtil.haveEmptyName(""));
        Assert.assertTrue(CardUtil.haveEmptyName(EmptyNames.FACE_DOWN_CREATURE.getObjectName()));
        Assert.assertFalse(CardUtil.haveEmptyName(" "));
        Assert.assertFalse(CardUtil.haveEmptyName("123"));
        Assert.assertFalse(CardUtil.haveEmptyName("Sample Name"));

        // same names (empty names can't be same)
        Assert.assertFalse(CardUtil.haveSameNames("", ""));
        Assert.assertFalse(CardUtil.haveSameNames(EmptyNames.FACE_DOWN_CREATURE.getObjectName(), ""));
        Assert.assertFalse(CardUtil.haveSameNames(EmptyNames.FACE_DOWN_CREATURE.getObjectName(), EmptyNames.FACE_DOWN_CREATURE.getObjectName()));
        Assert.assertFalse(CardUtil.haveSameNames(EmptyNames.FACE_DOWN_TOKEN.getObjectName(), ""));
        Assert.assertFalse(CardUtil.haveSameNames(EmptyNames.FACE_DOWN_TOKEN.getObjectName(), EmptyNames.FACE_DOWN_CREATURE.getObjectName()));
        Assert.assertTrue(CardUtil.haveSameNames("Name", "Name"));
        Assert.assertFalse(CardUtil.haveSameNames("Name", ""));
        Assert.assertFalse(CardUtil.haveSameNames("Name", " "));
        Assert.assertFalse(CardUtil.haveSameNames("Name", "123"));
        Assert.assertFalse(CardUtil.haveSameNames("Name", EmptyNames.FACE_DOWN_CREATURE.getObjectName()));
        Assert.assertFalse(CardUtil.haveSameNames("Name1", "Name2"));

        // ignore mtg rules (empty names must be same)
        Assert.assertTrue(CardUtil.haveSameNames("", "", true));
        Assert.assertTrue(CardUtil.haveSameNames(EmptyNames.FACE_DOWN_CREATURE.getObjectName(), EmptyNames.FACE_DOWN_CREATURE.getObjectName(), true));
        Assert.assertTrue(CardUtil.haveSameNames("Name", "Name", true));
        Assert.assertFalse(CardUtil.haveSameNames("Name", "", true));
        Assert.assertFalse(CardUtil.haveSameNames("Name", " ", true));
        Assert.assertFalse(CardUtil.haveSameNames("Name", "123", true));
        Assert.assertFalse(CardUtil.haveSameNames("Name", EmptyNames.FACE_DOWN_CREATURE.getObjectName(), true));
        Assert.assertFalse(CardUtil.haveSameNames("Name1", "Name2", true));

        // name with split card
        Card splitCard1 = CardRepository.instance.findCard("Armed // Dangerous").createCard();
        Card splitCard2 = CardRepository.instance.findCard("Alive // Well").createCard();
        Assert.assertTrue(CardUtil.haveSameNames(splitCard1, "Armed", currentGame));
        Assert.assertTrue(CardUtil.haveSameNames(splitCard1, "Dangerous", currentGame));
        Assert.assertTrue(CardUtil.haveSameNames(splitCard1, "Armed // Dangerous", currentGame));
        Assert.assertTrue(CardUtil.haveSameNames(splitCard1, splitCard1));
        Assert.assertFalse(CardUtil.haveSameNames(splitCard1, "Other", currentGame));
        Assert.assertFalse(CardUtil.haveSameNames(splitCard1, "Other // Dangerous", currentGame));
        Assert.assertFalse(CardUtil.haveSameNames(splitCard1, "Armed // Other", currentGame));
        Assert.assertFalse(CardUtil.haveSameNames(splitCard1, splitCard2));

        // name with face down spells: face down spells don't have names, see https://github.com/magefree/mage/issues/6569
        Card bearCard = CardRepository.instance.findCard("Balduvian Bears").createCard();
        Spell normalSpell = new Spell(bearCard, bearCard.getSpellAbility(), playerA.getId(), Zone.HAND, currentGame);
        Spell faceDownSpell = new Spell(bearCard, bearCard.getSpellAbility(), playerA.getId(), Zone.HAND, currentGame);
        faceDownSpell.setFaceDown(true, currentGame);
        // normal spell
        Assert.assertFalse(CardUtil.haveSameNames(normalSpell, "", currentGame));
        Assert.assertFalse(CardUtil.haveSameNames(normalSpell, "Other", currentGame));
        Assert.assertFalse(CardUtil.haveSameNames(normalSpell, EmptyNames.FACE_DOWN_CREATURE.getObjectName(), currentGame));
        Assert.assertTrue(CardUtil.haveSameNames(normalSpell, "Balduvian Bears", currentGame));
        // face down spell
        Assert.assertFalse(CardUtil.haveSameNames(faceDownSpell, "", currentGame));
        Assert.assertFalse(CardUtil.haveSameNames(faceDownSpell, "Other", currentGame));
        Assert.assertFalse(CardUtil.haveSameNames(faceDownSpell, EmptyNames.FACE_DOWN_CREATURE.getObjectName(), currentGame));
        Assert.assertFalse(CardUtil.haveSameNames(faceDownSpell, "Balduvian Bears", currentGame));
>>>>>>> a16215ca
    }

    @Test
    public void test_DifferentZones() {
        addCard(Zone.LIBRARY, playerA, "Swamp@lib", 1);
        addCard(Zone.HAND, playerA, "Swamp@hand", 1);
        addCard(Zone.BATTLEFIELD, playerA, "Swamp@battle", 1);
        addCard(Zone.GRAVEYARD, playerA, "Swamp@grave", 1);

        checkAliasZone("lib", 1, PhaseStep.PRECOMBAT_MAIN, playerA, "lib", Zone.LIBRARY);
        checkAliasZone("hand", 1, PhaseStep.PRECOMBAT_MAIN, playerA, "hand", Zone.HAND);
        checkAliasZone("battle", 1, PhaseStep.PRECOMBAT_MAIN, playerA, "battle", Zone.BATTLEFIELD);
        checkAliasZone("grave", 1, PhaseStep.PRECOMBAT_MAIN, playerA, "grave", Zone.GRAVEYARD);

        setStopAt(1, PhaseStep.END_TURN);
        execute();
    }

    @Test
    public void test_MultipleNames() {
        addCard(Zone.BATTLEFIELD, playerA, "Swamp", 5);
        addCard(Zone.BATTLEFIELD, playerA, "Island@isl", 5);
        addCard(Zone.BATTLEFIELD, playerB, "Plains", 5);
        addCard(Zone.BATTLEFIELD, playerB, "Mountain@mnt", 5);

        checkPermanentCount("Swamp must exists", 1, PhaseStep.UPKEEP, playerA, "Swamp", 5);
        checkPermanentCount("Island must exists", 1, PhaseStep.UPKEEP, playerA, "Island", 5);
        checkPermanentCount("Plains must exists", 1, PhaseStep.UPKEEP, playerB, "Plains", 5);
        checkPermanentCount("Mountain must exists", 1, PhaseStep.UPKEEP, playerB, "Mountain", 5);
        //
        // A
        checkAliasZone("Swamp must not", 1, PhaseStep.PRECOMBAT_MAIN, playerA, "Swamp", Zone.BATTLEFIELD, false);
        checkAliasZone("Swamp.1 must not", 1, PhaseStep.PRECOMBAT_MAIN, playerA, "Swamp.1", Zone.BATTLEFIELD, false);
        checkAliasZone("Island must not", 1, PhaseStep.PRECOMBAT_MAIN, playerA, "Island", Zone.BATTLEFIELD, false);
        checkAliasZone("isl must not", 1, PhaseStep.PRECOMBAT_MAIN, playerA, "isl", Zone.BATTLEFIELD, false);
        checkAliasZone("isl.1 must", 1, PhaseStep.PRECOMBAT_MAIN, playerA, "isl.1", Zone.BATTLEFIELD, true);
        checkAliasZone("isl.2 must", 1, PhaseStep.PRECOMBAT_MAIN, playerA, "isl.2", Zone.BATTLEFIELD, true);
        checkAliasZone("isl.5 must", 1, PhaseStep.PRECOMBAT_MAIN, playerA, "isl.5", Zone.BATTLEFIELD, true);
        // B
        checkAliasZone("Plains must not", 1, PhaseStep.PRECOMBAT_MAIN, playerB, "Plains", Zone.BATTLEFIELD, false);
        checkAliasZone("Plains.1 must not", 1, PhaseStep.PRECOMBAT_MAIN, playerB, "Plains.1", Zone.BATTLEFIELD, false);
        checkAliasZone("Plains must not", 1, PhaseStep.PRECOMBAT_MAIN, playerA, "Plains", Zone.BATTLEFIELD, false);
        checkAliasZone("mnt must not", 1, PhaseStep.PRECOMBAT_MAIN, playerB, "mnt", Zone.BATTLEFIELD, false);
        checkAliasZone("mnt.1 must", 1, PhaseStep.PRECOMBAT_MAIN, playerB, "mnt.1", Zone.BATTLEFIELD, true);
        checkAliasZone("mnt.2 must", 1, PhaseStep.PRECOMBAT_MAIN, playerB, "mnt.2", Zone.BATTLEFIELD, true);
        checkAliasZone("mnt.5 must", 1, PhaseStep.PRECOMBAT_MAIN, playerB, "mnt.5", Zone.BATTLEFIELD, true);

        setStopAt(1, PhaseStep.END_TURN);
        execute();
    }

    @Test
    public void test_CastTarget() {
        addCard(Zone.BATTLEFIELD, playerA, "Silvercoat Lion@lion", 5);
        addCard(Zone.BATTLEFIELD, playerA, "Mountain", 5);
        addCard(Zone.HAND, playerA, "Lightning Bolt", 3);

        castSpell(1, PhaseStep.PRECOMBAT_MAIN, playerA, "Lightning Bolt", "@lion.1");
        castSpell(1, PhaseStep.PRECOMBAT_MAIN, playerA, "Lightning Bolt", "@lion.3");
        castSpell(1, PhaseStep.PRECOMBAT_MAIN, playerA, "Lightning Bolt", "@lion.5");

        checkAliasZone("1", 1, PhaseStep.POSTCOMBAT_MAIN, playerA, "lion.1", Zone.BATTLEFIELD, false);
        checkAliasZone("2", 1, PhaseStep.POSTCOMBAT_MAIN, playerA, "lion.2", Zone.BATTLEFIELD, true);
        checkAliasZone("3", 1, PhaseStep.POSTCOMBAT_MAIN, playerA, "lion.3", Zone.BATTLEFIELD, false);
        checkAliasZone("4", 1, PhaseStep.POSTCOMBAT_MAIN, playerA, "lion.4", Zone.BATTLEFIELD, true);
        checkAliasZone("5", 1, PhaseStep.POSTCOMBAT_MAIN, playerA, "lion.5", Zone.BATTLEFIELD, false);

        setStopAt(1, PhaseStep.END_TURN);
        execute();

        assertGraveyardCount(playerA, "Lightning Bolt", 3);
        assertGraveyardCount(playerA, "Silvercoat Lion", 3);
    }

    @Test
    public void test_CastSpell_Normal() {
        addCard(Zone.BATTLEFIELD, playerA, "Silvercoat Lion", 1);
        addCard(Zone.BATTLEFIELD, playerA, "Mountain", 1);
        addCard(Zone.HAND, playerA, "Lightning Bolt", 1);

        castSpell(1, PhaseStep.PRECOMBAT_MAIN, playerA, "Lightning Bolt", "Silvercoat Lion");

        setStopAt(1, PhaseStep.END_TURN);
        execute();

        assertGraveyardCount(playerA, "Lightning Bolt", 1);
        assertGraveyardCount(playerA, "Silvercoat Lion", 1);
    }

    @Test
    public void test_CastSpell_Alias() {
        addCard(Zone.BATTLEFIELD, playerA, "Silvercoat Lion@lion", 1);
        addCard(Zone.BATTLEFIELD, playerA, "Mountain", 1);
        addCard(Zone.HAND, playerA, "Lightning Bolt@bolt", 1);

        castSpell(1, PhaseStep.PRECOMBAT_MAIN, playerA, "@bolt", "@lion");

        setStopAt(1, PhaseStep.END_TURN);
        execute();

        assertGraveyardCount(playerA, "@bolt", 1);
        assertGraveyardCount(playerA, "@lion", 1);
    }

    @Test
    public void test_ActivateAbility_Normal() {
        // {T}: Embermage Goblin deals 1 damage to any target.
        addCard(Zone.BATTLEFIELD, playerA, "Embermage Goblin", 2);
        addCard(Zone.BATTLEFIELD, playerA, "Silvercoat Lion", 1);

        showAvailableAbilities("before", 1, PhaseStep.PRECOMBAT_MAIN, playerA);
        activateAbility(1, PhaseStep.PRECOMBAT_MAIN, playerA, "{T}: {this} deals", "Silvercoat Lion");
        activateAbility(1, PhaseStep.PRECOMBAT_MAIN, playerA, "{T}: {this} deals", "Silvercoat Lion");

        setStopAt(1, PhaseStep.END_TURN);
        execute();

        assertPermanentCount(playerA, "Embermage Goblin", 2);
        assertGraveyardCount(playerA, "Silvercoat Lion", 1);
    }

    @Test
    public void test_ActivateAbility_Alias() {
        // {T}: Embermage Goblin deals 1 damage to any target.
        addCard(Zone.BATTLEFIELD, playerA, "Embermage Goblin@goblin", 3);
        addCard(Zone.BATTLEFIELD, playerA, "Silvercoat Lion@lion", 1);

        // use 2 of 3 goblins
        showAvailableAbilities("before", 1, PhaseStep.PRECOMBAT_MAIN, playerA);
        showAliases("before", 1, PhaseStep.PRECOMBAT_MAIN, playerA);
        activateAbility(1, PhaseStep.PRECOMBAT_MAIN, playerA, "@goblin.1 {T}: {this} deals", "@lion");
        activateAbility(1, PhaseStep.PRECOMBAT_MAIN, playerA, "@goblin.3 {T}: {this} deals", "@lion");

        setStopAt(1, PhaseStep.END_TURN);
        execute();

        assertPermanentCount(playerA, "@goblin.1", 1);
        assertPermanentCount(playerA, "@goblin.2", 1);
        assertPermanentCount(playerA, "@goblin.3", 1);
        assertGraveyardCount(playerA, "@lion", 1);
        assertTapped("@goblin.1", true);
        assertTapped("@goblin.2", false);
        assertTapped("@goblin.3", true);
    }

    @Test
    public void test_ActivateManaAbility_Alias() {
        addCard(Zone.BATTLEFIELD, playerA, "Silvercoat Lion@lion", 1);
        addCard(Zone.BATTLEFIELD, playerA, "Mountain@mana", 3);
        addCard(Zone.HAND, playerA, "Lightning Bolt@bolt", 1);

        // testing alias for ability
        activateManaAbility(1, PhaseStep.PRECOMBAT_MAIN, playerA, "@mana.2 {T}: Add {R}");
        castSpell(1, PhaseStep.PRECOMBAT_MAIN, playerA, "@bolt", "@lion");

        setStopAt(1, PhaseStep.END_TURN);
        execute();

        assertTapped("@mana.1", false);
        assertTapped("@mana.2", true);
        assertTapped("@mana.3", false);
        assertGraveyardCount(playerA, "@bolt", 1);
        assertGraveyardCount(playerA, "@lion", 1);
    }
}<|MERGE_RESOLUTION|>--- conflicted
+++ resolved
@@ -18,35 +18,34 @@
 
     @Test
     public void test_NamesEquals() {
-<<<<<<< HEAD
 //        // empty names for face down cards
 //        Assert.assertTrue(CardUtil.haveEmptyName(""));
-//        Assert.assertTrue(CardUtil.haveEmptyName(EmptyNames.FACE_DOWN_CREATURE.toString()));
+//        Assert.assertTrue(CardUtil.haveEmptyName(EmptyNames.FACE_DOWN_CREATURE.getObjectName()));
 //        Assert.assertFalse(CardUtil.haveEmptyName(" "));
 //        Assert.assertFalse(CardUtil.haveEmptyName("123"));
 //        Assert.assertFalse(CardUtil.haveEmptyName("Sample Name"));
 //
 //        // same names (empty names can't be same)
 //        Assert.assertFalse(CardUtil.haveSameNames("", ""));
-//        Assert.assertFalse(CardUtil.haveSameNames(EmptyNames.FACE_DOWN_CREATURE.toString(), ""));
-//        Assert.assertFalse(CardUtil.haveSameNames(EmptyNames.FACE_DOWN_CREATURE.toString(), EmptyNames.FACE_DOWN_CREATURE.toString()));
-//        Assert.assertFalse(CardUtil.haveSameNames(EmptyNames.FACE_DOWN_TOKEN.toString(), ""));
-//        Assert.assertFalse(CardUtil.haveSameNames(EmptyNames.FACE_DOWN_TOKEN.toString(), EmptyNames.FACE_DOWN_CREATURE.toString()));
+//        Assert.assertFalse(CardUtil.haveSameNames(EmptyNames.FACE_DOWN_CREATURE.getObjectName(), ""));
+//        Assert.assertFalse(CardUtil.haveSameNames(EmptyNames.FACE_DOWN_CREATURE.getObjectName(), EmptyNames.FACE_DOWN_CREATURE.getObjectName()));
+//        Assert.assertFalse(CardUtil.haveSameNames(EmptyNames.FACE_DOWN_TOKEN.getObjectName(), ""));
+//        Assert.assertFalse(CardUtil.haveSameNames(EmptyNames.FACE_DOWN_TOKEN.getObjectName(), EmptyNames.FACE_DOWN_CREATURE.getObjectName()));
 //        Assert.assertTrue(CardUtil.haveSameNames("Name", "Name"));
 //        Assert.assertFalse(CardUtil.haveSameNames("Name", ""));
 //        Assert.assertFalse(CardUtil.haveSameNames("Name", " "));
 //        Assert.assertFalse(CardUtil.haveSameNames("Name", "123"));
-//        Assert.assertFalse(CardUtil.haveSameNames("Name", EmptyNames.FACE_DOWN_CREATURE.toString()));
+//        Assert.assertFalse(CardUtil.haveSameNames("Name", EmptyNames.FACE_DOWN_CREATURE.getObjectName()));
 //        Assert.assertFalse(CardUtil.haveSameNames("Name1", "Name2"));
 //
 //        // ignore mtg rules (empty names must be same)
 //        Assert.assertTrue(CardUtil.haveSameNames("", "", true));
-//        Assert.assertTrue(CardUtil.haveSameNames(EmptyNames.FACE_DOWN_CREATURE.toString(), EmptyNames.FACE_DOWN_CREATURE.toString(), true));
+//        Assert.assertTrue(CardUtil.haveSameNames(EmptyNames.FACE_DOWN_CREATURE.getObjectName(), EmptyNames.FACE_DOWN_CREATURE.getObjectName(), true));
 //        Assert.assertTrue(CardUtil.haveSameNames("Name", "Name", true));
 //        Assert.assertFalse(CardUtil.haveSameNames("Name", "", true));
 //        Assert.assertFalse(CardUtil.haveSameNames("Name", " ", true));
 //        Assert.assertFalse(CardUtil.haveSameNames("Name", "123", true));
-//        Assert.assertFalse(CardUtil.haveSameNames("Name", EmptyNames.FACE_DOWN_CREATURE.toString(), true));
+//        Assert.assertFalse(CardUtil.haveSameNames("Name", EmptyNames.FACE_DOWN_CREATURE.getObjectName(), true));
 //        Assert.assertFalse(CardUtil.haveSameNames("Name1", "Name2", true));
 //
 //        // name with split card
@@ -69,72 +68,13 @@
 //        // normal spell
 //        Assert.assertFalse(CardUtil.haveSameNames(normalSpell, "", currentGame));
 //        Assert.assertFalse(CardUtil.haveSameNames(normalSpell, "Other", currentGame));
-//        Assert.assertFalse(CardUtil.haveSameNames(normalSpell, EmptyNames.FACE_DOWN_CREATURE.toString(), currentGame));
+//        Assert.assertFalse(CardUtil.haveSameNames(normalSpell, EmptyNames.FACE_DOWN_CREATURE.getObjectName(), currentGame));
 //        Assert.assertTrue(CardUtil.haveSameNames(normalSpell, "Balduvian Bears", currentGame));
 //        // face down spell
 //        Assert.assertFalse(CardUtil.haveSameNames(faceDownSpell, "", currentGame));
 //        Assert.assertFalse(CardUtil.haveSameNames(faceDownSpell, "Other", currentGame));
-//        Assert.assertFalse(CardUtil.haveSameNames(faceDownSpell, EmptyNames.FACE_DOWN_CREATURE.toString(), currentGame));
+//        Assert.assertFalse(CardUtil.haveSameNames(faceDownSpell, EmptyNames.FACE_DOWN_CREATURE.getObjectName(), currentGame));
 //        Assert.assertFalse(CardUtil.haveSameNames(faceDownSpell, "Balduvian Bears", currentGame));
-=======
-        // empty names for face down cards
-        Assert.assertTrue(CardUtil.haveEmptyName(""));
-        Assert.assertTrue(CardUtil.haveEmptyName(EmptyNames.FACE_DOWN_CREATURE.getObjectName()));
-        Assert.assertFalse(CardUtil.haveEmptyName(" "));
-        Assert.assertFalse(CardUtil.haveEmptyName("123"));
-        Assert.assertFalse(CardUtil.haveEmptyName("Sample Name"));
-
-        // same names (empty names can't be same)
-        Assert.assertFalse(CardUtil.haveSameNames("", ""));
-        Assert.assertFalse(CardUtil.haveSameNames(EmptyNames.FACE_DOWN_CREATURE.getObjectName(), ""));
-        Assert.assertFalse(CardUtil.haveSameNames(EmptyNames.FACE_DOWN_CREATURE.getObjectName(), EmptyNames.FACE_DOWN_CREATURE.getObjectName()));
-        Assert.assertFalse(CardUtil.haveSameNames(EmptyNames.FACE_DOWN_TOKEN.getObjectName(), ""));
-        Assert.assertFalse(CardUtil.haveSameNames(EmptyNames.FACE_DOWN_TOKEN.getObjectName(), EmptyNames.FACE_DOWN_CREATURE.getObjectName()));
-        Assert.assertTrue(CardUtil.haveSameNames("Name", "Name"));
-        Assert.assertFalse(CardUtil.haveSameNames("Name", ""));
-        Assert.assertFalse(CardUtil.haveSameNames("Name", " "));
-        Assert.assertFalse(CardUtil.haveSameNames("Name", "123"));
-        Assert.assertFalse(CardUtil.haveSameNames("Name", EmptyNames.FACE_DOWN_CREATURE.getObjectName()));
-        Assert.assertFalse(CardUtil.haveSameNames("Name1", "Name2"));
-
-        // ignore mtg rules (empty names must be same)
-        Assert.assertTrue(CardUtil.haveSameNames("", "", true));
-        Assert.assertTrue(CardUtil.haveSameNames(EmptyNames.FACE_DOWN_CREATURE.getObjectName(), EmptyNames.FACE_DOWN_CREATURE.getObjectName(), true));
-        Assert.assertTrue(CardUtil.haveSameNames("Name", "Name", true));
-        Assert.assertFalse(CardUtil.haveSameNames("Name", "", true));
-        Assert.assertFalse(CardUtil.haveSameNames("Name", " ", true));
-        Assert.assertFalse(CardUtil.haveSameNames("Name", "123", true));
-        Assert.assertFalse(CardUtil.haveSameNames("Name", EmptyNames.FACE_DOWN_CREATURE.getObjectName(), true));
-        Assert.assertFalse(CardUtil.haveSameNames("Name1", "Name2", true));
-
-        // name with split card
-        Card splitCard1 = CardRepository.instance.findCard("Armed // Dangerous").createCard();
-        Card splitCard2 = CardRepository.instance.findCard("Alive // Well").createCard();
-        Assert.assertTrue(CardUtil.haveSameNames(splitCard1, "Armed", currentGame));
-        Assert.assertTrue(CardUtil.haveSameNames(splitCard1, "Dangerous", currentGame));
-        Assert.assertTrue(CardUtil.haveSameNames(splitCard1, "Armed // Dangerous", currentGame));
-        Assert.assertTrue(CardUtil.haveSameNames(splitCard1, splitCard1));
-        Assert.assertFalse(CardUtil.haveSameNames(splitCard1, "Other", currentGame));
-        Assert.assertFalse(CardUtil.haveSameNames(splitCard1, "Other // Dangerous", currentGame));
-        Assert.assertFalse(CardUtil.haveSameNames(splitCard1, "Armed // Other", currentGame));
-        Assert.assertFalse(CardUtil.haveSameNames(splitCard1, splitCard2));
-
-        // name with face down spells: face down spells don't have names, see https://github.com/magefree/mage/issues/6569
-        Card bearCard = CardRepository.instance.findCard("Balduvian Bears").createCard();
-        Spell normalSpell = new Spell(bearCard, bearCard.getSpellAbility(), playerA.getId(), Zone.HAND, currentGame);
-        Spell faceDownSpell = new Spell(bearCard, bearCard.getSpellAbility(), playerA.getId(), Zone.HAND, currentGame);
-        faceDownSpell.setFaceDown(true, currentGame);
-        // normal spell
-        Assert.assertFalse(CardUtil.haveSameNames(normalSpell, "", currentGame));
-        Assert.assertFalse(CardUtil.haveSameNames(normalSpell, "Other", currentGame));
-        Assert.assertFalse(CardUtil.haveSameNames(normalSpell, EmptyNames.FACE_DOWN_CREATURE.getObjectName(), currentGame));
-        Assert.assertTrue(CardUtil.haveSameNames(normalSpell, "Balduvian Bears", currentGame));
-        // face down spell
-        Assert.assertFalse(CardUtil.haveSameNames(faceDownSpell, "", currentGame));
-        Assert.assertFalse(CardUtil.haveSameNames(faceDownSpell, "Other", currentGame));
-        Assert.assertFalse(CardUtil.haveSameNames(faceDownSpell, EmptyNames.FACE_DOWN_CREATURE.getObjectName(), currentGame));
-        Assert.assertFalse(CardUtil.haveSameNames(faceDownSpell, "Balduvian Bears", currentGame));
->>>>>>> a16215ca
     }
 
     @Test
