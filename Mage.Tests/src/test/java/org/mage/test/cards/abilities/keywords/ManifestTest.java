--- conflicted
+++ resolved
@@ -738,11 +738,7 @@
                 .findFirst()
                 .orElse(null);
         Assert.assertNotNull(perm);
-<<<<<<< HEAD
         Assert.assertTrue("server side face down permanent must have empty name", perm.hasNoName(currentGame));
-=======
-        Assert.assertEquals("server side face down permanent must have empty name", EmptyNames.FACE_DOWN_CREATURE.getObjectName(), perm.getName());
->>>>>>> a16215ca
         GameView gameView = new GameView(game.getState(), game, viewFromPlayer.getId(), null);
         PlayerView playerView = gameView.getPlayers()
                 .stream()
