package org.mage.test.cards.cost.modification;

import mage.constants.PhaseStep;
import mage.constants.Zone;
import org.junit.Test;
import org.mage.test.serverside.base.CardTestPlayerBase;

/**
 *
 * @author LevelX2
 */
public class KaradorGhostChieftainTest extends CardTestPlayerBase {

    @Test
    public void castReducedTwo() {
        setStrictChooseMode(true);

        addCard(Zone.BATTLEFIELD, playerA, "Swamp", 1);
        addCard(Zone.BATTLEFIELD, playerA, "Forest", 1);
        addCard(Zone.BATTLEFIELD, playerA, "Plains", 1);
        addCard(Zone.BATTLEFIELD, playerA, "Island", 3);
        addCard(Zone.GRAVEYARD, playerA, "Silvercoat Lion", 2);
        // Karador, Ghost Chieftain costs {1} less to cast for each creature card in your graveyard.
        // During each of your turns, you may cast one creature card from your graveyard.
        addCard(Zone.HAND, playerA, "Karador, Ghost Chieftain");// {5}{B}{G}{W}

        castSpell(1, PhaseStep.PRECOMBAT_MAIN, playerA, "Karador, Ghost Chieftain");
        setStopAt(1, PhaseStep.BEGIN_COMBAT);
        execute();
        assertAllCommandsUsed();
        assertPermanentCount(playerA, "Karador, Ghost Chieftain", 1);
    }

    /**
     * I had a couple problems in a commander game last night. Using Karador,
     * Ghost Chieftain as my commander. Most of the match, his casting cost was
     * correctly calculated, reducing the extra commander tax and generic mana
     * costs by the number of creature cards in my graveyard. On the 4th cast
     * though, the cost was 12 mana total. I tried casting a few times over a
     * couple turns, but it was still an incorrect cost (I had probably 15
     * creatures in my graveyard).
     */
    @Test
    public void castReducedSeven() {
        setStrictChooseMode(true);

        addCard(Zone.BATTLEFIELD, playerA, "Swamp", 1);
        addCard(Zone.BATTLEFIELD, playerA, "Forest", 1);
        addCard(Zone.BATTLEFIELD, playerA, "Plains", 1);
        addCard(Zone.GRAVEYARD, playerA, "Silvercoat Lion", 7);
        // Karador, Ghost Chieftain costs {1} less to cast for each creature card in your graveyard.
        // During each of your turns, you may cast one creature card from your graveyard.
        addCard(Zone.HAND, playerA, "Karador, Ghost Chieftain");// {5}{B}{G}{W}

        castSpell(1, PhaseStep.PRECOMBAT_MAIN, playerA, "Karador, Ghost Chieftain");
        setStopAt(1, PhaseStep.BEGIN_COMBAT);
        execute();
        assertAllCommandsUsed();
        assertPermanentCount(playerA, "Karador, Ghost Chieftain", 1);
    }

    @Test
    public void castCastMultipleFromGraveyard() {
        setStrictChooseMode(true);

        addCard(Zone.BATTLEFIELD, playerA, "Swamp", 1);
        addCard(Zone.BATTLEFIELD, playerA, "Forest", 1);
        addCard(Zone.BATTLEFIELD, playerA, "Plains", 4);
        addCard(Zone.GRAVEYARD, playerA, "Silvercoat Lion", 7);

        // Exile target creature you control, then return that card to the battlefield under your control.
        addCard(Zone.HAND, playerA, "Cloudshift");// Instant {W}
        // Karador, Ghost Chieftain costs {1} less to cast for each creature card in your graveyard.
        // During each of your turns, you may cast one creature card from your graveyard.
        addCard(Zone.HAND, playerA, "Karador, Ghost Chieftain");// {5}{B}{G}{W}

        castSpell(1, PhaseStep.PRECOMBAT_MAIN, playerA, "Karador, Ghost Chieftain");

        castSpell(3, PhaseStep.PRECOMBAT_MAIN, playerA, "Silvercoat Lion");

        castSpell(3, PhaseStep.PRECOMBAT_MAIN, playerA, "Cloudshift", "Karador, Ghost Chieftain");

        castSpell(3, PhaseStep.PRECOMBAT_MAIN, playerA, "Silvercoat Lion");

        setStopAt(3, PhaseStep.BEGIN_COMBAT);
        execute();

        assertAllCommandsUsed();

        assertPermanentCount(playerA, "Silvercoat Lion", 2);
        assertGraveyardCount(activePlayer, "Cloudshift", 1);

        assertPermanentCount(playerA, "Karador, Ghost Chieftain", 1);
    }

    @Test
    public void test_castFromGraveyardWithDifferentApprovers() {
        setStrictChooseMode(true);

<<<<<<< HEAD
        addCard(Zone.BATTLEFIELD, playerA, "Plains", 4);
=======
        addCard(Zone.BATTLEFIELD, playerA, "Plains", 3);
>>>>>>> 01d0183e
        addCard(Zone.BATTLEFIELD, playerA, "Forest", 1);
        addCard(Zone.BATTLEFIELD, playerA, "Swamp", 2);
        addCard(Zone.BATTLEFIELD, playerA, "Island", 1);

        // {1}{B}: Target attacking Zombie gains indestructible until end of turn.
<<<<<<< HEAD
        addCard(Zone.LIBRARY, playerA, "Accursed Horde", 1); // Creature Zombie {3}{B}
=======
        addCard(Zone.LIBRARY, playerA, "Accursed Horde", 1); // Creature Zombie {2}{B}{B}
>>>>>>> 01d0183e
        skipInitShuffling();

        addCard(Zone.GRAVEYARD, playerA, "Silvercoat Lion", 5);

        // Karador, Ghost Chieftain costs {1} less to cast for each creature card in your graveyard.
        // During each of your turns, you may cast one creature card from your graveyard.
        addCard(Zone.HAND, playerA, "Karador, Ghost Chieftain");// {5}{B}{G}{W}

        // When Gisa and Geralf enters the battlefield, put the top four cards of your library into your graveyard.
        // During each of your turns, you may cast a Zombie creature card from your graveyard.
        addCard(Zone.HAND, playerA, "Gisa and Geralf"); // CREATURE {2}{U}{B} (4/4)

        castSpell(1, PhaseStep.PRECOMBAT_MAIN, playerA, "Karador, Ghost Chieftain");
        castSpell(1, PhaseStep.PRECOMBAT_MAIN, playerA, "Gisa and Geralf");

        castSpell(3, PhaseStep.PRECOMBAT_MAIN, playerA, "Accursed Horde");
        setChoice(playerA, "During each of your turns, you may cast a Zombie creature card from your graveyard"); // Choose the permitting object

        castSpell(3, PhaseStep.PRECOMBAT_MAIN, playerA, "Silvercoat Lion");

        setStopAt(3, PhaseStep.BEGIN_COMBAT);
        execute();

        assertAllCommandsUsed();

        assertPermanentCount(playerA, "Karador, Ghost Chieftain", 1);
        assertPermanentCount(playerA, "Gisa and Geralf", 1);

        assertPermanentCount(playerA, "Silvercoat Lion", 1);
        assertPermanentCount(playerA, "Accursed Horde", 1);
    }

}<|MERGE_RESOLUTION|>--- conflicted
+++ resolved
@@ -1,7 +1,9 @@
+
 package org.mage.test.cards.cost.modification;
 
 import mage.constants.PhaseStep;
 import mage.constants.Zone;
+import org.junit.Ignore;
 import org.junit.Test;
 import org.mage.test.serverside.base.CardTestPlayerBase;
 
@@ -14,7 +16,7 @@
     @Test
     public void castReducedTwo() {
         setStrictChooseMode(true);
-
+        
         addCard(Zone.BATTLEFIELD, playerA, "Swamp", 1);
         addCard(Zone.BATTLEFIELD, playerA, "Forest", 1);
         addCard(Zone.BATTLEFIELD, playerA, "Plains", 1);
@@ -27,7 +29,7 @@
         castSpell(1, PhaseStep.PRECOMBAT_MAIN, playerA, "Karador, Ghost Chieftain");
         setStopAt(1, PhaseStep.BEGIN_COMBAT);
         execute();
-        assertAllCommandsUsed();
+        assertAllCommandsUsed();        
         assertPermanentCount(playerA, "Karador, Ghost Chieftain", 1);
     }
 
@@ -43,7 +45,7 @@
     @Test
     public void castReducedSeven() {
         setStrictChooseMode(true);
-
+        
         addCard(Zone.BATTLEFIELD, playerA, "Swamp", 1);
         addCard(Zone.BATTLEFIELD, playerA, "Forest", 1);
         addCard(Zone.BATTLEFIELD, playerA, "Plains", 1);
@@ -55,19 +57,19 @@
         castSpell(1, PhaseStep.PRECOMBAT_MAIN, playerA, "Karador, Ghost Chieftain");
         setStopAt(1, PhaseStep.BEGIN_COMBAT);
         execute();
-        assertAllCommandsUsed();
+        assertAllCommandsUsed();        
         assertPermanentCount(playerA, "Karador, Ghost Chieftain", 1);
     }
-
+    
     @Test
     public void castCastMultipleFromGraveyard() {
         setStrictChooseMode(true);
-
+        
         addCard(Zone.BATTLEFIELD, playerA, "Swamp", 1);
         addCard(Zone.BATTLEFIELD, playerA, "Forest", 1);
         addCard(Zone.BATTLEFIELD, playerA, "Plains", 4);
         addCard(Zone.GRAVEYARD, playerA, "Silvercoat Lion", 7);
-
+        
         // Exile target creature you control, then return that card to the battlefield under your control.
         addCard(Zone.HAND, playerA, "Cloudshift");// Instant {W}
         // Karador, Ghost Chieftain costs {1} less to cast for each creature card in your graveyard.
@@ -75,73 +77,70 @@
         addCard(Zone.HAND, playerA, "Karador, Ghost Chieftain");// {5}{B}{G}{W}
 
         castSpell(1, PhaseStep.PRECOMBAT_MAIN, playerA, "Karador, Ghost Chieftain");
-
+        
         castSpell(3, PhaseStep.PRECOMBAT_MAIN, playerA, "Silvercoat Lion");
-
+        
         castSpell(3, PhaseStep.PRECOMBAT_MAIN, playerA, "Cloudshift", "Karador, Ghost Chieftain");
-
+                     
         castSpell(3, PhaseStep.PRECOMBAT_MAIN, playerA, "Silvercoat Lion");
-
+        
         setStopAt(3, PhaseStep.BEGIN_COMBAT);
         execute();
-
+        
         assertAllCommandsUsed();
-
+        
         assertPermanentCount(playerA, "Silvercoat Lion", 2);
         assertGraveyardCount(activePlayer, "Cloudshift", 1);
-
+        
         assertPermanentCount(playerA, "Karador, Ghost Chieftain", 1);
     }
-
+    
     @Test
+    // @Ignore // It's not possible yet to select which ability to use to allow a asThoughtAs effect
     public void test_castFromGraveyardWithDifferentApprovers() {
         setStrictChooseMode(true);
-
-<<<<<<< HEAD
-        addCard(Zone.BATTLEFIELD, playerA, "Plains", 4);
-=======
-        addCard(Zone.BATTLEFIELD, playerA, "Plains", 3);
->>>>>>> 01d0183e
+        
+        addCard(Zone.BATTLEFIELD, playerA, "Plains", 1);
         addCard(Zone.BATTLEFIELD, playerA, "Forest", 1);
         addCard(Zone.BATTLEFIELD, playerA, "Swamp", 2);
-        addCard(Zone.BATTLEFIELD, playerA, "Island", 1);
-
-        // {1}{B}: Target attacking Zombie gains indestructible until end of turn.
-<<<<<<< HEAD
-        addCard(Zone.LIBRARY, playerA, "Accursed Horde", 1); // Creature Zombie {3}{B}
-=======
+        addCard(Zone.BATTLEFIELD, playerA, "Island", 3);
+        
+        // {1}{B}: Target attacking Zombie gains indestructible until end of turn. 
         addCard(Zone.LIBRARY, playerA, "Accursed Horde", 1); // Creature Zombie {2}{B}{B}
->>>>>>> 01d0183e
         skipInitShuffling();
-
+        
         addCard(Zone.GRAVEYARD, playerA, "Silvercoat Lion", 5);
-
+        
         // Karador, Ghost Chieftain costs {1} less to cast for each creature card in your graveyard.
         // During each of your turns, you may cast one creature card from your graveyard.
         addCard(Zone.HAND, playerA, "Karador, Ghost Chieftain");// {5}{B}{G}{W}
-
+        
         // When Gisa and Geralf enters the battlefield, put the top four cards of your library into your graveyard.
-        // During each of your turns, you may cast a Zombie creature card from your graveyard.
+        // During each of your turns, you may cast a Zombie creature card from your graveyard.        
         addCard(Zone.HAND, playerA, "Gisa and Geralf"); // CREATURE {2}{U}{B} (4/4)
+        
 
         castSpell(1, PhaseStep.PRECOMBAT_MAIN, playerA, "Karador, Ghost Chieftain");
         castSpell(1, PhaseStep.PRECOMBAT_MAIN, playerA, "Gisa and Geralf");
-
+        
+        
         castSpell(3, PhaseStep.PRECOMBAT_MAIN, playerA, "Accursed Horde");
         setChoice(playerA, "During each of your turns, you may cast a Zombie creature card from your graveyard"); // Choose the permitting object
-
+        
         castSpell(3, PhaseStep.PRECOMBAT_MAIN, playerA, "Silvercoat Lion");
-
+        
+        
         setStopAt(3, PhaseStep.BEGIN_COMBAT);
         execute();
-
+        
         assertAllCommandsUsed();
 
         assertPermanentCount(playerA, "Karador, Ghost Chieftain", 1);
         assertPermanentCount(playerA, "Gisa and Geralf", 1);
-
+        
         assertPermanentCount(playerA, "Silvercoat Lion", 1);
         assertPermanentCount(playerA, "Accursed Horde", 1);
     }
-
+    
+    
 }