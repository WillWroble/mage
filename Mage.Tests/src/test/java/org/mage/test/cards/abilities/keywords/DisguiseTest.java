package org.mage.test.cards.abilities.keywords;

import mage.abilities.Ability;
import mage.abilities.SpellAbility;
import mage.abilities.common.TurnFaceUpAbility;
import mage.abilities.common.TurnedFaceUpSourceTriggeredAbility;
import mage.constants.EmptyNames;
import mage.constants.PhaseStep;
import mage.constants.Zone;
import mage.game.permanent.Permanent;
import mage.view.CardView;
import mage.view.GameView;
import mage.view.PermanentView;
import mage.view.PlayerView;
import org.junit.Assert;
import org.junit.Test;
import org.mage.test.serverside.base.CardTestPlayerBase;

import java.util.List;

/**
 * Most of the face down logic was tested in MorphTest, here are tests for disguise related only
 *
 * @author JayDi85
 */
public class DisguiseTest extends CardTestPlayerBase {

    @Test
    public void test_NormalPlay_ClientData_CostRulesVisible() {
        // it checks rules visible for face down cards, main logic:
        // - real face up abilities uses special cost;
        // - it must be hidden from opponent
        // - so it must be replaced in rules by non-cost versions (e.g. text only)

        String FACE_DOWN_SPELL = "with no text, no name, no subtypes";
        String FACE_DOWN_TRIGGER = "When ";
        String FACE_DOWN_FACE_UP = "down permanent face up";


        // {R}{W}
        // Disguise {R/W}{R/W} (You may cast this card face down for {3} as a 2/2 creature with ward {2}.
        // Turn it face up any time for its disguise cost.)
        // When Dog Walker is turned face up, create two tapped 1/1 white Dog creature tokens.
        // Ward {2}. <i>(Whenever it becomes the target of a spell or ability an opponent controls, counter it unless that player pays {2}.)
        addCard(Zone.HAND, playerA, "Dog Walker@dog");
        addCard(Zone.BATTLEFIELD, playerA, "Mountain", 3 + 2);
        //
        addCard(Zone.HAND, playerB, "Lightning Bolt");
        addCard(Zone.BATTLEFIELD, playerB, "Mountain", 1);


        checkPermanentCount("before", 1, PhaseStep.PRECOMBAT_MAIN, playerA, "Dog Walker", 0);

        // prepare face down
        castSpell(1, PhaseStep.PRECOMBAT_MAIN, playerA, "Dog Walker using Disguise");
        runCode("face up on stack", 1, PhaseStep.PRECOMBAT_MAIN, playerA, (info, player, game) -> {
            Assert.assertEquals("stack, server - can't find spell", 1, currentGame.getStack().size());
            SpellAbility spellAbility = (SpellAbility) currentGame.getStack().getFirst().getStackAbility();
            Assert.assertEquals("stack, server - can't find spell", "Cast Dog Walker using Disguise", spellAbility.getName());
            CardView spellView = getGameView(playerA).getStack().values().stream().findFirst().orElse(null);
            Assert.assertNotNull("stack, client: can't find spell", spellView);

            // make sure rules visible
            assertRuleExist("client side, stack: face down spell - show", spellView.getRules(), FACE_DOWN_SPELL, true);
            assertRuleExist("client side, stack: face up - hide", spellView.getRules(), FACE_DOWN_FACE_UP, false);
            assertRuleExist("client side, stack: triggered ability - hide", spellView.getRules(), FACE_DOWN_TRIGGER, false);
        });
        waitStackResolved(1, PhaseStep.PRECOMBAT_MAIN);
        checkPermanentCount("after face down", 1, PhaseStep.PRECOMBAT_MAIN, playerA, "Dog Walker", 0);
        checkPermanentCount("after face down", 1, PhaseStep.PRECOMBAT_MAIN, playerA, EmptyNames.FACE_DOWN_CREATURE.getTestCommand(), 1);
        runCode("after face down", 1, PhaseStep.PRECOMBAT_MAIN, playerA, (info, player, game) -> {
            // server side
            Permanent permanent = currentGame.getBattlefield().getAllPermanents()
                    .stream()
                    .filter(Permanent::isDisguised)
                    .findFirst()
                    .orElse(null);
            Assert.assertNotNull("server side: can't find disguised permanent", permanent);
<<<<<<< HEAD
            Assert.assertTrue("server side: wrong name", permanent.hasNoName(currentGame));
=======
            Assert.assertEquals("server side: wrong name", EmptyNames.FACE_DOWN_CREATURE.getObjectName(), permanent.getName());
>>>>>>> a16215ca
            Assert.assertEquals("server side: wrong color", "", permanent.getColor(currentGame).toString());
            Assert.assertEquals("server side: wrong power", "2", permanent.getPower().toString());
            Assert.assertEquals("server side: wrong toughness", "2", permanent.getToughness().toString());

            // make sure real abilities exists
            // trigger
            Ability ability = permanent.getAbilities(currentGame).stream().filter(a -> a instanceof TurnedFaceUpSourceTriggeredAbility).findFirst().orElse(null);
            Assert.assertNotNull("server side: must have face up triggered ability", ability);
            Assert.assertFalse("server side: face up triggered ability must be hidden", ability.getRuleVisible());
            // face up
            ability = permanent.getAbilities(currentGame).stream().filter(a -> a instanceof TurnFaceUpAbility).findFirst().orElse(null);
            Assert.assertNotNull("server side: must have turn face up ability", ability);
            String foundRule = permanent.getRules(currentGame).stream().filter(r -> r.contains("{R/W}")).findFirst().orElse(null);
            // failed here? search BecomesFaceDownCreatureEffect and additionalAbilities
            Assert.assertNull("server side: turn face up ability with {R/W} cost must be replaced by text only without cost", foundRule);

            // client side - controller
            GameView gameView = getGameView(playerA);
            PermanentView permanentView = gameView.getMyPlayer().getBattlefield().values()
                    .stream()
                    .filter(PermanentView::isDisguised)
                    .findFirst()
                    .orElse(null);
            Assert.assertNotNull("client side - controller: can't find disguised permanent", permanentView);
            Assert.assertEquals("client side - controller: wrong name", "Disguise: Dog Walker", permanentView.getName());
            Assert.assertEquals("client side - controller: wrong color", "", permanentView.getColor().toString());
            Assert.assertEquals("client side - controller: wrong power", "2", permanentView.getPower());
            Assert.assertEquals("client side - controller: wrong toughness", "2", permanentView.getToughness());
            // make sure rules visible
            assertRuleExist("client side, controller: face down spell - show", permanentView.getRules(), FACE_DOWN_SPELL, true);
            assertRuleExist("client side, controller: face up - hide", permanentView.getRules(), FACE_DOWN_FACE_UP, false);
            assertRuleExist("client side, controller: triggered ability - hide", permanentView.getRules(), FACE_DOWN_TRIGGER, false);
            assertRuleExist("client side, controller: {R/W} cost hide", permanentView.getRules(), "{R/W}", false);

            // client side - opponent
            gameView = getGameView(playerB);
            PlayerView playerView = gameView.getPlayers()
                    .stream()
                    .filter(p -> p.getName().equals(playerA.getName()))
                    .findFirst()
                    .orElse(null);
            Assert.assertNotNull(playerView);
            permanentView = playerView.getBattlefield().values()
                    .stream()
                    .filter(PermanentView::isDisguised)
                    .findFirst()
                    .orElse(null);
            Assert.assertNotNull("client side - opponent: can't find disguised permanent", permanentView);
            Assert.assertEquals("client side - opponent: wrong name", "Disguise", permanentView.getName());
            Assert.assertEquals("client side - opponent: wrong color", "", permanentView.getColor().toString());
            Assert.assertEquals("client side - opponent: wrong power", "2", permanentView.getPower());
            Assert.assertEquals("client side - opponent: wrong toughness", "2", permanentView.getToughness());
            // make sure rules visible
            assertRuleExist("client side, opponent: face down spell - show", permanentView.getRules(), FACE_DOWN_SPELL, true);
            assertRuleExist("client side, opponent: face up - hide", permanentView.getRules(), FACE_DOWN_FACE_UP, false);
            assertRuleExist("client side, opponent: triggered ability - hide", permanentView.getRules(), FACE_DOWN_TRIGGER, false);
            assertRuleExist("client side, opponent: {R/W} cost hide", permanentView.getRules(), "{R/W}", false);
        });

        // make sure ward works too
        castSpell(1, PhaseStep.BEGIN_COMBAT, playerB, "Lightning Bolt");
        addTarget(playerB, "@dog"); // target face down card by alias
        setChoice(playerB, true); // try ward pay but no mana, so bolt will be fizzled

        // do face up and generate tokens
        activateAbility(1, PhaseStep.POSTCOMBAT_MAIN, playerA, "{R/W}{R/W}: Turn");
        waitStackResolved(1, PhaseStep.POSTCOMBAT_MAIN, playerA);
        checkPermanentCount("after face up", 1, PhaseStep.POSTCOMBAT_MAIN, playerA, "Dog Walker", 1);
        checkPermanentCount("after face up", 1, PhaseStep.POSTCOMBAT_MAIN, playerA, EmptyNames.FACE_DOWN_CREATURE.getTestCommand(), 0);
        checkPermanentCount("after face up", 1, PhaseStep.POSTCOMBAT_MAIN, playerA, "Dog Token", 2);
        runCode("after face up", 1, PhaseStep.POSTCOMBAT_MAIN, playerA, (info, player, game) -> {
            Permanent permanent = currentGame.getBattlefield().getAllPermanents()
                    .stream()
                    .filter(p -> p.hasName("Dog Walker", game))
                    .findFirst()
                    .orElse(null);
            Assert.assertNotNull("server side: can't find normal permanent", permanent);
            Assert.assertTrue("server side: wrong name", permanent.hasName("Dog Walker", currentGame));
            Assert.assertEquals("server side: wrong color", "WR", permanent.getColor(currentGame).toString());
            Assert.assertEquals("server side: wrong power", "3", permanent.getPower().toString());
            Assert.assertEquals("server side: wrong toughness", "1", permanent.getToughness().toString());
        });

        setStrictChooseMode(true);
        setStopAt(1, PhaseStep.END_TURN);
        execute();
    }

    private void assertRuleExist(String info, List<String> rules, String searchPart, boolean mustExists) {
        String foundAbility = rules.stream().filter(r -> r.contains(searchPart)).findFirst().orElse(null);
        if (mustExists) {
            Assert.assertTrue(info, foundAbility != null);
        } else {
            Assert.assertFalse(info, foundAbility != null);
        }
    }

    @Test
    public void testCostReduction() {
        String chisel = "Dream Chisel"; // Face-down creature spells you cast cost {1} less to cast.
        String nightdrinker = "Nightdrinker Moroii";
        /* Nightdrinker Moroii {3}{B} Creature — Vampire
         * Flying
         * When Nightdrinker Moroii enters the battlefield, you lose 3 life.
         * Disguise {B}{B}
         */
        addCard(Zone.BATTLEFIELD, playerA, chisel);
        addCard(Zone.HAND, playerA, nightdrinker);
        addCard(Zone.BATTLEFIELD, playerA, "Wastes", 2);

        castSpell(1, PhaseStep.PRECOMBAT_MAIN, playerA, nightdrinker + " using Disguise");

        setStrictChooseMode(true);
        setStopAt(1, PhaseStep.END_TURN);
        execute();

        assertPowerToughness(playerA, EmptyNames.FACE_DOWN_CREATURE.getTestCommand(), 2, 2);
        assertLife(playerA, 20);
    }

    @Test
    public void testCostAdjuster() {
        /*  Fugitive Codebreaker {1}{R}
         * Creature — Goblin Rogue
         * Prowess, haste
         * Disguise {5}{R}. This cost is reduced by {1} for each instant and sorcery card in your graveyard.
         * When Fugitive Codebreaker is turned face up, discard your hand, then draw three cards.
         */
        String codebreaker = "Fugitive Codebreaker";
        addCard(Zone.HAND, playerA, codebreaker);
        addCard(Zone.GRAVEYARD, playerA, "Lightning Bolt", 3);
        addCard(Zone.BATTLEFIELD, playerA, "Mountain", 3 + 3);

        castSpell(1, PhaseStep.PRECOMBAT_MAIN, playerA, codebreaker + " using Disguise", true);
        activateAbility(1, PhaseStep.POSTCOMBAT_MAIN, playerA, "{5}{R}:");

        setStrictChooseMode(true);
        setStopAt(1, PhaseStep.END_TURN);
        execute();

        assertHandCount(playerA, 3);
    }

}<|MERGE_RESOLUTION|>--- conflicted
+++ resolved
@@ -76,11 +76,7 @@
                     .findFirst()
                     .orElse(null);
             Assert.assertNotNull("server side: can't find disguised permanent", permanent);
-<<<<<<< HEAD
             Assert.assertTrue("server side: wrong name", permanent.hasNoName(currentGame));
-=======
-            Assert.assertEquals("server side: wrong name", EmptyNames.FACE_DOWN_CREATURE.getObjectName(), permanent.getName());
->>>>>>> a16215ca
             Assert.assertEquals("server side: wrong color", "", permanent.getColor(currentGame).toString());
             Assert.assertEquals("server side: wrong power", "2", permanent.getPower().toString());
             Assert.assertEquals("server side: wrong toughness", "2", permanent.getToughness().toString());
